--- conflicted
+++ resolved
@@ -24,29 +24,17 @@
 	// DefaultPGDumpCmd is the command we will run for
 	// pg_dump.This package-level var is provided so a
 	// stub-command can be injected by the tests.
-<<<<<<< HEAD
-	DefaultPGDumpCmd = []string{"hab", "pkg", "exec", "core/postgresql13-client", "pg_dump"}
-=======
 	DefaultPGDumpCmd = []string{"hab", "pkg", "exec", Pg13Client, "pg_dump"}
->>>>>>> 9f02e71e
 
 	// PGRestoreCmd is the command we will run for
 	// pg_restore. This package-level var is provided so a
 	// stub-command can be injected by the tests.
-<<<<<<< HEAD
-	DefaultPGRestoreCmd = []string{"hab", "pkg", "exec", "core/postgresql13-client", "pg_restore"}
-=======
 	DefaultPGRestoreCmd = []string{"hab", "pkg", "exec", Pg13Client, "pg_restore"}
->>>>>>> 9f02e71e
 
 	// PSQLCmd is the command we will run for psql. This
 	// package-level var is provided so a stub-command can be
 	// injected by the tests.
-<<<<<<< HEAD
-	DefaultPSQLCmd = []string{"hab", "pkg", "exec", "core/postgresql13-client", "psql"}
-=======
 	DefaultPSQLCmd = []string{"hab", "pkg", "exec", Pg13Client, "psql"}
->>>>>>> 9f02e71e
 )
 
 func PGDumpCmd() []string {
