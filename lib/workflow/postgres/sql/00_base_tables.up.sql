--- conflicted
+++ resolved
@@ -49,10 +49,6 @@
 
 CREATE TABLE tasks (
     id BIGSERIAL PRIMARY KEY,
-<<<<<<< HEAD
-    -- TODO(ssd) 2019-05-09: Do we want the ON DELETE CASCADE here?
-=======
->>>>>>> d032d550
     workflow_instance_id BIGINT NOT NULL REFERENCES workflow_instances(id) ON DELETE CASCADE,
     try_remaining INT NOT NULL DEFAULT 1,
     enqueued_at   TIMESTAMP NOT NULL DEFAULT NOW(),
@@ -64,10 +60,6 @@
 
 CREATE TABLE tasks_results (
     id BIGSERIAL PRIMARY KEY,
-<<<<<<< HEAD
-    -- TODO(ssd) 2019-05-09: Do we want the ON DELETE CASCADE here?
-=======
->>>>>>> d032d550
     workflow_instance_id BIGINT NOT NULL REFERENCES workflow_instances(id) ON DELETE CASCADE,
     parameters   JSON,
     task_name    TEXT NOT NULL,
@@ -78,12 +70,8 @@
     result       JSON
 );
 
-<<<<<<< HEAD
-
-CREATE TYPE workflow_event_type AS ENUM('start', 'task_complete');
-=======
+
 CREATE TYPE workflow_event_type AS ENUM('start', 'task_complete', 'cancel');
->>>>>>> d032d550
 
 -- NOTE(ssd) 2019-05-09: Workflow events are defined here because they
 -- may reference task_restuls
@@ -113,13 +101,8 @@
     SELECT pg_notify('workflow_instance_new', workflow_name);
 $$ LANGUAGE SQL;
 
-<<<<<<< HEAD
-CREATE OR REPLACE FUNCTION dequeue_workflow(workflow_names TEXT)
+CREATE OR REPLACE FUNCTION dequeue_workflow(VARIADIC workflow_names TEXT[])
 RETURNS TABLE(workflow_instance_id BIGINT, instance_name TEXT, workflow_name TEXT,
-=======
-CREATE OR REPLACE FUNCTION dequeue_workflow(VARIADIC workflow_names TEXT[])
-RETURNS TABLE(workflow_instance_id BIGINT, instance_name TEXT, workflow_name TEXT, 
->>>>>>> d032d550
     parameters JSON, payload JSON, event_id BIGINT, event_type workflow_event_type,
     task_result_id BIGINT)
 AS $$
@@ -133,15 +116,9 @@
             b.id event_id,
             b.event_type event_type,
             b.task_result_id task_result_id
-<<<<<<< HEAD
         FROM workflow_instances a
         INNER JOIN workflow_events b ON a.id = b.workflow_instance_id
-        WHERE a.workflow_name = workflow_names
-=======
-        FROM workflow_instances a 
-        INNER JOIN workflow_events b ON a.id = b.workflow_instance_id 
         WHERE a.workflow_name = ANY(workflow_names)
->>>>>>> d032d550
         ORDER BY b.enqueued_at FOR UPDATE SKIP LOCKED LIMIT 1
     ),
     updated AS (
@@ -153,21 +130,22 @@
     SELECT * from nextwinst
 $$ LANGUAGE SQL;
 
-<<<<<<< HEAD
 -- We currently expect that the overall results from workflows will be
 -- stored by the workflow itself.
---
--- TODO(ssd) 2019-05-09: For scheduled tasks we might want to record
--- the completion time, but where would that live, do we want a
--- workflow_results table as well?
-CREATE OR REPLACE FUNCTION complete_workflow(wid BIGINT)
-RETURNS VOID
-LANGUAGE SQL
-AS $$
-    WITH done_workflows AS (SELECT id FROM workflow_instances where id = wid)
-    SELECT pg_notify('workflow_instance_complete', id::text) FROM done_workflows;
-    DELETE FROM workflow_instances WHERE id = wid
-$$;
+CREATE OR REPLACE FUNCTION complete_workflow(workflow_instance_id BIGINT)
+RETURNS VOID
+AS $$
+    -- TODO(ssd) 2019-05-09: We might want to notify here to update the task scheduler thingy that doesn't exist
+    DELETE FROM workflow_instances WHERE id=workflow_instance_id;
+$$ LANGUAGE SQL;
+
+CREATE OR REPLACE FUNCTION cancel_workflow(workflow_instance_id BIGINT)
+RETURNS VOID
+AS $$
+    INSERT INTO workflow_events(event_type, workflow_instance_id)
+        VALUES('cancel', workflow_instance_id);
+$$ LANGUAGE SQL;
+
 
 CREATE OR REPLACE FUNCTION continue_workflow(wid BIGINT, eid BIGINT, payload JSON)
 RETURNS VOID
@@ -178,28 +156,12 @@
     DELETE FROM workflow_events WHERE id = eid
 $$;
 
-=======
-CREATE OR REPLACE FUNCTION cancel_workflow(workflow_instance_id BIGINT)
-RETURNS VOID
-AS $$
-    INSERT INTO workflow_events(event_type, workflow_instance_id) 
-        VALUES('cancel', workflow_instance_id);
-    -- TODO: notify
-$$ LANGUAGE SQL;
-
-CREATE OR REPLACE FUNCTION complete_workflow(workflow_instance_id BIGINT)
-RETURNS VOID
-AS $$
-    DELETE FROM workflow_instances WHERE id=workflow_instance_id;
-$$ LANGUAGE SQL;
-
 -- Notification channels
 --
 -- workflow_task_new
 -- workflow_task_complete
 --
 -- (jaym): I think we can just have 1 notification channel for workflow events
->>>>>>> d032d550
 
 -- Task Functions
 CREATE OR REPLACE FUNCTION enqueue_task(
@@ -242,7 +204,7 @@
             (SELECT workflow_instance_id, parameters, task_name, enqueued_at, in_vals.status, in_vals.error, in_vals.result
             FROM tasks JOIN in_vals ON in_vals.id = tasks.id WHERE tasks.id = tid) RETURNING id, workflow_instance_id
     )
-    INSERT INTO workflow_events(event_type, task_result_id, workflow_instance_id) 
+    INSERT INTO workflow_events(event_type, task_result_id, workflow_instance_id)
         VALUES('task_complete', (select id from tres), (select workflow_instance_id from tres));
     ;
     DELETE FROM tasks WHERE id = tid
