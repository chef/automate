--- conflicted
+++ resolved
@@ -12,7 +12,6 @@
 	"crypto/rand"
 	"encoding/base64"
 	"encoding/hex"
-	"fmt"
 	"io/ioutil"
 	"log"
 	"os"
@@ -42,11 +41,8 @@
 	Name  string
 }
 
-<<<<<<< HEAD
 // SecretKeyToml secret toml structure thats required to write and read
 // to the encrypted secret file
-=======
->>>>>>> 97ee2346
 type SecretKeyToml struct {
 	Algorithm  string `toml:"algorithm"`
 	IV         string `toml:"iv"`
@@ -192,26 +188,16 @@
 
 func (d *diskStore) GetSecret(secret SecretName) ([]byte, error) {
 	var ret []byte
-<<<<<<< HEAD
 
 	// checks if the encrypted secret exists
 	pathToEncryptedSecret := filepath.Join(d.basePath, secret.Group, secret.Name+".enc.toml")
 	encryptedSecretExists, err := fileutils.PathExists(pathToEncryptedSecret)
 
-=======
-	// checks if the encrypted secret exists
-	pathToEncryptedSecret := filepath.Join(d.basePath, secret.Group, secret.Name+".enc")
-	encryptedSecretExists, err := fileutils.PathExists(pathToEncryptedSecret)
->>>>>>> 97ee2346
 	if encryptedSecretExists {
 		ret, err = ioutil.ReadFile(pathToEncryptedSecret)
 		if err != nil {
 			return nil, errors.Wrap(err, "could not read secrets data (secret may not have been generated yet)")
 		}
-<<<<<<< HEAD
-
-=======
->>>>>>> 97ee2346
 		// decrypts and returns the secret value
 		retE, err := getDecryptedData(d.basePath, ret)
 		if err != nil {
@@ -219,12 +205,8 @@
 		}
 		return retE, err
 	}
-<<<<<<< HEAD
 
 	// else return unencrypted secret
-=======
-	// else return normal secret
->>>>>>> 97ee2346
 	pathToUnencryptedSecret := filepath.Join(d.basePath, secret.Group, secret.Name)
 	ret, err = ioutil.ReadFile(pathToUnencryptedSecret)
 	if err != nil {
@@ -235,11 +217,7 @@
 
 func (d *diskStore) SetSecret(secret SecretName, data []byte) error {
 	parentDir := filepath.Join(d.basePath, secret.Group)
-<<<<<<< HEAD
 	secretPath := filepath.Join(parentDir, secret.Name+".enc.toml")
-=======
-	secretPath := filepath.Join(parentDir, secret.Name+".enc")
->>>>>>> 97ee2346
 	err := os.MkdirAll(parentDir, 0700)
 	if err != nil {
 		return errors.Wrap(err, "could not create directory for secrets data")
@@ -256,11 +234,7 @@
 	}
 
 	// writes as toml file
-<<<<<<< HEAD
 	err = writeToml("AES256 CTR mode", encodeBase64(iv), encodeBase64(encryptedData), secretPath)
-=======
-	err = writeToml("AES256 CTR mode", string(iv), string(encryptedData), secretPath)
->>>>>>> 97ee2346
 	if err != nil {
 		return errors.Wrap(err, "could not write secrets data to disk")
 	}
@@ -312,7 +286,6 @@
 	return keyPath.Name(), nil
 }
 
-<<<<<<< HEAD
 // checks if encryption key exists or not
 func keyExists(basePath string) (bool, error) {
 	path := filepath.Join(basePath, "key")
@@ -378,77 +351,16 @@
 	}
 
 	err := fileutils.AtomicWrite(path, bytes.NewReader(buf.Bytes()), fileutils.WithAtomicWriteFileMode(0700))
-=======
-func encrypt(block cipher.Block, value []byte, iv []byte) []byte {
-	stream := cipher.NewCTR(block, iv)
-	ciphertext := make([]byte, len(value))
-	stream.XORKeyStream(ciphertext, value)
-	return ciphertext
-}
-
-func decrypt(block cipher.Block, ciphertext []byte, iv []byte) []byte {
-	stream := cipher.NewCTR(block, iv)
-	plain := make([]byte, len(ciphertext))
-	// XORKeyStream is used to decrypt too!
-	stream.XORKeyStream(plain, ciphertext)
-	return plain
-}
-
-func writeToml(algorithm string, iv string, ciphertext string, path string) error {
-	str := fmt.Sprintf(
-		`algorithm = "%s"
-iv = "%s"
-ciphertext = "%s"`, algorithm, iv, ciphertext)
-
-	s := bytes.NewReader([]byte(str))
-	// writing the key to a file
-	err := fileutils.AtomicWrite(path, s, fileutils.WithAtomicWriteFileMode(0700))
->>>>>>> 97ee2346
 	if err != nil {
 		return err
 	}
 	return nil
-<<<<<<< HEAD
-
-	// secretData := SecretKeyToml{
-	// 	Algorithm:  algorithm,
-	// 	IV:         iv,
-	// 	Ciphertext: ciphertext,
-	// }
-	// tomlData, err := tomlEnc.Marshal(secretData)
-	// if err != nil {
-	// 	return errors.Wrap(err, "Error Marshaling SecretKeyToml struct")
-	// }
-	// err = fileutils.AtomicWrite(path, bytes.NewReader(tomlData), fileutils.WithAtomicWriteFileMode(0700))
-	// if err != nil {
-	// 	return err
-	// }
-	// return nil
-
-	// 	str := fmt.Sprintf(
-	// 		`algorithm = "%s"
-	// iv = "%s"
-	// ciphertext = "%s"`, algorithm, iv, ciphertext)
-
-	// 	s := bytes.NewReader([]byte(str))
-	// 	// writing the key to a file
-	// 	err := fileutils.AtomicWrite(path, s, fileutils.WithAtomicWriteFileMode(0700))
-	// 	if err != nil {
-	// 		return err
-	// 	}
-	// 	return nil
 }
 
 // takes in the secret value and encrypts it
 // return encrypted cipher, iv and error
 func getEncryptedData(data []byte, basePath string) ([]byte, []byte, error) {
 	// we create the encryption key if it doesnot exist
-=======
-}
-
-func getEncryptedData(data []byte, basePath string) ([]byte, []byte, error) {
-	// generating the secret
->>>>>>> 97ee2346
 	var secretKey []byte
 	keyExists, err := keyExists(basePath)
 	if err != nil {
@@ -466,7 +378,6 @@
 			return nil, nil, errors.Wrap(err, "could not read secrets key (unexpected error)")
 		}
 	}
-<<<<<<< HEAD
 	encryptedData, iv, err := encrypt(secretKey, data)
 	if err != nil {
 		return nil, nil, err
@@ -476,19 +387,6 @@
 
 // gets the secret from the toml file and decrypts it
 // returns the decrypted data or error
-=======
-
-	block, err := aes.NewCipher(secretKey)
-	if err != nil {
-		return nil, nil, errors.Wrap(err, "error creating secret key for encryption")
-	}
-
-	iv, _ := GenerateRandomBytes(block.BlockSize())
-
-	return encrypt(block, data, iv), iv, nil
-}
-
->>>>>>> 97ee2346
 func getDecryptedData(basePath string, ret []byte) ([]byte, error) {
 	keyPath := filepath.Join(basePath, "key")
 	key, err := ioutil.ReadFile(keyPath)
@@ -496,16 +394,11 @@
 	if err != nil {
 		return nil, err
 	}
-<<<<<<< HEAD
-
-=======
->>>>>>> 97ee2346
 	var secretData SecretKeyToml
 	_, err = toml.Decode(string(ret), &secretData)
 	if err != nil {
 		return nil, err
 	}
-<<<<<<< HEAD
 
 	// coverts ciphertext to byte from base64
 	dcdCipher, err := decodeBase64(secretData.Ciphertext)
@@ -528,11 +421,6 @@
 // Creates the Key used for the secret values' encryption
 // we generate a random byte array of 32 bytes required for the AES256 encryption
 // returns the key
-=======
-	return decrypt(block, []byte(secretData.Ciphertext), []byte(secretData.IV)), nil
-}
-
->>>>>>> 97ee2346
 func createEncryptionKey(basePath string) ([]byte, error) {
 	secretKey, err := GenerateRandomBytes(32)
 	if err != nil {
