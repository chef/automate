--- conflicted
+++ resolved
@@ -43,12 +43,7 @@
     "chef/automate-builder-api",
     "chef/automate-builder-api-proxy",
     "chef/automate-prometheus",
-<<<<<<< HEAD
     "chef/automate-backend-journalbeat",
-=======
-    "chef/journalbeat-service",
-    "chef/keyval-service",
->>>>>>> b61de415
     "chef/sample-data-service",
     "chef/automate-cli",
     "chef/user-settings-service",
@@ -156,10 +151,7 @@
       "dependencies": ["automate"],
       "services": [
         "chef/automate-cds",
-<<<<<<< HEAD
-=======
-        "chef/journalbeat-service",
->>>>>>> b61de415
+        "chef/automate-backend-journalbeat",
         "chef/user-settings-service"
       ]
     },
@@ -203,7 +195,7 @@
       "dependencies": ["automate"],
       "services": [
         "chef/automate-prometheus",
-        "chef/journalbeat-service"
+        "chef/automate-backend-journalbeat"
       ]
     },
     {
