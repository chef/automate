syntax = "proto3";

package chef.automate.api.nodes.manager.v1;
option go_package = "github.com/chef/automate/api/external/nodes/manager";

import "google/api/annotations.proto";
import "google/protobuf/empty.proto";
import "google/protobuf/timestamp.proto";

// for option (chef.automate.api.policy)
import "components/automate-grpc/protoc-gen-policy/api/annotations.proto";
// for option (chef.automate.api.iam.policy)
import "components/automate-grpc/protoc-gen-policy/iam/annotations.proto";

import "api/external/common/query/parameters.proto";
<<<<<<< HEAD
=======

import "protoc-gen-swagger/options/annotations.proto";
>>>>>>> ee6ed556

service NodeManagerService {
	/*
	Create a Node Manager

	Creates a node manager given a name, credential id *or* credential data, and type.


	Authorization Action:

	```
	infra:nodeManagers:create
	```
	*/
	rpc Create(NodeManager) returns (Ids) {
		option (google.api.http) = {
			post: "/nodemanagers"
			body: "*"
		};
		option (chef.automate.api.policy) = {
			resource: "nodemanagers"
			action: "create"
		};
		option (chef.automate.api.iam.policy) = {
			resource: "infra:nodeManagers"
			action: "infra:nodeManagers:create"
		};
	};

	/*
	View a Node Manager

	List the details of a node manager.

	Authorization Action:

	```
	infra:nodeManagers:get
	```
	*/
	rpc Read(Id) returns (NodeManager) {
		option (google.api.http) = {
			get: "/nodemanagers/id/{id}"
		};
		option (chef.automate.api.policy) = {
			resource: "nodemanagers:{id}"
			action: "read"
		};
		option (chef.automate.api.iam.policy) = {
			resource: "infra:nodeManagers:{id}"
			action: "infra:nodeManagers:get"
		};
	};

	/*
	Update a Node Manager

	Update a node manager's metadata, such as its name, associated credential id, or data.
	This is a PUT operation and it overwrites ALL of the existing node manager metadata. Include all fields, because a PUT operation overwrites any missing fields to empty ("").

	Authorization Action:

	```
	infra:nodeManagers:update
	```
	*/
	rpc Update(NodeManager) returns (google.protobuf.Empty) {
		option (google.api.http) = {
			put: "/nodemanagers/id/{id}"
			body: "*"
		};
		option (chef.automate.api.policy) = {
			resource: "nodemanagers:{id}"
			action: "update"
		};
		option (chef.automate.api.iam.policy) = {
			resource: "infra:nodeManagers:{id}"
			action: "infra:nodeManagers:update"
		};
	};

	/*
	Delete a Node Manager

	Delete a single node manager. This deletes the node manager itself and
	reassigns its associated nodes to the Automate node manager.

	Authorization Action:

	```
	infra:nodeManagers:delete
	```
	*/
	rpc Delete(Id) returns (google.protobuf.Empty) {
		option (google.api.http) = {
			delete: "/nodemanagers/id/{id}"
		};
		option (chef.automate.api.policy) = {
			resource: "nodemanagers:{id}"
			action: "delete"
		};
		option (chef.automate.api.iam.policy) = {
			resource: "infra:nodeManagers:{id}"
			action: "infra:nodeManagers:delete"
		};
	};

	/*
	Delete a Node Manager and Delete Nodes

	Delete a node manager and all of its associated nodes.

	Authorization Action:

	```
	infra:nodeManagers:delete
	```
	*/
	rpc DeleteWithNodes(Id) returns (Ids) {
		option (google.api.http) = {
			delete: "/nodemanagers/id/{id}/with-nodes"
		};
		option (chef.automate.api.policy) = {
			resource: "nodemanagers:{id}"
			action: "delete"
		};
		option (chef.automate.api.iam.policy) = {
			resource: "infra:nodeManagers:{id}"
			action: "infra:nodeManagers:delete"
		};
	};

	/*
	Delete a Node Manager and Stop Nodes

	Delete a node manager and update its associated nodes to `stopped`.

	Authorization Action:

	```
	infra:nodeManagers:delete
	```
	*/
	rpc DeleteWithNodeStateStopped(Id) returns (google.protobuf.Empty) {
		option (google.api.http) = {
			delete: "/nodemanagers/id/{id}/with-node-state/stopped"
		};
		option (chef.automate.api.policy) = {
			resource: "nodemanagers:{id}"
			action: "delete"
		};
		option (chef.automate.api.iam.policy) = {
			resource: "infra:nodeManagers:{id}"
			action: "infra:nodeManagers:delete"
		};
	};

	/*
	Delete a Node Manager and Terminate Nodes

	Delete a node manager and update its associated nodes to `terminated`.

	Authorization Action:

	```
	infra:nodeManagers:delete
	```
	*/
	rpc DeleteWithNodeStateTerminated(Id) returns (google.protobuf.Empty) {
		option (google.api.http) = {
			delete: "/nodemanagers/id/{id}/with-node-state/terminated"
		};
		option (chef.automate.api.policy) = {
			resource: "nodemanagers:{id}"
			action: "delete"
		};
		option (chef.automate.api.iam.policy) = {
			resource: "infra:nodeManagers:{id}"
			action: "infra:nodeManagers:delete"
		};
	};

	/*
	List all Node Managers

	Returns a list of node managers.
	Supports filtering, sorting, and pagination.

	Valid filtering fields: manager_type


	Authorization Action:

	```
	infra:nodeManagers:list
	```
	*/
	rpc List(Query) returns (NodeManagers) {
		option (google.api.http) = {
			post: "/nodemanagers/search"
			body: "*"
		};
		option (chef.automate.api.policy) = {
			resource: "nodemanagers"
			action: "list"
		};
		option (chef.automate.api.iam.policy) = {
			resource: "infra:nodeManagers"
			action: "infra:nodeManagers:list"
		};
	};

	/*
	Search Node Fields

	Searches the available values for a given field across all nodes associated with the nodemanager id.


	Authorization Action:

	```
	infra:nodeManagers:list
	```
	*/
	rpc SearchNodeFields(FieldQuery) returns (Fields) {
		option (google.api.http) = {
			post: "/nodemanagers/id/{node_manager_id}/search-fields"
			body: "*"
		};
		option (chef.automate.api.policy) = {
			resource: "nodemanagers:{node_manager_id}:fields"
			action: "search"
		};
		option (chef.automate.api.iam.policy) = {
			resource: "infra:nodeManagers:{node_manager_id}:fields"
			action: "infra:nodeManagers:list"
		};
	};

	/*
	Search nodes

	Searches the available nodes for a single node manager by id.


	Authorization Action:

	```
	infra:nodeManagers:list
	```
	*/
	rpc SearchNodes(NodeQuery) returns (Nodes) {
		option (google.api.http) = {
			post: "/nodemanagers/id/{node_manager_id}/search-nodes"
			body: "*"
		};
		option (chef.automate.api.policy) = {
			resource: "nodemanagers:{node_manager_id}:nodes"
			action: "search"
		};
		option (chef.automate.api.iam.policy) = {
			resource: "infra:nodeManagers:{node_manager_id}:nodes"
			action: "infra:nodeManagers:list"
		};
	};

	/*
	Connect

	Attempts to reach the API for the given nodemanager id to validate the
	credentials associated with the nodemanager.

	Authorization Action:

	```
	infra:nodeManagers:rerun
	```
	*/
	rpc Connect(Id) returns (ConnectResponse) {
		option (google.api.http) = {
			post: "/nodemanagers/rerun/id/{id}"
			body: "*"
		};
		option (chef.automate.api.policy) = {
			resource: "nodemanagers:{id}:nodes"
			action: "rerun"
		};
		option (chef.automate.api.iam.policy) = {
			resource: "infra:nodeManagers:{id}:nodes"
			action: "infra:nodeManagers:rerun"
		};
	};
}

message ConnectResponse{}

message Id {
	option (grpc.gateway.protoc_gen_swagger.options.openapiv2_schema) = {
		json_schema: {
			required: ["id"]
		}
		example: {value: '{"uuid": "cd3ad3d9-2776-4ef1-a904-4c229d1642ee"}'}
	};
	// UUID for the node manager.
	string id = 1;
}
message Ids {
	// List of node manager UUIDs.
	repeated Id ids = 1;
}

message Query {
<<<<<<< HEAD
	repeated chef.automate.api.common.query.Filter filter_map = 25;

=======
	option (grpc.gateway.protoc_gen_swagger.options.openapiv2_schema) = {
		json_schema: {
			required: ["filter_map"]
			}
		example: {value: '{"filter_map": [{"key": "manager_type","values":["aws-ec2"]}],"sort": "date_added"}'}
	};
	// Filters for the query: "manager_type".
	repeated chef.automate.api.common.query.Filter filter_map = 25;
	// Sort the results in ascending or descending order.
>>>>>>> ee6ed556
	enum OrderType {
		ASC = 0;
		DESC = 1;
	}
	OrderType order = 21;
	// Field to use for sorting.
	// Valid fields are: name, type, status, status_message, date_added.
	string sort = 22;
	// Starting page for the list. For example, if your query returns 100 pages,
	// and you know you're looking for a node manager somewhere in the middle,
	// you might want to start on page 50.
	int32 page = 23;
	// Number of results on each page.
	int32 per_page = 24;
}

message Fields {
	// One or more fields: regions, tags, name, subscription_id.
	repeated string fields = 1;
}

message FieldQuery {
	option (grpc.gateway.protoc_gen_swagger.options.openapiv2_schema) = {
		json_schema: {
			required: ["node_manager_id"]
		}
	};
	// Query details (filters) to be applied to the results.
	Query query = 20;
	// Possible search fields: regions, tags, name, subscription_id.
	string field = 21;
	// Node manager ID.
	string node_manager_id = 22;
}

message Nodes {
	// List of node names matching the request.
	repeated string nodes = 1;
	// Total count of node names matching the request.
	int32 total = 20;
}

message NodeQuery {
	option (grpc.gateway.protoc_gen_swagger.options.openapiv2_schema) = {
		json_schema: {
			required: ["node_manager_id"]
		}
	};
	// Valid search filters: manager_type.
	Query query = 20;
	// Node manager ID.
	string node_manager_id = 21;
}

message NodeManager {
<<<<<<< HEAD
		string id = 1;
		string name = 2;
		string type = 3;
		string credential_id = 20; // aws or azure cred id
		repeated CredentialsByTags instance_credentials = 21; // ssh, winrm creds
		string status = 22;
		string account_id = 24;
		google.protobuf.Timestamp date_added = 25;
		repeated chef.automate.api.common.query.Kv credential_data = 26;
=======
	option (grpc.gateway.protoc_gen_swagger.options.openapiv2_schema) = {
		json_schema: {
			required: ["id","credential_id","credential_data","type"]
		}
		example: {value: '{"account_id": "12345EXAMPLE","credential_data": [{"key": "AWS_ACCESS_KEY_ID","value": "AKIAIOSFODNN7EXAMPLE"},{"key": "AWS_SECRET_ACCESS_KEY","value": "wJalrXUtnFEMI/K7MDENG/bPxRfiCYEXAMPLEKEY"},{"key": "AWS_SESSION_TOKEN","value": "AQoDYXdzEPT//////////wEXAMPLEt=="}],"credential_ID": "my-credential-UUID","id": "cd3ad3d9-2776-4ef1-a904-1EXAMPLEUUID","instance_credentials": [],"name": "my aws api integration with session token","type": "aws-ec2"}'}
	};
	// UUID for the nodemanager.
	string id = 1;
	// User defined name for the node manager.
	string name = 2;
	// Type of nodemanager (aws-ec2, azure-vm, aws-api, azure-api, gcp).
	string type = 3;
	// Use either 'credential_id' OR 'credential_data'.
	// 'credential_data' will overwrite values in 'credential_id'.
	// The 'credential_id' is the UUID of credential with the information
	// you need to connect to aws, azure, or gcp.
	string credential_id = 20;
	// List of tag and credential UUID associations for making node managers.
	// These are ssh, winrm, and sudo creds used to access instances.
	repeated CredentialsByTags instance_credentials = 21;
	// Status of the nodemanager (reachable, unreachable).
	string status = 22;
	// Account id associated with the nodemanager.
	string account_id = 24;
	// Date the nodemanager was created.
	google.protobuf.Timestamp date_added = 25;
	// Use either 'credential_data' OR 'credential_id'.
	// 'credential_data' will overwrite values in 'credential_id'.
	// Use 'credential_data' when you have not yet created node credentials
	// and provide credential data (such as AWS_ACCESS_KEY) inline.
	repeated chef.automate.api.common.query.Kv credential_data = 26;
>>>>>>> ee6ed556
}
message CredentialsByTags {
	option (grpc.gateway.protoc_gen_swagger.options.openapiv2_schema) = {
		json_schema: {
			required: ["tag_key","tag_value","credential_ids"]
		}
	};
	// Tag key to match on.
	string tag_key = 20;
	// Tag value to match on.
	string tag_value = 21;
	// List of credential ids to associate with the key/value pair.
	repeated string credential_ids = 22;
}
message NodeManagers {
	option (grpc.gateway.protoc_gen_swagger.options.openapiv2_schema) = {
		example: { value: '{"total": "1"}' }
	};
	// List of nodemanagers.
	repeated NodeManager managers = 1;
	// Total count of nodemanagers.
	int32 total = 20;
}<|MERGE_RESOLUTION|>--- conflicted
+++ resolved
@@ -13,11 +13,8 @@
 import "components/automate-grpc/protoc-gen-policy/iam/annotations.proto";
 
 import "api/external/common/query/parameters.proto";
-<<<<<<< HEAD
-=======
 
 import "protoc-gen-swagger/options/annotations.proto";
->>>>>>> ee6ed556
 
 service NodeManagerService {
 	/*
@@ -330,10 +327,6 @@
 }
 
 message Query {
-<<<<<<< HEAD
-	repeated chef.automate.api.common.query.Filter filter_map = 25;
-
-=======
 	option (grpc.gateway.protoc_gen_swagger.options.openapiv2_schema) = {
 		json_schema: {
 			required: ["filter_map"]
@@ -343,7 +336,6 @@
 	// Filters for the query: "manager_type".
 	repeated chef.automate.api.common.query.Filter filter_map = 25;
 	// Sort the results in ascending or descending order.
->>>>>>> ee6ed556
 	enum OrderType {
 		ASC = 0;
 		DESC = 1;
@@ -399,17 +391,6 @@
 }
 
 message NodeManager {
-<<<<<<< HEAD
-		string id = 1;
-		string name = 2;
-		string type = 3;
-		string credential_id = 20; // aws or azure cred id
-		repeated CredentialsByTags instance_credentials = 21; // ssh, winrm creds
-		string status = 22;
-		string account_id = 24;
-		google.protobuf.Timestamp date_added = 25;
-		repeated chef.automate.api.common.query.Kv credential_data = 26;
-=======
 	option (grpc.gateway.protoc_gen_swagger.options.openapiv2_schema) = {
 		json_schema: {
 			required: ["id","credential_id","credential_data","type"]
@@ -441,7 +422,6 @@
 	// Use 'credential_data' when you have not yet created node credentials
 	// and provide credential data (such as AWS_ACCESS_KEY) inline.
 	repeated chef.automate.api.common.query.Kv credential_data = 26;
->>>>>>> ee6ed556
 }
 message CredentialsByTags {
 	option (grpc.gateway.protoc_gen_swagger.options.openapiv2_schema) = {
