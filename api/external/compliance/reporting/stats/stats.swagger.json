--- conflicted
+++ resolved
@@ -45,8 +45,6 @@
         ]
       }
     },
-<<<<<<< HEAD
-=======
     "/api/v0/compliance/reporting/stats/nodes/count": {
       "get": {
         "summary": "GetNodesUsageCount",
@@ -71,7 +69,6 @@
         ]
       }
     },
->>>>>>> de909966
     "/api/v0/compliance/reporting/stats/nodes/count/updated": {
       "put": {
         "summary": "UpdateTelemetryReported",
