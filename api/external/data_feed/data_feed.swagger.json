--- conflicted
+++ resolved
@@ -323,17 +323,6 @@
       "properties": {
         "value": {
           "type": "string"
-<<<<<<< HEAD
-        }
-      }
-    },
-    "chef.automate.api.datafeed.Header": {
-      "type": "object",
-      "properties": {
-        "value": {
-          "type": "string"
-=======
->>>>>>> bf40e095
         }
       }
     },
@@ -382,12 +371,9 @@
         },
         "header": {
           "$ref": "#/definitions/chef.automate.api.datafeed.Header"
-<<<<<<< HEAD
         },
         "aws": {
           "$ref": "#/definitions/chef.automate.api.datafeed.AWS"
-=======
->>>>>>> bf40e095
         }
       }
     },
