syntax = "proto3";

package chef.automate.api.applications;
option go_package = "github.com/chef/automate/api/external/applications";

import "google/protobuf/timestamp.proto";
import "google/protobuf/duration.proto";

import "google/protobuf/wrappers.proto";

import "google/api/annotations.proto";
import "protoc-gen-swagger/options/annotations.proto";
// TODO @afiune Move or re-create the common messages inside the api/ folder
import "external/common/version/version.proto";

import "external/annotations/iam/annotations.proto";
// for sorting and pagination
import "external/common/query/parameters.proto";

service ApplicationsService {
  /*
  List Service Groups

  Lists service groups with name, health information, and application, environment, package, release metadata.
  Accepts pagination, sorting, search, and status filters.

  Example:
  ```
  applications/service-groups?sorting.field=percent_ok&sorting.order=ASC&pagination.page=1&pagination.size=25
  ```

  Authorization Action:
  ```
  applications:serviceGroups:list
  ```
  */
  rpc GetServiceGroups(ServiceGroupsReq) returns (ServiceGroups) {
    option (google.api.http).get = "/api/v0/applications/service-groups";
    option (chef.automate.api.iam.policy) = {
      resource: "applications:serviceGroups"
      action: "applications:serviceGroups:list"
    };
    option (grpc.gateway.protoc_gen_swagger.options.openapiv2_operation) = {
			tags: "service_groups";
		};
  };
  /*
  List Service Groups Health Counts

  Lists the total service group health reports by critical, warning, ok and unknown responses. Supports search and status filtering.

  Authorization Action:
  ```
  applications:serviceGroups:list
  ```
  */
  rpc GetServiceGroupsHealthCounts(ServiceGroupsHealthCountsReq) returns (HealthCounts) {
    option (google.api.http).get = "/api/v0/applications/service_groups_health_counts";
    option (chef.automate.api.iam.policy).resource = "applications:serviceGroups";
    option (chef.automate.api.iam.policy).action = "applications:serviceGroups:list";
    option (grpc.gateway.protoc_gen_swagger.options.openapiv2_operation) = {
			tags: "service_groups";
		};
  };
  /*
  List Services

  Lists service health status and service metadata for services.
  Supports pagination and search and status filtering. For a list of services for a specific service-group see "List Services for a Service Group" (GetServicesBySG endpoint).

  Authorization Action:
  ```
  applications:serviceGroups:list
  ```
  */
  rpc GetServices(ServicesReq) returns (ServicesRes) {
    option (google.api.http).get = "/api/v0/applications/services";
    option (chef.automate.api.iam.policy).resource = "applications:serviceGroups";
    option (chef.automate.api.iam.policy).action = "applications:serviceGroups:list";
    option (grpc.gateway.protoc_gen_swagger.options.openapiv2_operation) = {
			tags: "service_groups";
		};
  };

  /*
  Find Services

  Lists service health status and service metadata for services matching the given criteria. All matching services are returned via a stream response.

  Authorization Action:
  ```
  applications:serviceGroups:list
  ```
  */
  rpc FindServices(ServicesReq) returns (stream Service) {
    option (chef.automate.api.iam.policy).resource = "applications:serviceGroups";
    option (chef.automate.api.iam.policy).action = "applications:serviceGroups:list";
    option (grpc.gateway.protoc_gen_swagger.options.openapiv2_operation) = {
			tags: "service_groups";
		};
  };

  /*
  List Filter Values

  Lists all of the possible filter values for a given valid field.
  Limit the returned values by providing at one or more characters in the `query_fragment` parameter.
  Supports wildcard (* and ?)


  Authorization Action:
  ```
  applications:serviceGroups:list
  ```
  */
  rpc GetServicesDistinctValues(ServicesDistinctValuesReq) returns (ServicesDistinctValuesRes) {
    option (google.api.http).get = "/api/v0/applications/services-distinct-values";
    option (chef.automate.api.iam.policy).resource = "applications:serviceGroups";
    option (chef.automate.api.iam.policy).action = "applications:serviceGroups:list";
    option (grpc.gateway.protoc_gen_swagger.options.openapiv2_operation) = {
			tags: "service_groups";
		};
  };
  /*
  List Services for a Service Group

  List the services for a service group with health status and service metadata.
  Uses the service group ID generated by Chef Automate instead of the Chef Habitat- provided ID.
  Supports pagination and filtering.

  Example:
  ```
  applications/service-groups/1dfff679054c60a10c51d059b6dbf81a765c46f8d3e8ce0752b22ffe8d4d9716?pagination.page=1&pagination.size=25
  ```

  Authorization Action:
  ```
  applications:serviceGroups:list
  ```
  */
  rpc GetServicesBySG(ServicesBySGReq) returns (ServicesBySGRes) {
    option (google.api.http).get = "/api/v0/applications/service-groups/{service_group_id}";
    option (chef.automate.api.iam.policy).resource = "applications:serviceGroups";
    option (chef.automate.api.iam.policy).action = "applications:serviceGroups:list";
    option (grpc.gateway.protoc_gen_swagger.options.openapiv2_operation) = {
			tags: "service_groups";
		};
  };

  /*
  Show Summary

  Shows a summary of service-groups, services, deployments, and supervisors.
  Used for telemetry.
  Does not support filtering.

  Authorization Action:
  ```
  applications:serviceGroups:list
  ```
  */
  rpc GetServicesStats(ServicesStatsReq) returns (ServicesStatsRes) {
    option (google.api.http).get = "/api/v0/applications/stats";
    option (chef.automate.api.iam.policy).resource = "applications:serviceGroups";
    option (chef.automate.api.iam.policy).action = "applications:serviceGroups:list";
    option (grpc.gateway.protoc_gen_swagger.options.openapiv2_operation) = {
			tags: "service_groups";
		};
  };

  /*
  Mark Services as Disconnected

  Marks services as disconnected based on the `threshold_seconds` setting.
  This function is not used by the API or CLI and is here for testing purposes.
  The functionality is currently covered by a periodically running job that can be configured
  by utilizing the `UpdateDisconnectedServicesConfig` endpoint.

  Authorization Action:
  ```
  applications:serviceGroups:list
  ```
  */
  rpc GetDisconnectedServices(DisconnectedServicesReq) returns (ServicesRes ) {
    option (google.api.http).get = "/api/v0/applications/disconnected_services";
    option (chef.automate.api.iam.policy).resource = "applications:serviceGroups";
    option (chef.automate.api.iam.policy).action = "applications:serviceGroups:list";
    option (grpc.gateway.protoc_gen_swagger.options.openapiv2_operation) = {
			tags: "service_groups";
		};
  };

  /*
  Remove Disconnected Services

  Removes services marked as disconnected based on the `threshold_seconds` setting.
  This function is not used by the API or CLI and is here for testing purposes.
  The functionality is currently covered by a periodically running job that can be configured using `UpdateDeleteDisconnectedServicesConfig`.

  Authorization Action:
  ```
  applications:serviceGroups:delete
  ```
  */
  rpc DeleteDisconnectedServices(DisconnectedServicesReq) returns (ServicesRes ) {
    option (google.api.http) = {
      post: "/api/v0/applications/delete_disconnected_services"
      body: "*"
    };
    option (chef.automate.api.iam.policy).resource = "applications:serviceGroups";
    option (chef.automate.api.iam.policy).action = "applications:serviceGroups:delete";
    option (grpc.gateway.protoc_gen_swagger.options.openapiv2_operation) = {
			tags: "service_groups";
		};
  };


  /*
  Delete the services with the given IDs

  Authorization Action:
  ```
  applications:serviceGroups:delete
  ```
  */
  rpc DeleteServicesByID(DeleteServicesByIDReq) returns (ServicesRes ) {
    option (google.api.http) = {
      post: "/api/v0/applications/delete_services_by_id"
      body: "*"
    };
    option (chef.automate.api.iam.policy).resource = "applications:serviceGroups";
    option (chef.automate.api.iam.policy).action = "applications:serviceGroups:delete";
    option (grpc.gateway.protoc_gen_swagger.options.openapiv2_operation) = {
			tags: "service_groups";
		};
  };
  /*
  Show Version

  Displays the current version of the applications-service

  Authorization Action:
  ```
  system:serviceVersion:get
  ```
  */
  rpc GetVersion (common.version.VersionInfoRequest) returns (common.version.VersionInfo) {
    option (google.api.http).get = "/api/v0/applications/version";
    option (chef.automate.api.iam.policy).resource = "system:service:version";
    option (chef.automate.api.iam.policy).action = "system:serviceVersion:get";
    option (grpc.gateway.protoc_gen_swagger.options.openapiv2_operation) = {
			tags: "hidden";
		};
  };

  /*
  Show 'Disconnected Services' configuration

  Returns the configuration for the task that marks services as disconnected. The `threshold` setting defines the period of time between the last report from a node and the moment when Chef Automate marks it as disconnected. `Threshold` is a string that follows Elasticsearch's date math expressions.
  This task is always enabled, cannot be disabled. Because this task runs continuously, the response does not return information about its status.

  Authorization Action:
  ```
  retention:serviceGroups:get
  ```
  */
  rpc GetDisconnectedServicesConfig(GetDisconnectedServicesConfigReq) returns (PeriodicMandatoryJobConfig) {
    option (google.api.http).get = "/api/v0/retention/service_groups/disconnected_services/config";

    option (chef.automate.api.iam.policy).resource = "retention:serviceGroups";
    option (chef.automate.api.iam.policy).action = "retention:serviceGroups:get";
    option (grpc.gateway.protoc_gen_swagger.options.openapiv2_operation) = {
			tags: "retention";
		};
  };
  /*
  Change 'Disconnected Services' Configuration

  Changes the configuration for the task that marks services as disconnected.

  The periodic task to check for disconnected services can be enabled or
  disabled by setting the 'running' setting to `true` or `false`, respectively.
  When disabled, no services will be marked disconnected, regardless of the
  time that has elapsed since the last health check. It is not recommened to
  disable the job.

  The frequency of the job's execution can be modified by changing the
  'recurrence'. This setting is a string
  [as defined in section 4.3.10 of RFC 2445](https://www.ietf.org/rfc/rfc2445.txt).
  By default, the task runs every 60 seconds. It is not recommended to change
  the recurrence.

  When enabled, services are marked disconnected when the time elapsed since
  Automate last received a health check exceeds 'threshold'. Threshold is a
  string that follows Elasticsearch's date math expressions.


  Example:
  ```
  /retention/service_groups/disconnected_services/config
  '{
    "threshold": "15m",
    "running": true,
    "recurrence": "FREQ=SECONDLY;DTSTART=20200612T182166Z;INTERVAL=60"
  }'
  ```

  Authorization Action:
  ```
  retention:serviceGroups:update
  ```
  */
  rpc UpdateDisconnectedServicesConfig(PeriodicMandatoryJobConfig) returns (UpdateDisconnectedServicesConfigRes) {
    option (google.api.http) = {
      post: "/api/v0/retention/service_groups/disconnected_services/config"
      body: "*"
    };

    option (chef.automate.api.iam.policy).resource = "retention:serviceGroups";
    option (chef.automate.api.iam.policy).action = "retention:serviceGroups:update";
    option (grpc.gateway.protoc_gen_swagger.options.openapiv2_operation) = {
			tags: "retention";
		};
  };

  /*
  Runs the job to mark services as disconnected immediately.

  Authorization Action:
  ```
  retention:serviceGroups:update
  ```
  */
  rpc RunDisconnectedServicesJob(RunDisconnectedServicesJobReq) returns (RunDisconnectedServicesJobResponse) {
    option (google.api.http) = {
      post: "/api/v0/retention/service_groups/disconnected_services/run"
      body: "*"
    };

    option (chef.automate.api.iam.policy).resource = "retention:serviceGroups";
    option (chef.automate.api.iam.policy).action = "retention:serviceGroups:update";
    option (grpc.gateway.protoc_gen_swagger.options.openapiv2_operation) = {
			tags: "retention";
		};
  }

  /*
  Show 'Remove Disconnected Services' Configuration

  Displays configuration for the task that deletes services marked as disconnected
  after 'threshold'. Threshold is a string that follows Elasticsearch's date math expressions.
  This job is disabled if running is set to false.

  Authorization Action:
  ```
  retention:serviceGroups:get
  ```
  */
  rpc GetDeleteDisconnectedServicesConfig(GetDeleteDisconnectedServicesConfigReq) returns (PeriodicJobConfig) {
    option (google.api.http).get = "/api/v0/retention/service_groups/delete_disconnected_services/config";

    option (chef.automate.api.iam.policy).resource = "retention:serviceGroups";
    option (chef.automate.api.iam.policy).action = "retention:serviceGroups:get";
    option (grpc.gateway.protoc_gen_swagger.options.openapiv2_operation) = {
			tags: "retention";
		};
  };
  /*
  Change 'Remove Disconnected Services' Configuration

  Updates configuration information for the task that deletes services marked as disconnected
  after 'threshold'. Threshold is a string that follows Elasticsearch's date math expressions.
  This job can be disabled by setting `"running": false`.

  The frequency of the job's execution can be modified by changing the
  'recurrence'. This setting is a string
  [as defined in section 4.3.10 of RFC 2445](https://www.ietf.org/rfc/rfc2445.txt).
  By default, the task runs every 60 seconds. It is not recommended to change
  the recurrence.

  Example:
  ```
  service_groups/delete_disconnected_services/config" -d
  '{
    "threshold": "1d",
    "running":true,
    "recurrence": "FREQ=SECONDLY;DTSTART=20200612T182166Z;INTERVAL=60"
  }'
  ```

  Authorization Action:
  ```
  retention:serviceGroups:update
  ```
  */
  rpc UpdateDeleteDisconnectedServicesConfig(PeriodicJobConfig) returns (UpdateDeleteDisconnectedServicesConfigRes) {
    option (google.api.http) = {
      post: "/api/v0/retention/service_groups/delete_disconnected_services/config"
      body: "*"
    };

    option (chef.automate.api.iam.policy).resource = "retention:serviceGroups";
    option (chef.automate.api.iam.policy).action = "retention:serviceGroups:update";
    option (grpc.gateway.protoc_gen_swagger.options.openapiv2_operation) = {
			tags: "retention";
		};
  };

  rpc RunDeleteDisconnectedServicesJob(RunDeleteDisconnectedServicesJobReq) returns (RunDeleteDisconnectedServicesJobResponse) {
    option (google.api.http) = {
      post: "/api/v0/retention/service_groups/delete_disconnected_services/run"
      body: "*"
    };

    option (chef.automate.api.iam.policy).resource = "retention:serviceGroups";
    option (chef.automate.api.iam.policy).action = "retention:serviceGroups:update";
    option (grpc.gateway.protoc_gen_swagger.options.openapiv2_operation) = {
			tags: "retention";
		};
  }

<<<<<<< HEAD
=======

  /*
  UpdateTelemetryReported
  update the last reported talemetry date for the application service.
  Authorization Action:
  ```
  iam:introspect:getAll
  ```
  */

>>>>>>> 3bbc6fad
  rpc UpdateTelemetryReported(UpdateTelemetryReportedRequest) returns (UpdateTelemetryReportedResponse) {
		option (google.api.http) = {
			put: "/api/v0/applications/telemetry/services/count/updated"
			body: "*"
		};
		option (chef.automate.api.iam.policy) = {
			resource: "iam:introspect"
			action: "iam:introspect:getAll"
		};
	};
<<<<<<< HEAD
=======

  /*
  GetservicesUsageCount

  Returns the count of unique services with lastRun in a given time.
  The time duration can be between the last time Telemetry data sent and the day before the current date.
  If the duration < 15 days --> 15 days
  duration > 15 days --> duration
  Authorization Action:
  ```
  iam:introspect:getAll
  ```
  */

  rpc GetServicesUsageCount(GetServicesUsageCountRequest) returns (GetServicesUsageCountResponse) {
    option (google.api.http) = {
      get: "/api/v0/applications/telemetry/services/count"
    };
    option (chef.automate.api.iam.policy) = {
      resource: "iam:introspect"
      action: "iam:introspect:getAll"
    };
  }

>>>>>>> 3bbc6fad
}


// Request message for listing services.
message ServicesReq {
  // Applies search filters, in the format of `fieldname:value`.
  //
  // Valid filter fieldnames are:
  // * `origin`: origin component of the service's package identifier
  // * `service`: the name component of the service's package identifier
  // * `version`: the version number component of the service's package identifier
  // * `buildstamp`: the build timestamp (also called "release") of the service's package identifier
  // * `channel`: the package channel to which the service subscribes for updates
  // * `application`: the application field of the service's event-stream metadata
  // * `environment`: the environment field of the service's event-stream metadata
  // * `site`: the site field of the service's event-stream metadata
  // * `group`: the suffix of the service group name
  //
  // `status` filters refine service results by a service's
  //  current state or most recent healthcheck result.
  //  Disconnected services keep their last healthcheck result
  //  until their reports are removed by Chef Automate.
  //  When you apply a healthcheck filter, the report includes
  //  all recently disconnected services.
  //  Valid status filter parameters are:
  // * `status:disconnected`: returns services in a disconnected state
  // * `status:critical`: returns services with a "critical" healthcheck result
  // * `status:unknown`: returns services with an "unknown" healthcheck result
  // * `status:warning`: returns services with a "warning" healthcheck result
  // * `status:ok`: returns services with an  "ok" health check result
  repeated string filter = 1;
  // Applies pagination parameters.
  common.query.Pagination pagination = 2;
  // Applies sorting parameters.
  common.query.Sorting sorting = 3;
}

// Request message for listing available service filters.
message ServicesDistinctValuesReq {
  // Field name of service values.
  string field_name = 1;
  // Query value, supports wildcards (* and ?).
  string query_fragment = 2;
  // Applies filters, in the format of `fieldname:value`.
  // See documentation for ServicesReq for valid filter parameters
  repeated string filter = 3;
}

// Request message for listing services by service group.
message ServicesBySGReq {
  // Service group ID.
  string service_group_id = 1;
  // Applies pagination parameters.
  common.query.Pagination pagination = 2;
  // Applies sorting parameters.
  common.query.Sorting sorting = 3;
  // Applies filters, in the format of `fieldname:value`.
  // See documentation for ServicesReq for valid filter parameters
  repeated string filter = 5;
}

// Response message for GetServicesBySG.
message ServicesBySGRes {
  // Service group name.
  string group = 1;
  // List of services.
  repeated Service services = 2;
  // Intentionally blank.
  HealthCounts services_health_counts = 3;
}

// Response message for GetServices.
message ServicesRes {
  // List of services.
  repeated Service services = 1;
}

// Response message for GetServicesDistinctValues.
message ServicesDistinctValuesRes {
  // List of distinct values fitting query_fragment and filters.
  repeated string values = 1;
}

// Request message for GetDisconnectedServices.
message DisconnectedServicesReq {
  // Unused.
  reserved 1;
  // Threshold for marking services disconnected in seconds.
  int32 threshold_seconds = 2;
}

message DeleteServicesByIDReq {
  // List of the database IDs of the services to be deleted.
  repeated string ids = 1;
}
// Request message for ServicesStats.
message ServicesStatsReq {
}

// Response message for ServicesStats.
message ServicesStatsRes {
  // Total number of service groups reporting to Chef Automate.
  int32 total_service_groups = 1;
  // Total number of services reporting to Chef Automate, counts both connected and disconnected services.
  int32 total_services = 2;
  // Total number of supervisors reporting to Chef Automate.
  int32 total_supervisors = 3;
  // Total number of deployments reporting to Chef Automate.
  int32 total_deployments = 4;
}

// Periodic job configuration.
message PeriodicJobConfig {
  // Enable/disable the job. `false` is disabled, `true` is enabled.
  bool running = 1;
  // The `threshold` setting used by periodic jobs for evaluating services.
  // Threshold is a string that follows Elasticsearch's date math expressions. For more information, see the simpledatemath package under `lib/`.
  string threshold = 2;
  // A recurrence rule that determines how often, at what interval, and when to
  // initially start a scheduled job.
  //
  // If the field is omitted from the request or is set to an emtpy string, no
  // change will be made to the current value. Otherwise, the value should match
  // the  [recurrence rule format defined in section 4.3.10 of RFC 2445](https://www.ietf.org/rfc/rfc2445.txt).
  //
  // It is not recommended to change this value from the default setting of a
  // 60 second interval. This configuration option is provided only for
  // consistency with other data lifecyle APIs.
	string recurrence = 3;
  PeriodicJobInfo job_info = 4;
}

// Configuration for a periodic job. Initially Jobs using this message type
// were designed such that they could not be disabled, but that has been
// changed to make the various data lifecycle APIs consistent with each other.
// Thus, there is a `running` field which will disable the job if set to false.
// That is not recommended.
message PeriodicMandatoryJobConfig {
  // The `threshold` setting used by periodic jobs for evaluating services.
  // Threshold is a string that follows Elasticsearch's date math expressions. For more information, see the simpledatemath package under `lib/`.
  string threshold = 1;
  // Enable/disable the job. `false` is disabled, `true` is enabled. It is not
  // recommended to disable this job.
  google.protobuf.BoolValue running = 2;
  // A recurrence rule that determines how often, at what interval, and when to
  // initially start a scheduled job.
  //
  // If the field is omitted from the request or is set to an emtpy string, no
  // change will be made to the current value. Otherwise, the value should match
  // the  [recurrence rule format defined in section 4.3.10 of RFC 2445](https://www.ietf.org/rfc/rfc2445.txt).
  //
  // It is not recommended to change this value from the default setting of a
  // 60 second interval. This configuration option is provided only for
  // consistency with other data lifecyle APIs.
	string recurrence = 3;
  // Information about the last and next scheduled executions of the job. This
  // is only used in a response context.
  PeriodicJobInfo job_info = 4;
}

// PeriodicJobInfo gives information about the last and next scheduled
// executions of a periodic job. 
message PeriodicJobInfo {
	google.protobuf.Timestamp last_enqueued_at = 1;
	google.protobuf.Timestamp last_started_at = 2;
	google.protobuf.Timestamp last_ended_at = 3;
	google.protobuf.Duration last_elapsed = 4;
	google.protobuf.Timestamp next_due_at = 5;
}

message GetDisconnectedServicesConfigReq{}
message UpdateDisconnectedServicesConfigRes {}

message RunDisconnectedServicesJobReq {}
message RunDisconnectedServicesJobResponse {}

message GetDeleteDisconnectedServicesConfigReq{}
message UpdateDeleteDisconnectedServicesConfigRes {}

message RunDeleteDisconnectedServicesJobReq {}
message RunDeleteDisconnectedServicesJobResponse {}


message Service {
  // The Chef Habitat Supervisor ID.
  string supervisor_id = 1;
  // Combination of the service version and release in a single string.
  // Example: 0.1.0/8743278934278923.
  string release = 2;
  // Service group name.
  string group = 3;
  // Intentionally blank.
  HealthStatus health_check = 4;
  // Unused.
  reserved 5;
  // Application name.
  string application = 6;
  // Environment name.
  string environment = 7;
  // FQDN reported by a Chef Habitat Supervisor.
  string fqdn = 8;
  // Chef Habitat channel that the service is subscribed to.
  string channel = 9;
  // Update strategy that the service employs.
  string update_strategy = 10;
  // Site reported by Chef Habitat service, a user defined flag.
  string site = 17;
  // Intentionally blank.
  HealthStatus previous_health_check = 18;
  // Time interval of current health status from last status change until now.
  string current_health_since = 19;
  // Timestamp since health status change.
  google.protobuf.Timestamp health_updated_at = 20;
  // Service connection information.
  // Based on time since last healthcheck received and disconnected service configuration.
  bool disconnected = 21;
  // Timestamp of last received health check message.
  google.protobuf.Timestamp last_event_occurred_at = 22;
  // Interval since last event received until now.
  string last_event_since = 23;
  // Intentionally blank.
  HealthCheckResult health_check_result = 24;
  // Internal ID
  string id = 25;
}

// Request message for GetServiceGroupsHealthCounts
message ServiceGroupsHealthCountsReq {
  // Applies search filters, in the format of `fieldname:value`.
  // See the documentation for ServiceGroupsReq for valid filter parameters.
  repeated string filter = 1;
}

// Request message for GetServiceGroups
message ServiceGroupsReq {
  // Applies search and status filters, in the format of `fieldname:value` or `status:value`.
  //
  // Valid filter fieldnames are:
  // * `origin`: origin component of the service's package identifier
  // * `service`: the name component of the service's package identifier
  // * `version`: the version number component of the service's package identifier
  // * `buildstamp`: the build timestamp (also called "release") of the service's package identifier
  // * `channel`: the package channel to which the service subscribes for updates
  // * `application`: the application field of the service's event-stream metadata
  // * `environment`: the environment field of the service's event-stream metadata
  // * `site`: the site field of the service's event-stream metadata
  // * `group`: the suffix of the service group name
  //
  // `status` filters refine the service group results by a service's
  //  most recent connected/disconnected state or healthcheck result.
  //
  //  Valid status filter parameters are:
  // * `status:disconnected`: returns service groups with at least one service in a disconnected state
  // * `status:critical`: returns service groups with a with at least one service in a "critical" healthcheck result
  // * `status:unknown`: returns service groups with at least one service with an "unknown" healthcheck result
  // * `status:warning`: returns service groups with at least one service with a "warning" healthcheck result
  // * `status:ok`: returns service groups with at least one service with an "ok" health check result
  repeated string filter = 1;
  // Pagination parameters for service groups list.
  common.query.Pagination pagination = 2;
  // Sorting parameters for service groups list.
  common.query.Sorting sorting = 3;
}

// A service group message is the representation of an individual service group that
// is internally generated by aggregating all of its services.
message ServiceGroup {
  // Name of service group.
  string name = 1;
  // Combination of the version and release in a single string.
  // Example: 0.1.0/8743278934278923.
  string release = 2;
  // Intentionally blank.
  HealthStatus status = 3;
  // Percentage of services reporting OK status.
  // The health_percentage can be a number between 0-100.
  int32 health_percentage = 4;
  // Intentionally blank.
  HealthCounts services_health_counts = 5;
  // Service group ID. This is a value constructed by Chef Automate and is not reported by Chef Habitat.
  string id = 6;
  // Application name for the service group.
  string application = 7;
  // Environment name for the service group.
  string environment = 8;
  // Combination of the origin and package name in a single string.
  // Example: core/redis.
  string package = 9;
  // Count of disconnected services within this service group.
  int32 disconnected_count = 10;
}

// Combined count values from the health status and disconnected status reports.
message HealthCounts {
  int32 total = 1;
  int32 ok = 2;
  int32 warning = 3;
  int32 critical = 4;
  int32 unknown = 5;
  int32 disconnected = 6;
}

// The package identifier of a service is unique and is the combination
// of origin/name/version/release
//
// Example: core/redis/0.1.0/8743278934278923
message PackageIdent {
  // Chef Habitat origin.
  string origin = 1;
  // Chef Habitat package name.
  string name = 2;
  // Chef Habitat release version number.
  string version = 3;
  // Chef Habitat release buildstamp.
  string release = 4;
}

// List of service groups.
message ServiceGroups  {
  // List of service groups.
  repeated ServiceGroup service_groups = 1;
}

// The HealthStatus enumerable matches the Chef Habitat implementation for health-check status:
// => https://www.habitat.sh/docs/reference/#health-check
// For a health status within a service group.
// *critical* means that one or more services are in critical condition.
// *warning* means that one or more services have a warning, but none are in critical condition.
// *unknown* means that one or more services have not responded, but all of the remaining nodes responded to the health check as "OK".
// *OK* means that all of the services are OK and all have responded to the health check.
// *none* means that there is no health check information.
enum HealthStatus {
  OK = 0;
  WARNING = 1;
  CRITICAL = 2;
  UNKNOWN = 3;
  NONE = 17;
}

// HealthCheckResult aggregates the stdout output, stderr output and process
// exit status of a habitat health check
message HealthCheckResult {
  string stdout = 1;
  string stderr = 2;
  int32 exit_status = 3;
}

<<<<<<< HEAD
=======
// Telemetry
>>>>>>> 3bbc6fad
message UpdateTelemetryReportedRequest {
	// last application service telemetry reported date
	string last_telemetry_reported_at = 1;
}

<<<<<<< HEAD
message UpdateTelemetryReportedResponse {
=======
message UpdateTelemetryReportedResponse {}

message GetServicesUsageCountRequest {}

message	GetServicesUsageCountResponse {
  // unique services count in a duration
  int64 total_services = 1;
>>>>>>> 3bbc6fad
}<|MERGE_RESOLUTION|>--- conflicted
+++ resolved
@@ -419,8 +419,6 @@
 		};
   }
 
-<<<<<<< HEAD
-=======
 
   /*
   UpdateTelemetryReported
@@ -431,7 +429,6 @@
   ```
   */
 
->>>>>>> 3bbc6fad
   rpc UpdateTelemetryReported(UpdateTelemetryReportedRequest) returns (UpdateTelemetryReportedResponse) {
 		option (google.api.http) = {
 			put: "/api/v0/applications/telemetry/services/count/updated"
@@ -442,8 +439,6 @@
 			action: "iam:introspect:getAll"
 		};
 	};
-<<<<<<< HEAD
-=======
 
   /*
   GetservicesUsageCount
@@ -468,7 +463,6 @@
     };
   }
 
->>>>>>> 3bbc6fad
 }
 
 
@@ -816,18 +810,12 @@
   int32 exit_status = 3;
 }
 
-<<<<<<< HEAD
-=======
 // Telemetry
->>>>>>> 3bbc6fad
 message UpdateTelemetryReportedRequest {
 	// last application service telemetry reported date
 	string last_telemetry_reported_at = 1;
 }
 
-<<<<<<< HEAD
-message UpdateTelemetryReportedResponse {
-=======
 message UpdateTelemetryReportedResponse {}
 
 message GetServicesUsageCountRequest {}
@@ -835,5 +823,4 @@
 message	GetServicesUsageCountResponse {
   // unique services count in a duration
   int64 total_services = 1;
->>>>>>> 3bbc6fad
 }