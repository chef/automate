--- conflicted
+++ resolved
@@ -34,24 +34,6 @@
 }
 
 message FeedEntry {
-<<<<<<< HEAD
-  string ID                                       = 1;
-  string EventType                                = 2;
-  string FeedType                                 = 3;
-  repeated string Tags                            = 4;
-  google.protobuf.Timestamp SourceEventPublished  = 5;
-  google.protobuf.Timestamp Created               = 6;
-  Producer Producer                               = 7;
-  Actor Actor                                     = 8;
-  string Verb                                     = 9;
-  Object Object                                   = 10;
-  Target Target                                   = 11;
-  Parent Parent                                   = 12;
-  // Event's Chef Organization
-  string chef_organization                        = 13;
-  // Event's Chef Infra Server
-  string chef_infra_server                        = 14;
-=======
   string id                                         = 1;
   string event_type                                 = 2;
   string feed_type                                  = 3;
@@ -64,7 +46,10 @@
   Object object                                     = 10;
   Target target                                     = 11;
   Parent parent                                     = 12;
->>>>>>> 92ba590c
+  // Event's Chef Organization
+  string chef_organization                          = 13;
+  // Event's Chef Infra Server
+  string chef_infra_server                          = 14;
 }
 
 message Parent {
