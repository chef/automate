--- conflicted
+++ resolved
@@ -14,10 +14,7 @@
 	rpc ReadProfiles(Query) returns (Profile) {};
 	rpc ReadFailures(Query) returns (Failures) {};
 	rpc UpdateTelemetryReported(UpdateTelemetryReportedRequest) returns (UpdateTelemetryReportedResponse) {};
-<<<<<<< HEAD
-=======
 	rpc GetNodesUsageCount(GetNodesUsageCountRequest) returns (GetNodesUsageCountResponse) {};
->>>>>>> de909966
 }
 
 message ListFilter {
@@ -169,9 +166,6 @@
 	string last_telemetry_reported_at = 1;
 }
 
-<<<<<<< HEAD
-message UpdateTelemetryReportedResponse {
-=======
 message UpdateTelemetryReportedResponse {}
 
 message GetNodesUsageCountRequest {}
@@ -179,5 +173,4 @@
 message	GetNodesUsageCountResponse {
 	int64 days_since_last_post =1;
 	int64 node_cnt =2;
->>>>>>> de909966
 }