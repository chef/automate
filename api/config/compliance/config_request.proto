--- conflicted
+++ resolved
@@ -42,11 +42,7 @@
 				google.protobuf.Int32Value port = 2 [ (chef.automate.api.port) = { name: "service", default: 10121, protocol: "grpc" } ];
 				google.protobuf.StringValue external_fqdn = 7;
 				google.protobuf.Int32Value message_buffer_size = 8;
-<<<<<<< HEAD
-				google.protobuf.BoolValue upgrade_lcr = 9;
-=======
 				google.protobuf.BoolValue enable_large_reporting = 9;
->>>>>>> 62d56a20
 			}
 
 			message Profiles {
