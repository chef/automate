--- conflicted
+++ resolved
@@ -1,35 +1,8 @@
-<<<<<<< HEAD
+import { Rule, Project } from '../../../support/types';
+
+// these tests are best read sequentially, as they share state
 describe('projects API', () => {
   const cypressPrefix = 'test-projects-api';
-  interface Project {
-    id: string;
-    name: string;
-    status: string;
-  }
-
-  describe('project graveyarding and deletion', () => {
-    const projectID = `${cypressPrefix}-to-delete-${Cypress.moment().format('MMDDYYhhmm')}`;
-    before(() => {
-      cy.cleanupIAMObjectsByIDPrefixes(cypressPrefix, ['projects', 'policies']);
-    });
-
-    it('gives a 404 when the project does not exist', () => {
-      cy.request({
-        headers: { 'api-token': Cypress.env('ADMIN_TOKEN') },
-        url: '/apis/iam/v2/projects/not_found',
-        failOnStatusCode: false
-      }).then((response) => {
-        expect(response.status).to.equal(404);
-      });
-    });
-=======
-import { describeIfIAMV2p1 } from '../../../support/constants';
-import { Rule, Project } from '../../../support/types';
-
-// these tests are best read sequentially, as they share state
-describeIfIAMV2p1('projects API', () => {
-  const cypressPrefix = 'test-projects-api';
->>>>>>> d836095d
 
   const projectWithOrgRule: Project = {
     id: `${cypressPrefix}-project1-${Cypress.moment().format('MMDDYYhhmm')}`,
@@ -97,15 +70,6 @@
     const numberOfNodesAdded = 4;
 
     before(() => {
-<<<<<<< HEAD
-      // Cypress recommends state cleanup in the before block to ensure
-      // it gets run every time:
-      // tslint:disable-next-line:max-line-length
-      // https://docs.cypress.io/guides/references/best-practices.html#Using-after-or-afterEach-hooks
-      cy.cleanupIAMObjectsByIDPrefixes(cypressPrefix, ['projects', 'policies']);
-
-=======
->>>>>>> d836095d
       cy.request({
         headers: { 'api-token': Cypress.env('ADMIN_TOKEN') },
         method: 'POST',
@@ -185,13 +149,6 @@
       });
     });
 
-<<<<<<< HEAD
-    after(() => {
-      cy.cleanupIAMObjectsByIDPrefixes(cypressPrefix, ['projects', 'policies']);
-    });
-
-=======
->>>>>>> d836095d
     it('new rules get applied to nodes', () => {
       // initially no rules
       for (const project of [projectWithOrgRule, projectWithServerRule]) {
