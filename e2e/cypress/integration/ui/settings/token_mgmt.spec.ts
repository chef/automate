<<<<<<< HEAD
=======
import { iamVersion } from '../../../support/constants';
import { itFlaky } from '../../../support/constants';

>>>>>>> 440f656f
describe('token management', () => {
  const typeDelay = 50;
  const now = Cypress.moment().format('MMDDYYhhmm');
  const cypressPrefix = 'aaa-testing-tokens'; // ensure they load somewhere at the top of the list
  const tokenName1 = `${cypressPrefix} token 1 ${now}`;
  const tokenName2 = `${cypressPrefix} token 2 ${now}`;
  const tokenName3 = `${cypressPrefix} token 3 ${now}`;
  const tokenID1 = `${cypressPrefix}-id-1-${now}`;
  const tokenID2 = `${cypressPrefix}-id-2-${now}`;
  const tokenID3 = `${cypressPrefix}-token-3-${now}`;
  const tokensTable = 'app-api-tokens chef-table-new';

  before(() => {
    cy.adminLogin('/settings/tokens').then(() => {
      const admin = JSON.parse(<string>localStorage.getItem('chef-automate-user'));
      cy.request({
        auth: { bearer: admin.id_token },
        method: 'POST',
        url: '/apis/iam/v2/tokens',
        body: {
          id: tokenID1,
          name: tokenName1,
          active: true
        }
      });

      cy.request({
        auth: { bearer: admin.id_token },
        method: 'POST',
        url: '/apis/iam/v2/tokens',
        body: {
          id: tokenID2,
          name: tokenName2,
          active: false
        }
      });

      // load new tokens
      cy.reload(true);
      cy.get('app-welcome-modal').invoke('hide');
    });
  });

  beforeEach(() => {
    cy.restoreStorage();
  });

  afterEach(() => {
    cy.saveStorage();
  });

  after(() => {
    cy.cleanupIAMObjectsByIDPrefixes(cypressPrefix, ['tokens']);
  });

  it('displays token table', () => {
    cy.get('#create-button').contains('Create Token');
    cy.get(tokensTable).should('exist');
    cy.get(tokensTable).contains('Name');
    cy.get(tokensTable).contains('Status');
    cy.get(tokensTable).contains('ID');
    cy.get(tokensTable).contains('Projects');
  });

  it('displays the returned tokens info', () => {
    cy.get(`${tokensTable} chef-table-cell`).contains(tokenName1);
    cy.get(`${tokensTable} chef-table-cell`).contains(tokenName2);

    cy.get('chef-table-new chef-table-cell').contains(tokenName1).parent()
      .get('chef-table-cell').contains('Active');
    cy.get('chef-table-new chef-table-cell').contains(tokenName2).parent()
      .get('chef-table-cell').contains('Inactive');
  });

  itFlaky('control menu has all options', () => {
    ['Copy Token', 'Toggle Status', 'Delete Token'].forEach((item, _) => {
      cy.get('chef-table-body').contains(tokenName1).parent().parent()
        .find('[data-cy=token-control]').as('controlMenu');
      cy.get('chef-table-body').contains(tokenName1).parent().parent()
        .find('[data-cy=token-control] .mat-select-trigger').as('dropdownTrigger');

      cy.get('@dropdownTrigger').should('be.visible')
        .click({ force: true }).then( () => {
          cy.get('.chef-control-menu').contains(item);
      });

    });
  });

  itFlaky('can copy token', () => {
    cy.get('chef-table-body').contains(tokenName1).parent().parent()
    .find('[data-cy=token-control]').as('controlMenu');

    cy.get('chef-table-body').contains(tokenName1).parent().parent()
      .find('[data-cy=token-control] .mat-select-trigger').as('dropdownTrigger');

    cy.get('@dropdownTrigger').should('be.visible')
      .click({ force: true }).then(() =>
        cy.get('.chef-control-menu').find('[data-cy=copy-token]').click({force: true})
      );

    cy.get('chef-notification').should('be.visible');
    cy.get('chef-notification').should('contain', 'API Token copied to clipboard.');
  });

  it('can delete token', () => {
    cy.get('chef-table-body').contains(tokenName1).parent().parent()
      .find('[data-cy=token-control]').as('controlMenu');

    cy.get('chef-table-body').contains(tokenName1).parent().parent()
      .find('[data-cy=token-control] .mat-select-trigger').as('dropdownTrigger');

    cy.get('@dropdownTrigger').should('be.visible')
      .click({ force: true }).then(() =>
        cy.get('.chef-control-menu').find('[data-cy=delete]').click({ force: true })
      );

    cy.get('app-delete-object-modal').find('button').contains('Delete Token')
      .click({force: true});
    cy.get('chef-table-body').contains(tokenName1).should('not.exist');
  });

  it('can create a new token', () => {
    cy.get('#create-button').contains('Create Token').click();
    cy.get('chef-modal').contains('Create Token').should('be.visible');

    cy.get('[data-cy=create-name]').focus()
      .type(tokenName3, { delay: typeDelay }).should('have.value', tokenName3);

    cy.get('[data-cy=create-id]').should('not.be.visible');
    cy.get('[data-cy=edit-button]').contains('Edit ID').click();
    cy.get('[data-cy=id-label]').should('not.be.visible');
    cy.get('#id-input').should('have.value', tokenID3);

    cy.get('#create-button-object-modal').click();
    cy.get('chef-modal').should('not.be.visible');
    cy.get('#main-content-wrapper').scrollTo('top');
    cy.get('chef-notification.info').should('be.visible');
    cy.contains(tokenName3).should('exist');
  });

  it('opens token details', () => {
    cy.get('chef-table-body').contains(tokenName2).click();
    cy.url().should('include', `/settings/tokens/${tokenID2}`);
    cy.contains(tokenName2).should('exist');
    cy.get('h1.page-title').contains(tokenName2);
    cy.get('[data-cy=token-status]').contains('Inactive');
    cy.get('[data-cy=token-id]').contains(tokenID2);
    cy.get('[data-cy=name-input]').should('have.value', tokenName2);
  });
});<|MERGE_RESOLUTION|>--- conflicted
+++ resolved
@@ -1,9 +1,5 @@
-<<<<<<< HEAD
-=======
-import { iamVersion } from '../../../support/constants';
 import { itFlaky } from '../../../support/constants';
 
->>>>>>> 440f656f
 describe('token management', () => {
   const typeDelay = 50;
   const now = Cypress.moment().format('MMDDYYhhmm');
