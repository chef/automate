describe('chef datafeed', () => {

<<<<<<< HEAD
    const name = 'cytest',
          url = 'http://test.com',
          username = 'admin',
          password = 'password',
          tokenType = 'TestType',
          token = 'behwveh3238238=',
          endpoint = 'https://test.com',
          bucketName = 'bucket',
          accessKey = 'access_key',
          secretKey = 'secret_key';

    const minioBucket = 'mybucket',
          minioSecret = 'minioadmin',
          minioAccess = 'minioadmin',
          minioUrl = 'http://127.0.0.1:9000';


    before(() => {
        cy.adminLogin('/settings').then(() => {
            const admin = JSON.parse(<string>localStorage.getItem('chef-automate-user'));
            cy.get('app-welcome-modal').invoke('hide');
            cy.restoreStorage();
            cy.get('body').type('feat');
            cy.get('.title').contains('Chef Automate Data Feed').parent().parent()
              .find('.onoffswitch').click();
            cy.get('chef-button').contains('Close').click();
            cy.reload();
            cy.contains('know').click();
            cy.contains('Data Feeds').click();
            cy.get('app-notification.error chef-icon').click({ multiple: true });
        });
    });
=======
  const name = 'cytest',
    url = 'http://test.com',
    username = 'admin',
    password = 'password',
    tokenType = 'TestType',
    token = 'behwveh3238238=',
    endpoint = 'https://test.com',
    bucketName = 'bucket',
    accessKey = 'access_key',
    secretKey = 'secret_key';

  const minioBucket = 'mybucket',
    minioSecret = 'minioadmin',
    minioAccess = 'minioadmin',
    minioUrl = 'http://127.0.0.1:9000';

>>>>>>> 6ed13823

  before(() => {
    cy.adminLogin('/settings').then(() => {
      const admin = JSON.parse(<string>localStorage.getItem('chef-automate-user'));
      cy.get('app-welcome-modal').invoke('hide');
      cy.restoreStorage();
      cy.get('body').type('feat');
      cy.get('.title').contains('Chef Automate Data Feed').parent().parent()
        .find('.onoffswitch').click();
      cy.get('chef-button').contains('Close').click();
      cy.reload();
      cy.contains('know').click();
      cy.contains('Data Feeds').click();
      // cy.get('app-notification.error chef-icon').click({ multiple: true });
    });
  });

  beforeEach(() => {
    cy.restoreStorage();
  });

  afterEach(() => {
    cy.saveStorage();
  });

  describe ('chef data feed page', () => {
    const reusableDate = Date.now();

    it('check if clicking on new integration button opens up the slider', () => {
      cy.get('[data-cy=create-data-feed]').click();
      cy.get('[data-cy=interation-menu]').should('be.visible');
      cy.get('[data-cy=close-feed-button]').click();
    });

    it('check if clicking on a interation opens the form', () => {
      cy.get('[data-cy=create-data-feed]').click();
      cy.get('[data-cy=ServiceNow]').click();
      cy.get('[data-cy=data-feed-create-form]').should('be.visible');
      cy.get('[data-cy=close-feed-button]').click();
    });

    it('create data feed service now', () => {
      const date = Date.now();
      cy.get('[data-cy=create-data-feed]').click();
      cy.get('[data-cy=ServiceNow]').click();
      cy.get('[data-cy=add-name]').type(name + date);
      cy.get('[data-cy=add-url]').type(url);
      cy.get('[data-cy=select-auth-type]').click();
      cy.get('[data-cy=select-username-password]').click();
      cy.get('[data-cy=add-username]').type(username);
      cy.get('[data-cy=add-password]').type(password);
      cy.get('[data-cy=add-button]').click();
      cy.get('app-notification.info').should('be.visible');
      cy.get('app-notification.info chef-icon').click();
      cy.contains('Data Feeds').click();
      cy.get('chef-table chef-tbody chef-td').contains('cytest' + date).should('exist');
    });

    it('create data feed splunk', () => {
      cy.get('[data-cy=create-data-feed]').click();
      cy.get('[data-cy=Splunk]').click();
      cy.get('[data-cy=add-name]').type(name + reusableDate);
      cy.get('[data-cy=add-url]').type(url);
      cy.get('[data-cy=add-token]').type(token);
      cy.get('[data-cy=add-button]').click();
      cy.get('app-notification.info').should('be.visible');
      cy.get('app-notification.info chef-icon').click();
      cy.contains('Data Feeds').click();
      cy.get('chef-table chef-tbody chef-td').contains('cytest' + reusableDate).should('exist');
    });

    it('create data feed error', () => {
      cy.get('[data-cy=create-data-feed]').click();
      cy.get('[data-cy=Splunk]').click();
      cy.get('[data-cy=add-name]').type(name + reusableDate);
      cy.get('[data-cy=add-url]').type(url);
      cy.get('[data-cy=add-token]').type(token);
      cy.get('[data-cy=add-button]').click();
      cy.get('app-data-feed-create').scrollTo('top');
      cy.get('.data-feed-slider app-notification.error').should('be.visible');
      cy.get('.data-feed-slider app-notification.error chef-icon').click();
      cy.get('[data-cy=close-feed-button]').click();
    });

    it('create data feed with changed token type', () => {
      const date = Date.now();
      cy.get('[data-cy=create-data-feed]').click();
      cy.get('[data-cy=Splunk]').click();
      cy.get('[data-cy=add-name]').type(name + date);
      cy.get('[data-cy=add-url]').type(url);
      cy.get('[data-cy=toggle-type]').click();
      cy.get('[data-cy=add-token-type]').clear();
      cy.get('[data-cy=add-token-type]').type(tokenType);
      cy.get('[data-cy=add-token]').type(token);
      cy.get('[data-cy=add-button]').click();
      cy.get('app-notification.info').should('be.visible');
      cy.get('app-notification.info chef-icon').click();
      cy.contains('Data Feeds').click();
      cy.get('chef-table chef-tbody chef-td').contains('cytest' + date).should('exist');
    });

    it('test error in data feed', () => {
      const date = Date.now();
      cy.get('[data-cy=create-data-feed]').click();
      cy.get('[data-cy=Splunk]').click();
      cy.get('[data-cy=add-name]').type(name + date);
      cy.get('[data-cy=add-url]').type(url);
      cy.get('[data-cy=add-token]').type(token);
      cy.get('[data-cy=test-button]').click();
      cy.get('app-data-feed-create').scrollTo('top');
      cy.get('.data-feed-slider app-notification.error').should('be.visible');
      cy.get('.data-feed-slider app-notification.error chef-icon').click();
      cy.get('[data-cy=close-feed-button]').click();
    });

    it('create data feed minio', () => {
      const date = Date.now();
      cy.get('[data-cy=create-data-feed]').click();
      cy.get('[data-cy=Minio]').click();
      cy.get('[data-cy=add-name]').type(name + date);
      cy.get('[data-cy=add-endpoint]').type(endpoint);
      cy.get('[data-cy=add-bucket-name]').type(bucketName);
      cy.get('[data-cy=add-access-key]').type(accessKey);
      cy.get('[data-cy=add-secret-key]').type(secretKey);
      cy.get('[data-cy=add-button]').click();
      cy.get('app-notification.info').should('be.visible');
      cy.get('app-notification.info chef-icon').click();
      cy.contains('Data Feeds').click();
      cy.get('chef-table chef-tbody chef-td').contains('cytest' + date).should('exist');
    });

    it('test error in data feed minio failure', () => {
      const date = Date.now();
      cy.get('[data-cy=create-data-feed]').click();
      cy.get('[data-cy=Minio]').click();
      cy.get('[data-cy=add-name]').type(name + date);
      cy.get('[data-cy=add-endpoint]').type(endpoint);
      cy.get('[data-cy=add-bucket-name]').type(bucketName);
      cy.get('[data-cy=add-access-key]').type(accessKey);
      cy.get('[data-cy=add-secret-key]').type(secretKey);
      cy.get('[data-cy=test-button]').click();
      cy.get('app-data-feed-create').scrollTo('top');
      cy.get('.data-feed-slider app-notification.error').should('be.visible');
      cy.get('.data-feed-slider app-notification.error chef-icon').click();
      cy.get('[data-cy=close-feed-button]').click();
    });

<<<<<<< HEAD
    describe ('chef data feed page', () => {
      const reusableDate = Date.now();

      it('check if clicking on new integration button opens up the slider', () => {
        cy.get('[data-cy=create-data-feed]').click();
        cy.get('[data-cy=interation-menu]').should('be.visible');
        cy.get('[data-cy=close-feed-button]').click();
      });

      it('check if clicking on a interation opens the form', () => {
        cy.get('[data-cy=create-data-feed]').click();
        cy.get('[data-cy=ServiceNow]').click();
        cy.get('[data-cy=data-feed-create-form]').should('be.visible');
        cy.get('[data-cy=close-feed-button]').click();
      });
  
      it('create data feed service now', () => {
        const date = Date.now();
        cy.get('[data-cy=create-data-feed]').click();
        cy.get('[data-cy=ServiceNow]').click();
        cy.get('[data-cy=add-name]').type(name + date);
        cy.get('[data-cy=add-url]').type(url);
        cy.get('[data-cy=select-auth-type]').click();
        cy.get('[data-cy=select-username-password]').click();
        cy.get('[data-cy=add-username]').type(username);
        cy.get('[data-cy=add-password]').type(password);
        cy.get('[data-cy=add-button]').click();
        cy.get('app-notification.info').should('be.visible');
        cy.get('app-notification.info chef-icon').click();
        cy.contains('Data Feeds').click();
        cy.get('chef-table chef-tbody chef-td').contains('cytest' + date).should('exist');
      });

      it('create data feed splunk', () => {
        cy.get('[data-cy=create-data-feed]').click();
        cy.get('[data-cy=Splunk]').click();
        cy.get('[data-cy=add-name]').type(name + reusableDate);
        cy.get('[data-cy=add-url]').type(url);
        cy.get('[data-cy=add-token]').type(token);
        cy.get('[data-cy=add-button]').click();
        cy.get('app-notification.info').should('be.visible');
        cy.get('app-notification.info chef-icon').click();
        cy.contains('Data Feeds').click();
        cy.get('chef-table chef-tbody chef-td').contains('cytest' + reusableDate).should('exist');
      });

      it('create data feed error', () => {
        cy.get('[data-cy=create-data-feed]').click();
        cy.get('[data-cy=Splunk]').click();
        cy.get('[data-cy=add-name]').type(name + reusableDate);
        cy.get('[data-cy=add-url]').type(url);
        cy.get('[data-cy=add-token]').type(token);
        cy.get('[data-cy=add-button]').click();
        cy.get('app-data-feed-create').scrollTo('top');
        cy.get('app-notification.error').should('be.visible');
        cy.get('app-notification.error chef-icon').click();
        cy.get('[data-cy=close-feed-button]').click();
      });

      it('create data feed with changed token type', () => {
        const date = Date.now();
        cy.get('[data-cy=create-data-feed]').click();
        cy.get('[data-cy=Splunk]').click();
        cy.get('[data-cy=add-name]').type(name + date);
        cy.get('[data-cy=add-url]').type(url);
        cy.get('[data-cy=toggle-type]').click();
        cy.get('[data-cy=add-token-type]').clear();
        cy.get('[data-cy=add-token-type]').type(tokenType);
        cy.get('[data-cy=add-token]').type(token);
        cy.get('[data-cy=add-button]').click();
        cy.get('app-notification.info').should('be.visible');
        cy.get('app-notification.info chef-icon').click();
        cy.contains('Data Feeds').click();
        cy.get('chef-table chef-tbody chef-td').contains('cytest' + date).should('exist');
      });

      it('test error in data feed', () => {
        const date = Date.now();
        cy.get('[data-cy=create-data-feed]').click();
        cy.get('[data-cy=Splunk]').click();
        cy.get('[data-cy=add-name]').type(name + date);
        cy.get('[data-cy=add-url]').type(url);
        cy.get('[data-cy=add-token]').type(token);
        cy.get('[data-cy=test-button]').click();
        cy.get('app-data-feed-create').scrollTo('top');
        cy.get('app-notification.error').should('be.visible');
        cy.get('app-notification.error chef-icon').click();
        cy.get('[data-cy=close-feed-button]').click();
      });

      it('create data feed custom username/password', () => {
        const date = Date.now();
        cy.get('[data-cy=create-data-feed]').click();
        cy.get('[data-cy=Custom]').click();
        cy.get('[data-cy=add-name]').type(name + date);
        cy.get('[data-cy=add-url]').type(url);
        cy.get('[data-cy=select-auth-type]').click();
        cy.get('[data-cy=select-username-password]').click();
        cy.get('[data-cy=add-username]').type(username);
        cy.get('[data-cy=add-password]').type(password);
        cy.get('[data-cy=add-button]').click();
        cy.get('app-notification.info').should('be.visible');
        cy.get('app-notification.info chef-icon').click();
        cy.contains('Data Feeds').click();
        cy.get('chef-table chef-tbody chef-td').contains('cytest' + date).should('exist');
      });
  
      it('create data feed custom token', () => {
        const date = Date.now();
        cy.get('[data-cy=create-data-feed]').click();
        cy.get('[data-cy=Custom]').click();
        cy.get('[data-cy=add-name]').type(name + date);
        cy.get('[data-cy=add-url]').type(url);
        cy.contains('Edit').click();
        cy.get('[data-cy=add-token-type]').type(tokenType);
        cy.get('[data-cy=add-token]').type(token);
        cy.get('[data-cy=add-button]').click();
        cy.get('app-notification.info').should('be.visible');
        cy.get('app-notification.info chef-icon').click();
        cy.contains('Data Feeds').click();
        cy.get('chef-table chef-tbody chef-td').contains('cytest' + date).should('exist');
      });

      it('create data feed minio', () => {
        const date = Date.now();
        cy.get('[data-cy=create-data-feed]').click();
        cy.get('[data-cy=Minio]').click();
        cy.get('[data-cy=add-name]').type(name + date);
        cy.get('[data-cy=add-endpoint]').type(endpoint);
        cy.get('[data-cy=add-bucketName]').type(bucketName);
        cy.get('[data-cy=add-accessKey]').type(accessKey);
        cy.get('[data-cy=add-secretKey]').type(secretKey);
        cy.get('[data-cy=add-button]').click();
        cy.get('app-notification.info').should('be.visible');
        cy.get('app-notification.info chef-icon').click();
        cy.contains('Data Feeds').click();
        cy.get('chef-table chef-tbody chef-td').contains('cytest' + date).should('exist');
      });

      it('test error in data feed minio failure', () => {
        const date = Date.now();
        cy.get('[data-cy=create-data-feed]').click();
        cy.get('[data-cy=Minio]').click();
        cy.get('[data-cy=add-name]').type(name + date);
        cy.get('[data-cy=add-endpoint]').type(endpoint);
        cy.get('[data-cy=add-bucketName]').type(bucketName);
        cy.get('[data-cy=add-accessKey]').type(accessKey);
        cy.get('[data-cy=add-secretKey]').type(secretKey);
        cy.get('[data-cy=test-button]').click();
        cy.get('app-data-feed-create').scrollTo('top');
        cy.get('app-notification.error').should('be.visible');
        cy.get('app-notification.error chef-icon').click();
        cy.get('[data-cy=close-feed-button]').click();
      });

      it('test connection in data feed minio success', () => {
        const date = Date.now();
        cy.get('[data-cy=create-data-feed]').click();
        cy.get('[data-cy=Minio]').click();
        cy.get('[data-cy=add-name]').type(name + date);
        cy.get('[data-cy=add-endpoint]').type(minioUrl);
        cy.get('[data-cy=add-bucketName]').type(minioBucket);
        cy.get('[data-cy=add-accessKey]').type(minioAccess);
        cy.get('[data-cy=add-secretKey]').type(minioSecret);
        cy.get('[data-cy=test-button]').click();
        cy.get('app-data-feed-create').scrollTo('top');
        cy.get('app-notification.info').should('be.visible');
        cy.get('app-notification.info chef-icon').click();
        cy.get('[data-cy=close-feed-button]').click();
      });
=======
    it('test connection in data feed minio success', () => {
      const date = Date.now();
      cy.get('[data-cy=create-data-feed]').click();
      cy.get('[data-cy=Minio]').click();
      cy.get('[data-cy=add-name]').type(name + date);
      cy.get('[data-cy=add-endpoint]').type(minioUrl);
      cy.get('[data-cy=add-bucket-name]').type(minioBucket);
      cy.get('[data-cy=add-access-key]').type(minioAccess);
      cy.get('[data-cy=add-secret-key]').type(minioSecret);
      cy.get('[data-cy=test-button]').click();
      cy.get('app-data-feed-create').scrollTo('top');
      cy.get('.data-feed-slider app-notification.info').should('be.visible');
      cy.get('.data-feed-slider app-notification.info chef-icon').click();
      cy.get('[data-cy=close-feed-button]').click();
>>>>>>> 6ed13823
    });
  });
});<|MERGE_RESOLUTION|>--- conflicted
+++ resolved
@@ -1,39 +1,5 @@
 describe('chef datafeed', () => {
 
-<<<<<<< HEAD
-    const name = 'cytest',
-          url = 'http://test.com',
-          username = 'admin',
-          password = 'password',
-          tokenType = 'TestType',
-          token = 'behwveh3238238=',
-          endpoint = 'https://test.com',
-          bucketName = 'bucket',
-          accessKey = 'access_key',
-          secretKey = 'secret_key';
-
-    const minioBucket = 'mybucket',
-          minioSecret = 'minioadmin',
-          minioAccess = 'minioadmin',
-          minioUrl = 'http://127.0.0.1:9000';
-
-
-    before(() => {
-        cy.adminLogin('/settings').then(() => {
-            const admin = JSON.parse(<string>localStorage.getItem('chef-automate-user'));
-            cy.get('app-welcome-modal').invoke('hide');
-            cy.restoreStorage();
-            cy.get('body').type('feat');
-            cy.get('.title').contains('Chef Automate Data Feed').parent().parent()
-              .find('.onoffswitch').click();
-            cy.get('chef-button').contains('Close').click();
-            cy.reload();
-            cy.contains('know').click();
-            cy.contains('Data Feeds').click();
-            cy.get('app-notification.error chef-icon').click({ multiple: true });
-        });
-    });
-=======
   const name = 'cytest',
     url = 'http://test.com',
     username = 'admin',
@@ -50,7 +16,6 @@
     minioAccess = 'minioadmin',
     minioUrl = 'http://127.0.0.1:9000';
 
->>>>>>> 6ed13823
 
   before(() => {
     cy.adminLogin('/settings').then(() => {
@@ -198,178 +163,6 @@
       cy.get('[data-cy=close-feed-button]').click();
     });
 
-<<<<<<< HEAD
-    describe ('chef data feed page', () => {
-      const reusableDate = Date.now();
-
-      it('check if clicking on new integration button opens up the slider', () => {
-        cy.get('[data-cy=create-data-feed]').click();
-        cy.get('[data-cy=interation-menu]').should('be.visible');
-        cy.get('[data-cy=close-feed-button]').click();
-      });
-
-      it('check if clicking on a interation opens the form', () => {
-        cy.get('[data-cy=create-data-feed]').click();
-        cy.get('[data-cy=ServiceNow]').click();
-        cy.get('[data-cy=data-feed-create-form]').should('be.visible');
-        cy.get('[data-cy=close-feed-button]').click();
-      });
-  
-      it('create data feed service now', () => {
-        const date = Date.now();
-        cy.get('[data-cy=create-data-feed]').click();
-        cy.get('[data-cy=ServiceNow]').click();
-        cy.get('[data-cy=add-name]').type(name + date);
-        cy.get('[data-cy=add-url]').type(url);
-        cy.get('[data-cy=select-auth-type]').click();
-        cy.get('[data-cy=select-username-password]').click();
-        cy.get('[data-cy=add-username]').type(username);
-        cy.get('[data-cy=add-password]').type(password);
-        cy.get('[data-cy=add-button]').click();
-        cy.get('app-notification.info').should('be.visible');
-        cy.get('app-notification.info chef-icon').click();
-        cy.contains('Data Feeds').click();
-        cy.get('chef-table chef-tbody chef-td').contains('cytest' + date).should('exist');
-      });
-
-      it('create data feed splunk', () => {
-        cy.get('[data-cy=create-data-feed]').click();
-        cy.get('[data-cy=Splunk]').click();
-        cy.get('[data-cy=add-name]').type(name + reusableDate);
-        cy.get('[data-cy=add-url]').type(url);
-        cy.get('[data-cy=add-token]').type(token);
-        cy.get('[data-cy=add-button]').click();
-        cy.get('app-notification.info').should('be.visible');
-        cy.get('app-notification.info chef-icon').click();
-        cy.contains('Data Feeds').click();
-        cy.get('chef-table chef-tbody chef-td').contains('cytest' + reusableDate).should('exist');
-      });
-
-      it('create data feed error', () => {
-        cy.get('[data-cy=create-data-feed]').click();
-        cy.get('[data-cy=Splunk]').click();
-        cy.get('[data-cy=add-name]').type(name + reusableDate);
-        cy.get('[data-cy=add-url]').type(url);
-        cy.get('[data-cy=add-token]').type(token);
-        cy.get('[data-cy=add-button]').click();
-        cy.get('app-data-feed-create').scrollTo('top');
-        cy.get('app-notification.error').should('be.visible');
-        cy.get('app-notification.error chef-icon').click();
-        cy.get('[data-cy=close-feed-button]').click();
-      });
-
-      it('create data feed with changed token type', () => {
-        const date = Date.now();
-        cy.get('[data-cy=create-data-feed]').click();
-        cy.get('[data-cy=Splunk]').click();
-        cy.get('[data-cy=add-name]').type(name + date);
-        cy.get('[data-cy=add-url]').type(url);
-        cy.get('[data-cy=toggle-type]').click();
-        cy.get('[data-cy=add-token-type]').clear();
-        cy.get('[data-cy=add-token-type]').type(tokenType);
-        cy.get('[data-cy=add-token]').type(token);
-        cy.get('[data-cy=add-button]').click();
-        cy.get('app-notification.info').should('be.visible');
-        cy.get('app-notification.info chef-icon').click();
-        cy.contains('Data Feeds').click();
-        cy.get('chef-table chef-tbody chef-td').contains('cytest' + date).should('exist');
-      });
-
-      it('test error in data feed', () => {
-        const date = Date.now();
-        cy.get('[data-cy=create-data-feed]').click();
-        cy.get('[data-cy=Splunk]').click();
-        cy.get('[data-cy=add-name]').type(name + date);
-        cy.get('[data-cy=add-url]').type(url);
-        cy.get('[data-cy=add-token]').type(token);
-        cy.get('[data-cy=test-button]').click();
-        cy.get('app-data-feed-create').scrollTo('top');
-        cy.get('app-notification.error').should('be.visible');
-        cy.get('app-notification.error chef-icon').click();
-        cy.get('[data-cy=close-feed-button]').click();
-      });
-
-      it('create data feed custom username/password', () => {
-        const date = Date.now();
-        cy.get('[data-cy=create-data-feed]').click();
-        cy.get('[data-cy=Custom]').click();
-        cy.get('[data-cy=add-name]').type(name + date);
-        cy.get('[data-cy=add-url]').type(url);
-        cy.get('[data-cy=select-auth-type]').click();
-        cy.get('[data-cy=select-username-password]').click();
-        cy.get('[data-cy=add-username]').type(username);
-        cy.get('[data-cy=add-password]').type(password);
-        cy.get('[data-cy=add-button]').click();
-        cy.get('app-notification.info').should('be.visible');
-        cy.get('app-notification.info chef-icon').click();
-        cy.contains('Data Feeds').click();
-        cy.get('chef-table chef-tbody chef-td').contains('cytest' + date).should('exist');
-      });
-  
-      it('create data feed custom token', () => {
-        const date = Date.now();
-        cy.get('[data-cy=create-data-feed]').click();
-        cy.get('[data-cy=Custom]').click();
-        cy.get('[data-cy=add-name]').type(name + date);
-        cy.get('[data-cy=add-url]').type(url);
-        cy.contains('Edit').click();
-        cy.get('[data-cy=add-token-type]').type(tokenType);
-        cy.get('[data-cy=add-token]').type(token);
-        cy.get('[data-cy=add-button]').click();
-        cy.get('app-notification.info').should('be.visible');
-        cy.get('app-notification.info chef-icon').click();
-        cy.contains('Data Feeds').click();
-        cy.get('chef-table chef-tbody chef-td').contains('cytest' + date).should('exist');
-      });
-
-      it('create data feed minio', () => {
-        const date = Date.now();
-        cy.get('[data-cy=create-data-feed]').click();
-        cy.get('[data-cy=Minio]').click();
-        cy.get('[data-cy=add-name]').type(name + date);
-        cy.get('[data-cy=add-endpoint]').type(endpoint);
-        cy.get('[data-cy=add-bucketName]').type(bucketName);
-        cy.get('[data-cy=add-accessKey]').type(accessKey);
-        cy.get('[data-cy=add-secretKey]').type(secretKey);
-        cy.get('[data-cy=add-button]').click();
-        cy.get('app-notification.info').should('be.visible');
-        cy.get('app-notification.info chef-icon').click();
-        cy.contains('Data Feeds').click();
-        cy.get('chef-table chef-tbody chef-td').contains('cytest' + date).should('exist');
-      });
-
-      it('test error in data feed minio failure', () => {
-        const date = Date.now();
-        cy.get('[data-cy=create-data-feed]').click();
-        cy.get('[data-cy=Minio]').click();
-        cy.get('[data-cy=add-name]').type(name + date);
-        cy.get('[data-cy=add-endpoint]').type(endpoint);
-        cy.get('[data-cy=add-bucketName]').type(bucketName);
-        cy.get('[data-cy=add-accessKey]').type(accessKey);
-        cy.get('[data-cy=add-secretKey]').type(secretKey);
-        cy.get('[data-cy=test-button]').click();
-        cy.get('app-data-feed-create').scrollTo('top');
-        cy.get('app-notification.error').should('be.visible');
-        cy.get('app-notification.error chef-icon').click();
-        cy.get('[data-cy=close-feed-button]').click();
-      });
-
-      it('test connection in data feed minio success', () => {
-        const date = Date.now();
-        cy.get('[data-cy=create-data-feed]').click();
-        cy.get('[data-cy=Minio]').click();
-        cy.get('[data-cy=add-name]').type(name + date);
-        cy.get('[data-cy=add-endpoint]').type(minioUrl);
-        cy.get('[data-cy=add-bucketName]').type(minioBucket);
-        cy.get('[data-cy=add-accessKey]').type(minioAccess);
-        cy.get('[data-cy=add-secretKey]').type(minioSecret);
-        cy.get('[data-cy=test-button]').click();
-        cy.get('app-data-feed-create').scrollTo('top');
-        cy.get('app-notification.info').should('be.visible');
-        cy.get('app-notification.info chef-icon').click();
-        cy.get('[data-cy=close-feed-button]').click();
-      });
-=======
     it('test connection in data feed minio success', () => {
       const date = Date.now();
       cy.get('[data-cy=create-data-feed]').click();
@@ -384,7 +177,6 @@
       cy.get('.data-feed-slider app-notification.info').should('be.visible');
       cy.get('.data-feed-slider app-notification.info chef-icon').click();
       cy.get('[data-cy=close-feed-button]').click();
->>>>>>> 6ed13823
     });
   });
 });