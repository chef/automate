describe('chef server', () => {
  const now = Cypress.moment().format('MMDDYYhhmmss');
  const cypressPrefix = 'infra';
  const serverName = `${cypressPrefix} server ${now}`;
  const generatedServerID = serverName.split(' ').join('-');
  const customServerID = `${cypressPrefix}-custom-id-${now}`;
  const serverFQDN = 'chef-server-1617089723092818000.com';
  const serverIP = '176.119.50.159';

  before(() => {
    cy.adminLogin('/infrastructure/chef-servers').then(() => {
      const admin = JSON.parse(<string>localStorage.getItem('chef-automate-user'));
    });
    cy.restoreStorage();
  });

  beforeEach(() => {
    cy.restoreStorage();
  });

  afterEach(() => {
    cy.saveStorage();
  });

  describe('chef server list page', () => {

    it('can add a infra server', () => {
      cy.get('[data-cy=add-server-button]').contains('Add Chef Infra Server').click();
      cy.get('[data-cy=chef-infra-server-slider]').should('exist');
      cy.get('[data-cy=add-name]').type(serverName);
      cy.get('[data-cy=id-label]').contains(generatedServerID);
      cy.get('[data-cy=add-fqdn]').type(serverFQDN);

      cy.get('[data-cy=add-button]').click();
      cy.get('[data-cy=chef-infra-server-slider]').should('not.be.visible');

      // verify success notification and then dismiss it
      // so it doesn't get in the way of subsequent interactions
      cy.get('app-notification.info').should('be.visible');
      cy.get('app-notification.info chef-icon').click();

      cy.get('app-chef-servers-list chef-tbody chef-td').contains(serverName).should('exist');
    });

    it('lists servers', () => {
      cy.get('[data-cy=add-server-button]').contains('Add Chef Infra Server');

      cy.get('#servers-table-container chef-th').contains('Name');
      cy.get('#servers-table-container chef-th').contains('FQDN');
      cy.get('#servers-table-container chef-th').contains('IP Address');
      cy.get('#servers-table-container chef-th').contains('Number Of Orgs');
    });

    it('can create a chef server with a custom ID', () => {
      cy.get('[data-cy=add-server-button]').contains('Add Chef Infra Server').click();
      cy.get('[data-cy=chef-infra-server-slider]').should('exist');
      cy.get('[data-cy=add-name]').type(serverName);
      cy.get('[data-cy=add-id]').should('not.be.visible');
      cy.get('[data-cy=edit-button]').contains('Edit ID').click();
      cy.get('[data-cy=id-label]').should('not.be.visible');
      cy.get('[data-cy=add-id]').should('be.visible').clear().type(customServerID);
      cy.get('[data-cy=add-fqdn]').type(serverFQDN);

      cy.get('[data-cy=add-button]').click();
      cy.get('[data-cy=chef-infra-server-slider]').should('not.be.visible');

      // verify success notification and then dismiss it
      // so it doesn't get in the way of subsequent interactions
      cy.get('app-notification.info').should('be.visible');
      cy.get('app-notification.info chef-icon').click();

      cy.get('app-chef-servers-list chef-tbody chef-td').contains(serverName).should('exist');
    });

    it('can create a chef server with IP address', () => {
      cy.get('[data-cy=add-server-button]').contains('Add Chef Infra Server').click();
      cy.get('[data-cy=chef-infra-server-slider]').should('exist');
      cy.get('[data-cy=add-name]').type(serverName);
      cy.get('[data-cy=add-id]').should('not.be.visible');
      cy.get('[data-cy=edit-button]').contains('Edit ID').click();
      cy.get('[data-cy=id-label]').should('not.be.visible');
      cy.get('[data-cy=add-id]').should('be.visible').clear().type(customServerID);
      cy.get('chef-select').contains('FQDN').click();
      cy.get('chef-select chef-option').contains('IP Address').click();
      cy.get('[data-cy=add-ip-address]').type(serverIP);

      cy.get('[data-cy=add-button]').click();
<<<<<<< HEAD
=======
      cy.get('[data-cy=chef-infra-server-slider]').should('not.be.visible');

      // verify success notification and then dismiss it
      // so it doesn't get in the way of subsequent interactions
      cy.get('app-notification.info').should('be.visible');
      cy.get('app-notification.info chef-icon').click();

      cy.get('app-chef-servers-list chef-tbody chef-td').contains(serverName).should('exist');
    });

    it('fails to create a chef server with a duplicate ID', () => {
      cy.get('[data-cy=add-server-button]').contains('Add Chef Infra Server').click();
      cy.get('[data-cy=chef-infra-server-slider]').should('exist');
      cy.get('[data-cy=add-name]').type(serverName);
      cy.get('[data-cy=add-id]').should('not.be.visible');
      cy.get('[data-cy=edit-button]').contains('Edit ID').click();
      cy.get('[data-cy=id-label]').should('not.be.visible');
      cy.get('[data-cy=add-id]').should('be.visible').clear().type(customServerID);
      cy.get('[data-cy=add-fqdn]').type(serverFQDN);
      cy.get('[data-cy=add-button]').click();
>>>>>>> 03890702
    });

    it('can cancel creating a chef server', () => {
      cy.get('[data-cy=add-server-button]').contains('Add Chef Infra Server').click();
      cy.get('[data-cy=chef-infra-server-slider]').should('exist');

      // here we exit with the Cancel button
      cy.get('chef-button').contains('Cancel').should('be.visible').click();
      cy.get('app-chef-servers-list  chef-modal').should('not.be.visible');
    });

    it('can delete a chef server', () => {
      cy.get('app-chef-servers-list chef-td a').contains(serverName).parent().parent()
        .find('.mat-select-trigger').as('controlMenu');

      // we throw in a `should` so cypress retries until introspection allows menu to be shown
      cy.get('@controlMenu').scrollIntoView().should('be.visible')
        .click();
      cy.get('[data-cy=delete-server]').should('be.visible')
        .click();

      // accept dialog
      cy.get('app-chef-servers-list chef-button').contains('Delete').click();

      // verify success notification and then dismiss it
      cy.get('app-notification.info').contains('Successfully deleted server');
      cy.get('app-notification.info chef-icon').click();

      cy.get('app-chef-servers-list chef-tbody chef-td')
        .contains(customServerID).should('not.exist');
    });

    it('can check create server button is disabled until all inputs are filled in', () => {
      cy.get('[data-cy=add-server-button]').contains('Add Chef Infra Server').click();
      cy.get('[data-cy=chef-infra-server-slider]').should('exist');
      cy.get('[data-cy=add-name]').type(serverName);
      cy.get('[data-cy=id-label]').contains(generatedServerID);
      cy.get('[data-cy=add-fqdn]').type(serverFQDN);

      // check for disabled
      cy.get('[data-cy=add-button]')
      .invoke('attr', 'disabled')
      .then(disabled => {
        disabled ? cy.log('buttonIsDiabled') : cy.get('[data-cy=add-button]').click();
      });

      cy.get('[data-cy=chef-infra-server-slider]').should('exist');

      // here we exit with the Cancel button
      cy.get('chef-button').contains('Cancel').should('be.visible').click();
      cy.get('[data-cy=chef-infra-server-slider]').should('not.be.visible');
    });
  });
});<|MERGE_RESOLUTION|>--- conflicted
+++ resolved
@@ -85,8 +85,6 @@
       cy.get('[data-cy=add-ip-address]').type(serverIP);
 
       cy.get('[data-cy=add-button]').click();
-<<<<<<< HEAD
-=======
       cy.get('[data-cy=chef-infra-server-slider]').should('not.be.visible');
 
       // verify success notification and then dismiss it
@@ -107,7 +105,6 @@
       cy.get('[data-cy=add-id]').should('be.visible').clear().type(customServerID);
       cy.get('[data-cy=add-fqdn]').type(serverFQDN);
       cy.get('[data-cy=add-button]').click();
->>>>>>> 03890702
     });
 
     it('can cancel creating a chef server', () => {
