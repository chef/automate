package params

// For suggestions we use engram type mappings to support autocomplete functionality.

type SuggestionType int

// Ended these constants with sug so that they do not get mixed up with other parameter validation constants
const (
	PlatformSug SuggestionType = iota
	NameSug
	EnvironmentSug
	PolicyGroupSug
	PolicyNameSug
	PolicyRevisionSug
	CookbooksSug
	RecipesSug
	ResourceNamesSug
	AttributesSug
	RolesSug
	ChefVersionSug
	ChefTagsSug
<<<<<<< HEAD
	StatusSug
=======
	ErrorSug
>>>>>>> 378e57bf
)

var suggestionType = map[string]SuggestionType{
	"platform":        PlatformSug,
	"name":            NameSug,
	"environment":     EnvironmentSug,
	"policy_group":    PolicyGroupSug,
	"policy_name":     PolicyNameSug,
	"policy_revision": PolicyRevisionSug,
	"cookbook":        CookbooksSug,
	"recipe":          RecipesSug,
	"resource_name":   ResourceNamesSug,
	"attribute":       AttributesSug,
	"role":            RolesSug,
	"chef_version":    ChefVersionSug,
	"chef_tags":       ChefTagsSug,
<<<<<<< HEAD
	"status":          StatusSug,
=======
	"error":           ErrorSug,
>>>>>>> 378e57bf
}

func ValidSuggestionParam(field string) bool {
	if _, ok := suggestionType[field]; ok {
		return true
	}
	return false
}<|MERGE_RESOLUTION|>--- conflicted
+++ resolved
@@ -19,11 +19,8 @@
 	RolesSug
 	ChefVersionSug
 	ChefTagsSug
-<<<<<<< HEAD
 	StatusSug
-=======
 	ErrorSug
->>>>>>> 378e57bf
 )
 
 var suggestionType = map[string]SuggestionType{
@@ -40,11 +37,8 @@
 	"role":            RolesSug,
 	"chef_version":    ChefVersionSug,
 	"chef_tags":       ChefTagsSug,
-<<<<<<< HEAD
 	"status":          StatusSug,
-=======
 	"error":           ErrorSug,
->>>>>>> 378e57bf
 }
 
 func ValidSuggestionParam(field string) bool {
