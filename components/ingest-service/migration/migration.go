--- conflicted
+++ resolved
@@ -13,11 +13,6 @@
 	"github.com/chef/automate/components/ingest-service/backend"
 	"github.com/chef/automate/components/ingest-service/backend/elastic/mappings"
 	"github.com/chef/automate/components/ingest-service/pipeline"
-)
-
-const (
-	selectLockCount   = "SELECT COUNT(*) FROM pg_locks WHERE locktype = 'advisory' AND objid = $1;"
-	PgMigrationLockID = 77
 )
 
 const (
@@ -46,7 +41,6 @@
 )
 
 type Status struct {
-<<<<<<< HEAD
 	total          int64
 	completed      int64
 	status         string
@@ -54,10 +48,10 @@
 	ctx            context.Context
 	client         backend.Client
 	actionPipeline pipeline.ChefActionPipeline
-	mapper    *gorp.DbMap
-}
-
-func New(client backend.Client, actionPipeline pipeline.ChefActionPipeline) *Status {
+	mapper         *gorp.DbMap
+}
+
+func New(client backend.Client, actionPipeline pipeline.ChefActionPipeline, postgresql *sql.DB) *Status {
 	return &Status{
 		total:          0,
 		completed:      0,
@@ -66,28 +60,8 @@
 		ctx:            context.Background(),
 		client:         client,
 		actionPipeline: actionPipeline,
-		mapper:    &gorp.DbMap{Db: postgresql, Dialect: gorp.PostgresDialect{}},
-=======
-	total     int64
-	completed int64
-	status    string
-	finished  bool
-	ctx       context.Context
-	client    backend.Client
-	mapper    *gorp.DbMap
-}
-
-func New(client backend.Client, postgresql *sql.DB) *Status {
-	return &Status{
-		total:     0,
-		completed: 0,
-		status:    "There is no migration running",
-		finished:  false,
-		ctx:       context.Background(),
-		client:    client,
-		mapper:    &gorp.DbMap{Db: postgresql, Dialect: gorp.PostgresDialect{}},
-	}
->>>>>>> f64c46c5
+		mapper:         &gorp.DbMap{Db: postgresql, Dialect: gorp.PostgresDialect{}},
+	}
 }
 
 // Start - start the migration from a prior automate to the current automate for only the config-mgmt-service.
