#!/bin/bash

<<<<<<< HEAD
basePath=$1
=======
# configPath=$1/os/config/certificates
basePath=$1
# echo $configPath
# 
# openssl genrsa -out $configPath/root-ca-key.pem 2048
# openssl req -new -x509 -sha256 -key $configPath/root-ca-key.pem -subj "/C=US/ST=Washington/L=Seattle/O=Chef Software Inc/CN=chefrootca" -out $configPath/root-ca.pem -days 1095
# # Admin cert
# openssl genrsa -out $configPath/admin-key-temp.pem 2048
# openssl pkcs8 -inform PEM -outform PEM -in $configPath/admin-key-temp.pem -topk8 -nocrypt -v1 PBE-SHA1-3DES -out $configPath/admin-key.pem
# openssl req -new -key $configPath/admin-key.pem -subj "/C=US/ST=Washington/L=Seattle/O=Chef Software Inc/CN=chefadmin" -out $configPath/admin.csr
# openssl x509 -req -in $configPath/admin.csr -CA $configPath/root-ca.pem -CAkey $configPath/root-ca-key.pem -CAcreateserial -sha256 -out $configPath/admin.pem -days 1095
# # Node cert 1
# openssl genrsa -out $configPath/node1-key-temp.pem 2048
# openssl pkcs8 -inform PEM -outform PEM -in $configPath/node1-key-temp.pem -topk8 -nocrypt -v1 PBE-SHA1-3DES -out $configPath/node1-key.pem
# openssl req -new -key $configPath/node1-key.pem -subj "/C=US/ST=Washington/L=Seattle/O=Chef Software Inc/CN=chefnode" -out $configPath/node1.csr
# openssl x509 -req -in $configPath/node1.csr -CA $configPath/root-ca.pem -CAkey $configPath/root-ca-key.pem -CAcreateserial -sha256 -out $configPath/node1.pem -days 1095
# # Node cert 2
# openssl genrsa -out $configPath/node2-key-temp.pem 2048
# openssl pkcs8 -inform PEM -outform PEM -in $configPath/node2-key-temp.pem -topk8 -nocrypt -v1 PBE-SHA1-3DES -out $configPath/node2-key.pem
# openssl req -new -key $configPath/node2-key.pem -subj "/C=US/ST=Washington/L=Seattle/O=Chef Software Inc/CN=chefnode" -out $configPath/node2.csr
# openssl x509 -req -in $configPath/node2.csr -CA $configPath/root-ca.pem -CAkey $configPath/root-ca-key.pem -CAcreateserial -sha256 -out $configPath/node2.pem -days 1095
# # Client cert
# openssl genrsa -out $configPath/client-key-temp.pem 2048
# openssl pkcs8 -inform PEM -outform PEM -in $configPath/client-key-temp.pem -topk8 -nocrypt -v1 PBE-SHA1-3DES -out $configPath/client-key.pem
# openssl req -new -key $configPath/client-key.pem -subj "/C=US/ST=Washington/L=Seattle/O=Chef Software Inc/CN=chefclient" -out $configPath/client.csr
# openssl x509 -req -in $configPath/client.csr -CA $configPath/root-ca.pem -CAkey $configPath/root-ca-key.pem -CAcreateserial -sha256 -out $configPath/client.pem -days 1095
# # Cleanup   
# rm $configPath/admin-key-temp.pem
# rm $configPath/admin.csr
# rm $configPath/node1-key-temp.pem
# rm $configPath/node1.csr
# rm $configPath/node2-key-temp.pem
# rm $configPath/node2.csr
# rm $configPath/client-key-temp.pem
# rm $configPath/client.csr

echo " ================= Getting certs from vault using =============="
echo $OPENSEARCH_ROOT_CA_PEM
echo $OPENSEARCH_ADMIN_PEM
echo $OPENSEARCH_ADMIN_KEY_PEM
echo $OPENSEARCH_NODE1_PEM
echo $OPENSEARCH_NODE1_KEY_PEM

>>>>>>> 1e32a886

cat <<EOF >> $basePath/default.toml
# root pem cert that signed the two cert/key pairs below
rootCA = """$OPENSEARCH_ROOT_CA_PEM"""
EOF
 
cat <<EOF >> $basePath/default.toml
# Certificate used for admin actions against https://9200
admin_cert = """$OPENSEARCH_ADMIN_PEM"""
EOF
 
cat <<EOF >> $basePath/default.toml
# the private key associated with the above pem cert
admin_key = """$OPENSEARCH_ADMIN_KEY_PEM"""
EOF
 
cat <<EOF >> $basePath/default.toml
# Certificate used for intracluster ssl on port 9300
ssl_cert = """$OPENSEARCH_NODE1_PEM"""
EOF
 
cat <<EOF >> $basePath/default.toml
# the private key associated with the above pem cert
ssl_key = """$OPENSEARCH_NODE1_KEY_PEM"""
EOF<|MERGE_RESOLUTION|>--- conflicted
+++ resolved
@@ -1,44 +1,5 @@
 #!/bin/bash
-
-<<<<<<< HEAD
 basePath=$1
-=======
-# configPath=$1/os/config/certificates
-basePath=$1
-# echo $configPath
-# 
-# openssl genrsa -out $configPath/root-ca-key.pem 2048
-# openssl req -new -x509 -sha256 -key $configPath/root-ca-key.pem -subj "/C=US/ST=Washington/L=Seattle/O=Chef Software Inc/CN=chefrootca" -out $configPath/root-ca.pem -days 1095
-# # Admin cert
-# openssl genrsa -out $configPath/admin-key-temp.pem 2048
-# openssl pkcs8 -inform PEM -outform PEM -in $configPath/admin-key-temp.pem -topk8 -nocrypt -v1 PBE-SHA1-3DES -out $configPath/admin-key.pem
-# openssl req -new -key $configPath/admin-key.pem -subj "/C=US/ST=Washington/L=Seattle/O=Chef Software Inc/CN=chefadmin" -out $configPath/admin.csr
-# openssl x509 -req -in $configPath/admin.csr -CA $configPath/root-ca.pem -CAkey $configPath/root-ca-key.pem -CAcreateserial -sha256 -out $configPath/admin.pem -days 1095
-# # Node cert 1
-# openssl genrsa -out $configPath/node1-key-temp.pem 2048
-# openssl pkcs8 -inform PEM -outform PEM -in $configPath/node1-key-temp.pem -topk8 -nocrypt -v1 PBE-SHA1-3DES -out $configPath/node1-key.pem
-# openssl req -new -key $configPath/node1-key.pem -subj "/C=US/ST=Washington/L=Seattle/O=Chef Software Inc/CN=chefnode" -out $configPath/node1.csr
-# openssl x509 -req -in $configPath/node1.csr -CA $configPath/root-ca.pem -CAkey $configPath/root-ca-key.pem -CAcreateserial -sha256 -out $configPath/node1.pem -days 1095
-# # Node cert 2
-# openssl genrsa -out $configPath/node2-key-temp.pem 2048
-# openssl pkcs8 -inform PEM -outform PEM -in $configPath/node2-key-temp.pem -topk8 -nocrypt -v1 PBE-SHA1-3DES -out $configPath/node2-key.pem
-# openssl req -new -key $configPath/node2-key.pem -subj "/C=US/ST=Washington/L=Seattle/O=Chef Software Inc/CN=chefnode" -out $configPath/node2.csr
-# openssl x509 -req -in $configPath/node2.csr -CA $configPath/root-ca.pem -CAkey $configPath/root-ca-key.pem -CAcreateserial -sha256 -out $configPath/node2.pem -days 1095
-# # Client cert
-# openssl genrsa -out $configPath/client-key-temp.pem 2048
-# openssl pkcs8 -inform PEM -outform PEM -in $configPath/client-key-temp.pem -topk8 -nocrypt -v1 PBE-SHA1-3DES -out $configPath/client-key.pem
-# openssl req -new -key $configPath/client-key.pem -subj "/C=US/ST=Washington/L=Seattle/O=Chef Software Inc/CN=chefclient" -out $configPath/client.csr
-# openssl x509 -req -in $configPath/client.csr -CA $configPath/root-ca.pem -CAkey $configPath/root-ca-key.pem -CAcreateserial -sha256 -out $configPath/client.pem -days 1095
-# # Cleanup   
-# rm $configPath/admin-key-temp.pem
-# rm $configPath/admin.csr
-# rm $configPath/node1-key-temp.pem
-# rm $configPath/node1.csr
-# rm $configPath/node2-key-temp.pem
-# rm $configPath/node2.csr
-# rm $configPath/client-key-temp.pem
-# rm $configPath/client.csr
-
 echo " ================= Getting certs from vault using =============="
 echo $OPENSEARCH_ROOT_CA_PEM
 echo $OPENSEARCH_ADMIN_PEM
@@ -46,7 +7,6 @@
 echo $OPENSEARCH_NODE1_PEM
 echo $OPENSEARCH_NODE1_KEY_PEM
 
->>>>>>> 1e32a886
 
 cat <<EOF >> $basePath/default.toml
 # root pem cert that signed the two cert/key pairs below
