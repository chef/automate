--- conflicted
+++ resolved
@@ -2,13 +2,7 @@
 
 This provides the `automate-backend-deployment` package.
 
-<<<<<<< HEAD
-This package will build a package using terraform/a2ha-terraform, inspecs, test, certs and Makefile.  
 
-This is the heart of the a2ha because this component will set up a workspace for a2ha and all the a2ha command will get avilable after installing this package.
-
-=======
 This package will build a package using terraform/a2ha-terraform, inspecs, test, certs and Makefile.
 
 This is the heart of the a2ha because this component will set up a workspace for a2ha and all the a2ha command will get avilable after installing this package.
->>>>>>> 91959d92
