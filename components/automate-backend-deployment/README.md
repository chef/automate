# Automate::Backend::Deployment


This provides the `automate-backend-deployment` package.

This package will build a package using terraform/a2ha-terraform, inspecs, test, certs and Makefile.

<<<<<<< HEAD
This is the heart of the a2ha because this component will set up a workspace for a2ha and all the a2ha command will get available after installing this package.

=======
This is the heart of the a2ha because this component will set up a workspace for a2ha and all the a2ha command will get available after installing this package.
>>>>>>> e19b86a5
<|MERGE_RESOLUTION|>--- conflicted
+++ resolved
@@ -5,9 +5,4 @@
 
 This package will build a package using terraform/a2ha-terraform, inspecs, test, certs and Makefile.
 
-<<<<<<< HEAD
-This is the heart of the a2ha because this component will set up a workspace for a2ha and all the a2ha command will get available after installing this package.
-
-=======
-This is the heart of the a2ha because this component will set up a workspace for a2ha and all the a2ha command will get available after installing this package.
->>>>>>> e19b86a5
+This is the heart of the a2ha because this component will set up a workspace for a2ha and all the a2ha command will get available after installing this package.