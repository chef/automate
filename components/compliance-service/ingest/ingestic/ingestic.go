package ingestic

import (
	"context"
	"encoding/json"
	"fmt"
	"io"
	"time"

	"github.com/chef/automate/api/interservice/authz"
	"github.com/chef/automate/components/compliance-service/ingest/ingestic/mappings"
	"github.com/chef/automate/components/compliance-service/reporting/relaxting"
	project_update_lib "github.com/chef/automate/lib/authz"
	elastic "github.com/olivere/elastic/v7"
	"github.com/pkg/errors"
	"github.com/sirupsen/logrus"
)

type ESClient struct {
	client      *elastic.Client
	initialized bool
}

func NewESClient(client *elastic.Client) *ESClient {
	return &ESClient{client: client, initialized: false}
}

// This method will support adding a document with a specified ID
// giving the ID is important if you want to be able to update the document later
func (backend *ESClient) addDataToIndexWithID(ctx context.Context,
	mapping mappings.Mapping,
	ID string,
	data interface{}) error {

	// Add a document on a particular index and a particular id
	// This is not creating  an index with a timestring at the end
	_, err := backend.client.Index().
		Index(mapping.Index).
		Id(ID).
		BodyJson(data).
		Do(ctx)
	return err
}

// This method will support adding a document with a specified id
func (backend *ESClient) upsertComplianceRunInfo(ctx context.Context, mapping mappings.Mapping, id string, runDateTime time.Time) error {
	runDateTimeAsString := runDateTime.Format(time.RFC3339)

	script := elastic.NewScript("ctx._source.last_run = params.rundate").Param("rundate", runDateTimeAsString)

	_, err := backend.client.Update().
		Index(mapping.Index).
		Id(id).
		Script(script).
		Upsert(map[string]interface{}{
			"node_uuid": id,
			"first_run": runDateTime,
			"last_run":  runDateTime,
		}).
		Do(ctx)

	return err
}

// InitializeStore runs the necessary initialization processes to make elasticsearch usable
// in particular it creates the indexes and aliases for documents to be added
func (backend *ESClient) InitializeStore(ctx context.Context) {
	logrus.Info("Initialize elastic with mappings")
	if !backend.initialized {
		for _, esMap := range mappings.AllMappings {
			backend.CreateTemplate(ctx, esMap.Index, esMap.Mapping)
			if !esMap.Timeseries {
				backend.createStoreIfNotExists(ctx, esMap.Index, esMap.Mapping)
				backend.createStoreAliasIfNotExists(ctx, esMap.Alias, esMap.Index)
			}
		}
	}
	backend.initialized = true
}

func (backend *ESClient) createStoreAliasIfNotExists(ctx context.Context, alias string, index string) {
	if len(alias) > 0 {
		if exists, _ := relaxting.StoreExists(backend.client, alias); !exists {
			indexError := backend.createAlias(ctx, alias, index)
			if indexError != nil {
				logrus.Errorf("Error creating alias %s with error: %s", alias, indexError.Error())
			}
		}
	}
}

func (backend *ESClient) CreateTemplate(ctx context.Context, templateName string, mapping string) {
	// We don't care if it already exists because it will update the template
	_, err := backend.client.IndexPutTemplate(templateName).BodyString(mapping).Do(ctx)
	if err != nil {
		logrus.Errorf("Error creating index %s with error: %s", templateName, err.Error())
	}
}

func (backend *ESClient) createStoreIfNotExists(ctx context.Context, indexName string, mapping string) {
	exists, _ := relaxting.StoreExists(backend.client, indexName)
	if !exists {
		indexError := backend.createStore(ctx, indexName, mapping)
		if indexError != nil {
			logrus.Errorf("Error creating index %s with error: %s", indexName, indexError.Error())
		}
	}
}

func (backend *ESClient) createAlias(ctx context.Context, aliasName string, indexName string) error {
	_, error := backend.client.Alias().Add(indexName, aliasName).Do(ctx)

	return error
}

func (backend *ESClient) createStore(ctx context.Context, indexName string, mapping string) error {
	// Create the actual index. The mapping is applied using the CreateTemplate method
	_, error := backend.client.CreateIndex(indexName).Do(ctx)

	return error
}

// ProfileExists returns true if profile exists already in ES.. false if not
func (backend *ESClient) ProfileExists(hash string) (bool, error) {
	idsQuery := elastic.NewIdsQuery()
	idsQuery.Ids(hash)

	searchResult, err := backend.client.Search().
		Index(relaxting.CompProfilesIndex).
		Query(idsQuery).
		Size(0).
		Do(context.Background())

	if err != nil {
		return false, errors.Wrap(err, fmt.Sprintf("ProfileExists unable to complete search for %s", hash))
	}

	logrus.Debugf("ProfileExists got %d profiles in %d milliseconds\n", searchResult.TotalHits(), searchResult.TookInMillis)

	return searchResult.TotalHits() > 0, nil
}

// ProfilesMissing takes an array of profile sha256 IDs and returns back
// the ones that are missing from the profiles metadata index
//
func (backend *ESClient) ProfilesMissing(allHashes []string) (missingHashes []string, err error) {
	idsQuery := elastic.NewIdsQuery()
	idsQuery.Ids(allHashes...)
	docVersionQuery := elastic.NewMatchQuery("doc_version", "1")

	boolQuery := elastic.NewBoolQuery()
	boolQuery = boolQuery.Must(idsQuery)
	boolQuery = boolQuery.Must(docVersionQuery)

	esIndex := relaxting.CompProfilesIndex

	fsc := elastic.NewFetchSourceContext(false)

	searchSource := elastic.NewSearchSource().
		FetchSourceContext(fsc).
		Query(boolQuery).
		Size(1000)

	source, err := searchSource.Source()
	if err != nil {
		return nil, errors.Wrap(err, "ProfilesMissing unable to get Source")
	}
	relaxting.LogQueryPartMin(esIndex, source, "ProfilesMissing query searchSource")

	searchResult, err := backend.client.Search().
		SearchSource(searchSource).
		Index(esIndex).
		Do(context.Background())

	if err != nil {
		return missingHashes, errors.Wrap(err, "ProfilesMissing unable to complete search")
	}

	logrus.Debugf("ProfilesMissing got %d meta profiles in %d milliseconds\n", searchResult.TotalHits(), searchResult.TookInMillis)
	existingHashes := make(map[string]struct{}, searchResult.TotalHits())

	if searchResult.TotalHits() > 0 {
		for _, hit := range searchResult.Hits.Hits {
			existingHashes[hit.Id] = struct{}{}
		}
	}

	for _, oneHash := range allHashes {
		if _, ok := existingHashes[oneHash]; !ok {
			missingHashes = append(missingHashes, oneHash)
		}
	}

	logrus.Debugf("ProfilesMissing returning missingHashes: %v\n", missingHashes)
	return missingHashes, nil
}

// Internal helper method to get profile meta information to complement
// reports being ingested without profile metadata information
func (backend *ESClient) GetProfilesMissingMetadata(profileIDs []string) (map[string]*relaxting.ESInspecProfile, error) {
	esProfilesMeta := make(map[string]*relaxting.ESInspecProfile, 0)
	idsQuery := elastic.NewIdsQuery()
	idsQuery.Ids(profileIDs...)
	esIndex := relaxting.CompProfilesIndex

	fsc := elastic.NewFetchSourceContext(true).Include(
		"took",
		"name",
		"controls.id",
		"controls.impact",
		"controls.title",
		"controls.tags",
	)

	searchSource := elastic.NewSearchSource().
		FetchSourceContext(fsc).
		Query(idsQuery).
		Size(10)

	source, err := searchSource.Source()
	if err != nil {
		return esProfilesMeta, errors.Wrap(err, "GetProfilesMissingMetadata unable to get Source")
	}
	relaxting.LogQueryPartMin(esIndex, source, "GetProfilesMissingMetadata query searchSource")

	scroll := backend.client.Scroll().
		Index(esIndex).
		SearchSource(searchSource)

	for {
		results, err := scroll.Do(context.Background())
		//LogQueryPartMin(results, "GetProfilesMissingMetadata query results")
		if err == io.EOF {
			return esProfilesMeta, nil // all results retrieved
		}
		if err != nil {
			return esProfilesMeta, errors.Wrap(err, "GetProfilesMissingMetadata unable to get results")
		}
		if results.TotalHits() > 0 && len(results.Hits.Hits) > 0 {
			logrus.Debugf("GetProfilesMissingMetadata got %d profiles in %d milliseconds\n", results.TotalHits(), results.TookInMillis)

			for _, hit := range results.Hits.Hits {
				esProfile := &relaxting.ESInspecProfile{}
				if err := json.Unmarshal(hit.Source, &esProfile); err != nil {
					logrus.Errorf("GetProfilesMissingMetadata unmarshal error: %s", err.Error())
				}
				esProfilesMeta[hit.Id] = esProfile
			}
		}
	}
}

func (backend *ESClient) InsertInspecSummary(ctx context.Context, id string, endTime time.Time, data *relaxting.ESInSpecSummary) error {
	mapping := mappings.ComplianceSumDate
	index := mapping.IndexTimeseriesFmt(endTime)
	data.DayLatest = false
	if endTime.After(time.Now().Add(-24 * time.Hour)) {
		// Only setting day_latest to true if it's end_time is within the last day (24 hours)
		data.DayLatest = true
	}
	data.DailyLatest = true
	data.ReportID = id
	// Add the summary document to the compliance timeseries index using the specified report id as document id
	_, err := backend.client.Index().
		Index(index).
		Id(id).
		BodyJson(*data).
		Refresh("false").
		Do(ctx)
	if err != nil {
		return errors.Wrap(err, "InsertInspecSummary")
	}

	if data.DayLatest {
		err = backend.UpdateDayLatestToFalse(ctx, data.NodeID, id, index, mapping)
		if err != nil {
			return err
		}
	}
	return backend.setLatestsToFalse(ctx, data.NodeID, id, index)
}

func (backend *ESClient) InsertInspecReport(ctx context.Context, id string, endTime time.Time, data *relaxting.ESInSpecReport) error {
	mapping := mappings.ComplianceRepDate
	index := mapping.IndexTimeseriesFmt(endTime)
	data.DayLatest = false
	if endTime.After(time.Now().Add(-24 * time.Hour)) {
		// Only setting day_latest to true if it's end_time is within the last day (24 hours)
		data.DayLatest = true
	}
	data.DailyLatest = true
	data.ReportID = id

	// Add the report document to the compliance timeseries index using the specified report id as document id
	_, err := backend.client.Index().
		Index(index).
		Id(id).
		BodyJson(*data).
		Refresh("false").
		Do(ctx)
	if err != nil {
		return errors.Wrap(err, "InsertInspecReport")
	}

	if data.DayLatest {
		err = backend.UpdateDayLatestToFalse(ctx, data.NodeID, id, index, mapping)
		if err != nil {
			return err
		}
	}
	return backend.setLatestsToFalse(ctx, data.NodeID, id, index)
}

func (backend *ESClient) InsertInspecProfile(ctx context.Context, data *relaxting.ESInspecProfile) error {
	mapping := mappings.ComplianceProfiles
	if len(data.Controls) == 0 {
		// Use this to flag a profile that seems incomplete. Probably skipped or failed.
		// We just store it for the profile only metadata, looking to replace it when the same profile
		// is ingested that contains controls metadata as well
		data.DocVersion = "0"
	}
	err := backend.addDataToIndexWithID(ctx, mapping, data.Sha256, data)
	return err
}

func (backend *ESClient) InsertComplianceRunInfo(ctx context.Context, nodeId string, runDateTime time.Time) error {
	mapping := mappings.ComplianceRunInfo
	err := backend.upsertComplianceRunInfo(ctx, mapping, nodeId, runDateTime)
	return err
}

// Sets the 'day_latest' field to 'false' for all reports (except <reportId>) of node <nodeId> from yesterday upto 90 days UTC index.
func (backend *ESClient) UpdateDayLatestToFalse(ctx context.Context, nodeId string, reportId string, index string, mapping mappings.Mapping) error {
	termQueryDayLatestTrue := elastic.NewTermQuery("day_latest", true)
	termQueryThisNode := elastic.NewTermsQuery("node_uuid", nodeId)
	termQueryNotThisReport := elastic.NewTermsQuery("_id", reportId)

	boolQueryDayLatestThisNodeNotThisReport := elastic.NewBoolQuery().
		Must(termQueryDayLatestTrue).
		Must(termQueryThisNode).
		MustNot(termQueryNotThisReport)

	script := elastic.NewScript("ctx._source.day_latest = false")

	oneDayAgo := time.Now().Add(-24 * time.Hour)

	time90daysAgo := time.Now().Add(-24 * time.Hour * 90)

	// Making a filter query to get all the indices from today to 90 days back
	filters := map[string][]string{"start_time": {time90daysAgo.Format(time.RFC3339)}, "end_time": {oneDayAgo.Format(time.RFC3339)}}

	// Getting all the indices
	esIndexs, err := relaxting.GetEsIndex(filters, false)
	if err != nil {
		logrus.Errorf("Cannot get indexes: %+v", err)
		return err
	}

	// Updating in all the Indices
	_, err = elastic.NewUpdateByQueryService(backend.client).
		Index(esIndexs).
		Query(boolQueryDayLatestThisNodeNotThisReport).
		Script(script).
		Refresh("false").
		Do(ctx)

	return errors.Wrap(err, "setYesterdayLatestToFalse")
}

// Sets the 'daily_latest' and 'day_latest' fields to 'false' for all reports (except <reportId>) of node <nodeId> in ES index <index>
// setLatestsToFalse targets only one ES UTC index
func (backend *ESClient) setLatestsToFalse(ctx context.Context, nodeId string, reportId string, index string) error {
	termQueryDailyLatestTrue := elastic.NewTermQuery("daily_latest", true)
	termQueryThisNode := elastic.NewTermsQuery("node_uuid", nodeId)
	termQueryNotThisReport := elastic.NewTermsQuery("_id", reportId)

	boolQueryDailyLatestThisNodeNotThisReport := elastic.NewBoolQuery().
		Must(termQueryDailyLatestTrue).
		Must(termQueryThisNode).
		MustNot(termQueryNotThisReport)

	script := elastic.NewScript(`
		ctx._source.daily_latest = false;
		ctx._source.day_latest = false
	`)

	//source, _ := boolQueryDailyLatestThisNodeNotThisReport.Source()
	//relaxting.LogQueryPartMin(index, source, "UPDATE")

	_, err := elastic.NewUpdateByQueryService(backend.client).
		Index(index).
		Query(boolQueryDailyLatestThisNodeNotThisReport).
		Script(script).
		Refresh("false").
		Do(ctx)

	return errors.Wrap(err, "setLatestsToFalse")
}

func (backend *ESClient) UpdateProjectTags(ctx context.Context, projectTaggingRules map[string]*authz.ProjectRules) ([]string, error) {
	logrus.Debug("starting project updater")

	esReportJobID, err := backend.UpdateReportProjectsTags(ctx, projectTaggingRules)
	if err != nil {
		return []string{}, errors.Wrap(err, "Failed to start Elasticsearch report project tags update")
	}

	esSummaryJobID, err := backend.UpdateSummaryProjectsTags(ctx, projectTaggingRules)
	if err != nil {
		return []string{}, errors.Wrap(err, "Failed to start Elasticsearch summary project tags update")
	}

	logrus.Debugf("Started Project rule updates with report job ID: %q and summary job ID %q",
		esReportJobID, esSummaryJobID)

	return []string{esReportJobID, esSummaryJobID}, nil
}

func (backend *ESClient) UpdateReportProjectsTags(ctx context.Context, projectTaggingRules map[string]*authz.ProjectRules) (string, error) {
	index := fmt.Sprintf("%s-%s", mappings.ComplianceRepDate.Index, "*")
	return backend.UpdateReportProjectsTagsForIndex(ctx, index, projectTaggingRules)
}

func (backend *ESClient) UpdateReportProjectsTagsForIndex(ctx context.Context, index string, projectTaggingRules map[string]*authz.ProjectRules) (string, error) {

	script := `
		ArrayList matchingProjects = new ArrayList();
		for (def project : params.projects) {
			for (def rule : project.rules) {
				def match = rule.conditions.length != 0;
				for (def condition : rule.conditions) {
					if (condition.chefServers.length > 0) {
						def found = false;
						for (def chefServer : condition.chefServers){
							if (ctx._source.source_fqdn == chefServer ) {
								found = true;
								break;
							}
						}
						if ( !found ) {
							match = false;
							break;
						}
					}
					if (condition.environments.length > 0) {
						def found = false;
						for (def environment : condition.environments){
							if (ctx._source.environment == environment ) {
								found = true;
								break;
							}
						}
						if ( !found ) {
							match = false;
							break;
						}
					}
					if (condition.organizations.length > 0) {
						def found = false;
						for (def organization : condition.organizations){
							if (ctx._source.organization_name == organization ) {
								found = true;
								break;
							}
						}
						if ( !found ) {
							match = false;
							break;
						}
					}
					if (condition.policyNames.length > 0) {
						def found = false;
						for (def policyName : condition.policyNames){
							if (ctx._source.policy_name == policyName ) {
								found = true;
								break;
							}
						}
						if ( !found ) {
							match = false;
							break;
						}
					}
					if (condition.policyGroups.length > 0) {
						def found = false;
						for (def policyGroup : condition.policyGroups){
							if (ctx._source.policy_group == policyGroup ) {
								found = true;
								break;
							}
						}
						if ( !found ) {
							match = false;
							break;
						}
					}
					if (condition.roles.length > 0) {
						if (ctx._source['roles'] == null) {
							match = false;
							break;
						}
						def found = false;
						for (def ruleRole : condition.roles){
							for (def ccrRole : ctx._source.roles){
								if (ccrRole == ruleRole ) {
									found = true;
									break;
								}
							}
							if (found) { break; }
						}
						if ( !found ) {
							match = false;
							break;
						}
					}
					if (condition.chefTags.length > 0) {
						if (ctx._source['chef_tags'] == null) {
							match = false;
							break;
						}
						def found = false;
						for (def ruleChefTag : condition.chefTags) {
							for (def ccrChefTag : ctx._source.chef_tags) {
								if (ccrChefTag == ruleChefTag ) {
									found = true;
									break;
								}
							}
							if (found) { break; }
						}
						if ( !found ) {
							match = false;
							break;
						}
					}
				}
				if ( match ) {
					matchingProjects.add(project.name);
					break;
				}
			}
		}

		ctx._source.projects = matchingProjects.toArray();
 `

	startTaskResult, err := elastic.NewUpdateByQueryService(backend.client).
		Index(index).
		Script(elastic.NewScript(script).Params(convertProjectTaggingRulesToEsParams(projectTaggingRules))).
		Refresh("true").
		WaitForCompletion(false).
		ProceedOnVersionConflict().
		DoAsync(ctx)
	if err != nil {
		return "", err
	}
	return startTaskResult.TaskId, nil
}

func (backend *ESClient) UpdateSummaryProjectsTags(ctx context.Context, projectTaggingRules map[string]*authz.ProjectRules) (string, error) {
	index := fmt.Sprintf("%s-%s", mappings.ComplianceSumDate.Index, "*")
	return backend.UpdateSummaryProjectsTagsForIndex(ctx, index, projectTaggingRules)
}

func (backend *ESClient) UpdateSummaryProjectsTagsForIndex(ctx context.Context, index string, projectTaggingRules map[string]*authz.ProjectRules) (string, error) {

	script := `
		ArrayList matchingProjects = new ArrayList();
		for (def project : params.projects) {
			for (def rule : project.rules) {
				def match = rule.conditions.length != 0;
				for (def condition : rule.conditions) {
					if (condition.chefServers.length > 0) {
						def found = false;
						for (def chefServer : condition.chefServers){
							if (ctx._source.source_fqdn == chefServer ) {
								found = true;
								break;
							}
						}
						if ( !found ) {
							match = false;
							break;
						}
					}
					if (condition.environments.length > 0) {
						def found = false;
						for (def environment : condition.environments){
							if (ctx._source.environment == environment ) {
								found = true;
								break;
							}
						}
						if ( !found ) {
							match = false;
							break;
						}
					}
					if (condition.organizations.length > 0) {
						def found = false;
						for (def organization : condition.organizations){
							if (ctx._source.organization_name == organization ) {
								found = true;
								break;
							}
						}
						if ( !found ) {
							match = false;
							break;
						}
					}
					if (condition.policyNames.length > 0) {
						def found = false;
						for (def policyName : condition.policyNames){
							if (ctx._source.policy_name == policyName ) {
								found = true;
								break;
							}
						}
						if ( !found ) {
							match = false;
							break;
						}
					}
					if (condition.policyGroups.length > 0) {
						def found = false;
						for (def policyGroup : condition.policyGroups){
							if (ctx._source.policy_group == policyGroup ) {
								found = true;
								break;
							}
						}
						if ( !found ) {
							match = false;
							break;
						}
					}
					if (condition.roles.length > 0) {
						if (ctx._source['roles'] == null) {
							match = false;
							break;
						}
						def found = false;
						for (def ruleRole : condition.roles){
							for (def ccrRole : ctx._source.roles){
								if (ccrRole == ruleRole ) {
									found = true;
									break;
								}
							}
							if (found) { break; }
						}
						if ( !found ) {
							match = false;
							break;
						}
					}
					if (condition.chefTags.length > 0) {
						if (ctx._source['chef_tags'] == null) {
							match = false;
							break;
						}
						def found = false;
						for (def ruleChefTag : condition.chefTags) {
							for (def ccrChefTag : ctx._source.chef_tags) {
								if (ccrChefTag == ruleChefTag ) {
									found = true;
									break;
								}
							}
							if (found) { break; }
						}
						if ( !found ) {
							match = false;
							break;
						}
					}
				}
				if ( match ) {
					matchingProjects.add(project.name);
					break;
				}
			}
		}

		ctx._source.projects = matchingProjects.toArray();
 `

	startTaskResult, err := elastic.NewUpdateByQueryService(backend.client).
		Index(index).
		Script(elastic.NewScript(script).Params(convertProjectTaggingRulesToEsParams(projectTaggingRules))).
		Refresh("true").
		WaitForCompletion(false).
		ProceedOnVersionConflict().
		DoAsync(ctx)
	if err != nil {
		return "", err
	}
	return startTaskResult.TaskId, nil
}

func (backend *ESClient) JobCancel(ctx context.Context, jobID string) error {
	_, err := elastic.NewTasksCancelService(backend.client).
		TaskId(jobID).
		Do(ctx)
	return err
}

func (backend *ESClient) JobStatus(ctx context.Context, jobID string) (project_update_lib.JobStatus, error) {
	tasksGetTaskResponse, err := elastic.NewTasksGetTaskService(backend.client).
		TaskId(jobID).
		WaitForCompletion(false).
		Do(ctx)
	if err != nil {
		return project_update_lib.JobStatus{}, err
	}

	if tasksGetTaskResponse.Task == nil {
		return project_update_lib.JobStatus{
			Completed: tasksGetTaskResponse.Completed,
		}, nil
	}

	var estimatedEndTimeInSec int64

	percentageComplete, ok := getPercentageComplete(tasksGetTaskResponse.Task.Status)

	if !ok {
		return project_update_lib.JobStatus{
			Completed:             tasksGetTaskResponse.Completed,
			PercentageComplete:    0,
			EstimatedEndTimeInSec: estimatedEndTimeInSec,
		}, nil
	}

	// If the task is marked complete but the percentage complete is not 1 then the task stopped unexpectedly
	if tasksGetTaskResponse.Completed && percentageComplete != 1 {
		logrus.Errorf("Task %s stopped unexpectedly. "+
			"For more information go to http://localhost:10141/.tasks/task/%s", jobID, jobID)

		return project_update_lib.JobStatus{}, fmt.Errorf("Task %s stopped unexpectedly. "+
			"For more information go to http://localhost:10141/.tasks/task/%s", jobID, jobID)
	}

	if percentageComplete != 0 {
		runningTimeNanos := float64(tasksGetTaskResponse.Task.RunningTimeInNanos)
		timeLeftSec := int64(runningTimeNanos / percentageComplete / 1000000000.0)
		estimatedEndTimeInSec = tasksGetTaskResponse.Task.StartTimeInMillis/1000 + timeLeftSec
	}

	return project_update_lib.JobStatus{
		Completed:             tasksGetTaskResponse.Completed,
		PercentageComplete:    float32(percentageComplete),
		EstimatedEndTimeInSec: estimatedEndTimeInSec,
	}, nil
}

func getPercentageComplete(status interface{}) (float64, bool) {
	statusMap, ok := status.(map[string]interface{})
	if !ok {
		return 0, false
	}

	created, ok := statusMap["created"].(float64)
	if !ok {
		return 0, false
	}

	deleted, ok := statusMap["deleted"].(float64)
	if !ok {
		return 0, false
	}

	updated, ok := statusMap["updated"].(float64)
	if !ok {
		return 0, false
	}

	conflicts, ok := statusMap["version_conflicts"].(float64)
	if !ok {
		return 0, false
	}

	noops, ok := statusMap["noops"].(float64)
	if !ok {
		return 0, false
	}

	total, ok := statusMap["total"].(float64)
	if !ok {
		return 0, false
	}

	if total == 0 {
		return 1, true
	}

	return (created + deleted + updated + conflicts + noops) / total, true
}

func convertProjectTaggingRulesToEsParams(projectTaggingRules map[string]*authz.ProjectRules) map[string]interface{} {
	esProjectCollection := make([]map[string]interface{}, len(projectTaggingRules))
	projectIndex := 0
	for projectName, projectRules := range projectTaggingRules {
		esRuleCollection := make([]map[string]interface{}, len(projectRules.Rules))
		for ruleIndex, rule := range projectRules.Rules {
			esConditionCollection := make([]map[string]interface{}, len(rule.Conditions))

			for conditionIndex, condition := range rule.Conditions {
				chefServers := []string{}
				organizations := []string{}
				environments := []string{}
				roles := []string{}
				chefTags := []string{}
				policyGroups := []string{}
				policyNames := []string{}
				switch condition.Attribute {
				case authz.ProjectRuleConditionAttributes_CHEF_SERVER:
					chefServers = condition.Values
				case authz.ProjectRuleConditionAttributes_CHEF_ORGANIZATION:
					organizations = condition.Values
				case authz.ProjectRuleConditionAttributes_ENVIRONMENT:
					environments = condition.Values
				case authz.ProjectRuleConditionAttributes_CHEF_ROLE:
					roles = condition.Values
				case authz.ProjectRuleConditionAttributes_CHEF_TAG:
					chefTags = condition.Values
				case authz.ProjectRuleConditionAttributes_CHEF_POLICY_GROUP:
					policyGroups = condition.Values
				case authz.ProjectRuleConditionAttributes_CHEF_POLICY_NAME:
					policyNames = condition.Values
				}
				esConditionCollection[conditionIndex] = map[string]interface{}{
					"chefServers":   chefServers,
					"organizations": organizations,
					"environments":  environments,
					"roles":         roles,
					"chefTags":      chefTags,
					"policyGroups":  policyGroups,
					"policyNames":   policyNames,
				}

			}
			esRuleCollection[ruleIndex] = map[string]interface{}{
				"conditions": esConditionCollection,
			}
		}

		esProjectCollection[projectIndex] = map[string]interface{}{
			"name":  projectName,
			"rules": esRuleCollection,
		}
		projectIndex++
	}

	return map[string]interface{}{"projects": esProjectCollection}
}

func (backend *ESClient) GetDocByReportUUId(ctx context.Context, reportUuid string, index string) (*relaxting.ESInSpecReport, error) {
	logrus.Debug("Fetching project by UUID")

	var item relaxting.ESInSpecReport
	boolQuery := elastic.NewBoolQuery()

	idsQuery := elastic.NewIdsQuery()
	idsQuery.Ids(reportUuid)
	boolQuery = boolQuery.Must(idsQuery)
	fsc := elastic.NewFetchSourceContext(true)
	searchSource := elastic.NewSearchSource().
		FetchSourceContext(fsc).
		Query(boolQuery).
		Size(1)

	searchResult, err := backend.client.Search().
		SearchSource(searchSource).
		Index(index).
		FilterPath(
			"took",
			"hits.total",
			"hits.hits._id",
			"hits.hits._source",
			"hits.hits.inner_hits").
		Do(ctx)

	if err != nil {
		return nil, err
	}

	if searchResult.TotalHits() > 0 {
		logrus.Printf("Found a total of %d ESInSpecReport\n", searchResult.TotalHits())
		// Iterate through results
		for _, hit := range searchResult.Hits.Hits {
			// hit.Index contains the name of the index
			if hit.Source != nil {
				// Deserialize hit.Source into a ESInSpecReport (could also be just a map[string]interface{}).
				err := json.Unmarshal(hit.Source, &item)
				if err != nil {
					logrus.Errorf("Received error while unmarshling %+v", err)
				}

			}

		}
	}

	return &item, nil
}

func (backend *ESClient) CheckIfControlIdExistsForToday(docId string, indexToday string) (bool, error) {
	logrus.Debugf("Checking the control document exists for today with doc Id :%s", docId)
	fsc := elastic.NewFetchSourceContext(false)
	boolQuery := elastic.NewBoolQuery()
	idsQuery := elastic.NewIdsQuery()
	idsQuery.Ids(docId)
	boolQuery = boolQuery.Must(idsQuery)
	searchSource := elastic.NewSearchSource().
		FetchSourceContext(fsc).
		Query(boolQuery).
		Size(1)
	searchResult, err := backend.client.Search().
		SearchSource(searchSource).
		Index(indexToday).
		Do(context.Background())
	if err != nil {
		switch {
		case elastic.IsTimeout(err):
			logrus.Errorf("Timeout retrieving document: %v", err)
			return false, err
		default:
			logrus.Errorf("Received error: %v", err)
			return false, err
		}
	}

	if searchResult.TotalHits() > 0 {
		// Iterate through results
		for _, hit := range searchResult.Hits.Hits {
			// hit.Index contains the id of the index
			if len(hit.Id) > 0 {
				logrus.Debugf("Found the document with for control with doc Id %s", docId)
				return true, nil
			}

		}
	}
	return false, nil

}

func (backend *ESClient) UploadDataToControlIndex(ctx context.Context, reportuuid string, controls []relaxting.Control, endTime time.Time) error {
	mapping := mappings.ComplianceControlRepData
	index := mapping.IndexTimeseriesFmt(endTime)

	bulkRequest := backend.client.Bulk()
	for _, control := range controls {
		docId := GetDocIdByControlIdAndProfileID(control.ControlID, control.Profile.ProfileID)
<<<<<<< HEAD
		found, err := backend.CheckIfControlIdExistsForToday(docId, index)
		if err != nil {
			logrus.Errorf("Unable to fetch document for control id %s|%s", control.ControlID, control.Profile.ProfileID)
			continue
=======
		err := backend.SetDayLatestToFalseForControlIndex(ctx, control.ControlID, control.Profile.ProfileID, mapping, index, control.Nodes[0].NodeUUID)
		if err != nil {
			return err
		}
		err1 := backend.SetDailyLatestToFalseForControlIndex(ctx, control.ControlID, control.Profile.ProfileID, mapping, index, control.Nodes[0].NodeUUID)
		if err1 != nil {
			return err1
		}
		found, err := backend.CheckIfControlIdExistsForToday(docId, index)
		if err != nil {
			logrus.Errorf("Unable to fetch document for control id %s|%s", control.ControlID, control.Profile.ProfileID)
>>>>>>> 3b90e1a4
		}
		if found {
			bulkRequest = bulkRequest.Add(elastic.NewBulkUpdateRequest().Index(index).Id(docId).Script(createScriptForAddingNode(control.Nodes[0])).Type("_doc"))
			continue
		}
		bulkRequest = bulkRequest.Add(elastic.NewBulkIndexRequest().Index(index).Id(docId).Doc(control).Type("_doc"))
	}
	approxBytes := bulkRequest.EstimatedSizeInBytes()
	bulkResponse, err := bulkRequest.Refresh("false").Do(ctx)
	if err != nil {
		logrus.Errorf("Unable to send the request in bulk for reportuuid :%s with error :%v", reportuuid, err)
		return err
	}
	if bulkResponse == nil {
		logrus.Errorf("Unable to fetch the response of bulk request reportuuid id:%s with error :%v", reportuuid, err)
		return err
	}

	logrus.Debugf("Bulk insert %d summaries, ~size %dB, took %dms", len(controls), approxBytes, bulkResponse.Took)
	return nil

}

func GetDocIdByControlIdAndProfileID(controlID string, profileID string) string {
	return fmt.Sprintf("%s|%s", controlID, profileID)
}

func createScriptForAddingNode(node relaxting.Node) *elastic.Script {
	params := make(map[string]interface{})
	params["node"] = node

	return elastic.NewScript("if (!(ctx._source.nodes instanceof Collection)) {ctx._source.nodes = [ctx._source.nodes];} ctx._source.nodes.add(params.node)").Params(params)

}

<<<<<<< HEAD
=======
// Sets the 'day_latest' field to 'false' for all control index
// This way, the last 90 days is covered
func (backend *ESClient) SetDayLatestToFalseForControlIndex(ctx context.Context, controlId string, profileId string, mapping mappings.Mapping, index string, nodeId string) error {
	termQueryThisControl := elastic.NewTermsQuery("_id", GetDocIdByControlIdAndProfileID(controlId, profileId))

	boolQueryDayLatest := elastic.NewBoolQuery().
		Must(termQueryThisControl)

	script := elastic.NewScript(`
	def targets = ctx._source.nodes.findAll(node -> node.node_uuid == params.node_uuid);
	for(node in targets) { 
		if(node.day_latest==true) {
			node.day_latest = false
		}
	}
	if (ctx._source.day_latest==true) {
		ctx._source.day_latest = false;
	}`).Param("node_uuid", nodeId)

	// Getting the date before 90 days
	time90daysAgo := time.Now().Add(-24 * time.Hour * 90)
	// Getting all the indices for past 90 days
	esIndexes, err := relaxting.IndexDates(relaxting.CompDailyControlIndexPrefix, time90daysAgo.Format(time.RFC3339), time.Now().Add(-24*time.Hour).Format(time.RFC3339))
	if err != nil {
		logrus.Errorf("Cannot get indexes: %+v", err)
		return err
	}
	// Updating in all the Indices
	_, err = elastic.NewUpdateByQueryService(backend.client).
		Index(esIndexes).
		Query(boolQueryDayLatest).
		Script(script).
		Refresh("false").
		Do(ctx)
	return errors.Wrap(err, "SetDayLatestsToFalseorControlIndex")
}

// Sets the 'daily_latest'  fields to 'false' for new control index
// This targets only one ES UTC index
>>>>>>> 3b90e1a4
func (backend *ESClient) SetDailyLatestToFalseForControlIndex(ctx context.Context, controlId string, profileId string, mapping mappings.Mapping, index string, nodeId string) error {
	termQueryThisControl := elastic.NewTermsQuery("_id", GetDocIdByControlIdAndProfileID(controlId, profileId))

	boolQueryDailyLatest := elastic.NewBoolQuery().
		Must(termQueryThisControl)

<<<<<<< HEAD
=======
	// Script to find the nodes and making daily_latest as false
>>>>>>> 3b90e1a4
	script := elastic.NewScript(`
		 def targets = ctx._source.nodes.findAll(node -> node.node_uuid == params.node_uuid);
		 for(node in targets) { 
			 if(node.daily_latest==true) {
				 node.daily_latest = false
			 }
		 }`).Param("node_uuid", nodeId)

<<<<<<< HEAD
=======
	// Updating in current Index
>>>>>>> 3b90e1a4
	_, err := elastic.NewUpdateByQueryService(backend.client).
		Index(index).
		Query(boolQueryDailyLatest).
		Script(script).
		Refresh("false").
		Do(ctx)
	return errors.Wrap(err, "SetDailyLatestToFalseForControlIndex")
}<|MERGE_RESOLUTION|>--- conflicted
+++ resolved
@@ -272,7 +272,7 @@
 	}
 
 	if data.DayLatest {
-		err = backend.UpdateDayLatestToFalse(ctx, data.NodeID, id, index, mapping)
+		err = backend.setYesterdayLatestToFalse(ctx, data.NodeID, id, index, mapping)
 		if err != nil {
 			return err
 		}
@@ -290,7 +290,6 @@
 	}
 	data.DailyLatest = true
 	data.ReportID = id
-
 	// Add the report document to the compliance timeseries index using the specified report id as document id
 	_, err := backend.client.Index().
 		Index(index).
@@ -303,7 +302,7 @@
 	}
 
 	if data.DayLatest {
-		err = backend.UpdateDayLatestToFalse(ctx, data.NodeID, id, index, mapping)
+		err = backend.setYesterdayLatestToFalse(ctx, data.NodeID, id, index, mapping)
 		if err != nil {
 			return err
 		}
@@ -329,8 +328,9 @@
 	return err
 }
 
-// Sets the 'day_latest' field to 'false' for all reports (except <reportId>) of node <nodeId> from yesterday upto 90 days UTC index.
-func (backend *ESClient) UpdateDayLatestToFalse(ctx context.Context, nodeId string, reportId string, index string, mapping mappings.Mapping) error {
+// Sets the 'day_latest' field to 'false' for all reports (except <reportId>) of node <nodeId> in yesterday's UTC index.
+// This way, the last 24 hours is covered.
+func (backend *ESClient) setYesterdayLatestToFalse(ctx context.Context, nodeId string, reportId string, index string, mapping mappings.Mapping) error {
 	termQueryDayLatestTrue := elastic.NewTermQuery("day_latest", true)
 	termQueryThisNode := elastic.NewTermsQuery("node_uuid", nodeId)
 	termQueryNotThisReport := elastic.NewTermsQuery("_id", reportId)
@@ -343,22 +343,19 @@
 	script := elastic.NewScript("ctx._source.day_latest = false")
 
 	oneDayAgo := time.Now().Add(-24 * time.Hour)
-
-	time90daysAgo := time.Now().Add(-24 * time.Hour * 90)
-
-	// Making a filter query to get all the indices from today to 90 days back
-	filters := map[string][]string{"start_time": {time90daysAgo.Format(time.RFC3339)}, "end_time": {oneDayAgo.Format(time.RFC3339)}}
-
-	// Getting all the indices
-	esIndexs, err := relaxting.GetEsIndex(filters, false)
-	if err != nil {
-		logrus.Errorf("Cannot get indexes: %+v", err)
-		return err
-	}
-
-	// Updating in all the Indices
-	_, err = elastic.NewUpdateByQueryService(backend.client).
-		Index(esIndexs).
+	indexOneDayAgo := mapping.IndexTimeseriesFmt(oneDayAgo)
+
+	// Avoid making an unnecessary update that will overlap with the update from the 'setLatestsToFalse' function
+	// Overlapping ES updates with Refresh(false) on same indices lead to inconsistent results
+	if index == indexOneDayAgo {
+		logrus.Debug("setYesterdayLatestToFalse: day_latest not required when the report end_time is on yesterday's UTC day")
+		return nil
+	} else {
+		logrus.Debugf("setYesterdayLatestToFalse: updating day_latest=false on %s", indexOneDayAgo)
+	}
+
+	_, err := elastic.NewUpdateByQueryService(backend.client).
+		Index(indexOneDayAgo + "*").
 		Query(boolQueryDayLatestThisNodeNotThisReport).
 		Script(script).
 		Refresh("false").
@@ -955,24 +952,17 @@
 	bulkRequest := backend.client.Bulk()
 	for _, control := range controls {
 		docId := GetDocIdByControlIdAndProfileID(control.ControlID, control.Profile.ProfileID)
-<<<<<<< HEAD
+		err := backend.SetDayLatestToFalseForControlIndex(ctx, control.ControlID, control.Profile.ProfileID, mapping, index, control.Nodes[0].NodeUUID)
+		if err != nil {
+			return err
+		}
+		err1 := backend.SetDailyLatestToFalseForControlIndex(ctx, control.ControlID, control.Profile.ProfileID, mapping, index, control.Nodes[0].NodeUUID)
+		if err1 != nil {
+			return err1
+		}
 		found, err := backend.CheckIfControlIdExistsForToday(docId, index)
 		if err != nil {
 			logrus.Errorf("Unable to fetch document for control id %s|%s", control.ControlID, control.Profile.ProfileID)
-			continue
-=======
-		err := backend.SetDayLatestToFalseForControlIndex(ctx, control.ControlID, control.Profile.ProfileID, mapping, index, control.Nodes[0].NodeUUID)
-		if err != nil {
-			return err
-		}
-		err1 := backend.SetDailyLatestToFalseForControlIndex(ctx, control.ControlID, control.Profile.ProfileID, mapping, index, control.Nodes[0].NodeUUID)
-		if err1 != nil {
-			return err1
-		}
-		found, err := backend.CheckIfControlIdExistsForToday(docId, index)
-		if err != nil {
-			logrus.Errorf("Unable to fetch document for control id %s|%s", control.ControlID, control.Profile.ProfileID)
->>>>>>> 3b90e1a4
 		}
 		if found {
 			bulkRequest = bulkRequest.Add(elastic.NewBulkUpdateRequest().Index(index).Id(docId).Script(createScriptForAddingNode(control.Nodes[0])).Type("_doc"))
@@ -1008,8 +998,6 @@
 
 }
 
-<<<<<<< HEAD
-=======
 // Sets the 'day_latest' field to 'false' for all control index
 // This way, the last 90 days is covered
 func (backend *ESClient) SetDayLatestToFalseForControlIndex(ctx context.Context, controlId string, profileId string, mapping mappings.Mapping, index string, nodeId string) error {
@@ -1049,17 +1037,13 @@
 
 // Sets the 'daily_latest'  fields to 'false' for new control index
 // This targets only one ES UTC index
->>>>>>> 3b90e1a4
 func (backend *ESClient) SetDailyLatestToFalseForControlIndex(ctx context.Context, controlId string, profileId string, mapping mappings.Mapping, index string, nodeId string) error {
 	termQueryThisControl := elastic.NewTermsQuery("_id", GetDocIdByControlIdAndProfileID(controlId, profileId))
 
 	boolQueryDailyLatest := elastic.NewBoolQuery().
 		Must(termQueryThisControl)
 
-<<<<<<< HEAD
-=======
 	// Script to find the nodes and making daily_latest as false
->>>>>>> 3b90e1a4
 	script := elastic.NewScript(`
 		 def targets = ctx._source.nodes.findAll(node -> node.node_uuid == params.node_uuid);
 		 for(node in targets) { 
@@ -1068,10 +1052,7 @@
 			 }
 		 }`).Param("node_uuid", nodeId)
 
-<<<<<<< HEAD
-=======
 	// Updating in current Index
->>>>>>> 3b90e1a4
 	_, err := elastic.NewUpdateByQueryService(backend.client).
 		Index(index).
 		Query(boolQueryDailyLatest).
