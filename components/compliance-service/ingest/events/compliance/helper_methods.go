package compliance

import (
	"encoding/json"
	"fmt"
	"strings"
	"time"
	"unicode/utf8"

	"github.com/golang/protobuf/jsonpb"
	structpb "github.com/golang/protobuf/ptypes/struct"
	"github.com/sirupsen/logrus"

	"github.com/chef/automate/api/interservice/compliance/ingest/events/inspec"
	inspec_api "github.com/chef/automate/api/interservice/compliance/ingest/events/inspec"
	inspecTypes "github.com/chef/automate/components/compliance-service/inspec"
	reportingTypes "github.com/chef/automate/components/compliance-service/reporting"
	"github.com/chef/automate/components/compliance-service/reporting/relaxting"
	"github.com/chef/automate/lib/pcmp"
	"github.com/chef/automate/lib/stringutils"
)

const DocVersion = "1"

// Elasticsearch rejects documents with values for keyword fields with more
// than this number of bytes.
// https://www.elastic.co/guide/en/elasticsearch/reference/6.4/ignore-above.html
const (
	maxESKeywordBytesv1 = 32766
	maxESKeywordBytesv2 = 1024
)

// ProfileControlSummary returns a NodeControlSummary struct with the counted controls based on their status and criticality,
// This is working on all profiles embedded in a full json report.
// total: count for all controls in the report, e.g. 100
// waived: count for all waived controls, e.g. 5
// passed.total: count for all controls that executed successfully, e.g. 35
// skipped.total: count for all skipped controls, e.g. 10
// failed.total: count for all failed controls, e.g. 50
// failed.minor/major/critical: split the total failed controls in 3 buckets based on the criticality,
// e.g. minor: 10, major: 15, critical: 25
func ProfileControlSummary(profile *inspec_api.Profile) *reportingTypes.NodeControlSummary {
	summary := reportingTypes.NodeControlSummary{}
	for _, control := range profile.Controls {
		summary.Total++
		if control.WaiverData != nil && !pcmp.DeepEqual(*control.WaiverData, inspec_api.WaiverData{}) && !strings.HasPrefix(control.WaiverData.Message, "Waiver expired") {
			// Expired waived controls are not waived. This way, we can use the actual status of the executed control
			summary.Waived.Total++
		} else {
			switch control.Status() {
			case inspec.ResultStatusPassed:
				summary.Passed.Total++
			case inspec.ResultStatusSkipped:
				summary.Skipped.Total++
			case inspec.ResultStatusFailed:
				summary.Failed.Total++
				switch control.ImpactName() {
				case inspec.ControlImpactCritical:
					summary.Failed.Critical++
				case inspec.ControlImpactMajor:
					summary.Failed.Major++
				case inspec.ControlImpactMinor:
					summary.Failed.Minor++
				}
			}
		}
	}
	return &summary
}

// AddControlSummary adds the control counts from 'sum' to 'total'
func AddControlSummary(total *reportingTypes.NodeControlSummary, sum reportingTypes.NodeControlSummary) {
	total.Total += sum.Total
	total.Passed.Total += sum.Passed.Total
	total.Skipped.Total += sum.Skipped.Total
	total.Failed.Total += sum.Failed.Total
	total.Failed.Minor += sum.Failed.Minor
	total.Failed.Major += sum.Failed.Major
	total.Failed.Critical += sum.Failed.Critical
	total.Waived.Total += sum.Waived.Total
}

// ReportComplianceStatus returns the overall compliance status of a report based on the passed/failed/skipped/waived control counts
func ReportComplianceStatus(summary *reportingTypes.NodeControlSummary) (status string) {
	if summary.Failed.Total > 0 {
		status = inspec.ResultStatusFailed
	} else if summary.Total == summary.Skipped.Total && summary.Total > 0 {
		status = inspec.ResultStatusSkipped
	} else if summary.Total == summary.Waived.Total && summary.Total > 0 {
		status = inspec.ResultStatusWaived
	} else {
		status = inspec.ResultStatusPassed
	}
	return status
}

// WaivedStr returns a string label based on the control waived status
func WaivedStr(data *inspec_api.WaiverData) (str string) {
	if data == nil || pcmp.DeepEqual(*data, inspec_api.WaiverData{}) {
		return inspec.ControlWaivedStrNo
	}

	if strings.HasPrefix(data.Message, "Waiver expired") {
		return inspec.ControlWaivedStrNoExpired
	}

	if data.Run {
		return inspec.ControlWaivedStrYesRun
	}

	return inspec.ControlWaivedStrYes
}

// ReportProfilesFromInSpecProfiles extracts the reports specific information
// from the profile, leaving out the static profile data
<<<<<<< HEAD
func ReportProfilesFromInSpecProfiles(profiles []*inspec_api.Profile, profilesSums []relaxting.ESInSpecSummaryProfile, isSupportLCR bool) (profilesRep []relaxting.ESInSpecReportProfile) {
=======
func ReportProfilesFromInSpecProfiles(profiles []*inspec_api.Profile, profilesSums []relaxting.ESInSpecSummaryProfile,
	enableLargeReporting bool) (profilesRep []relaxting.ESInSpecReportProfile) {
>>>>>>> 62d56a20
	// Creating a profilesSums hash to lookup the sums based on the profile (name|sha) string
	profilesSumsHash := make(map[string]relaxting.ESInSpecSummaryProfile, len(profilesSums))
	for _, profileSums := range profilesSums {
		profilesSumsHash[profileSums.Profile] = profileSums
	}

	for _, profile := range profiles {
		minControls := make([]relaxting.ESInSpecReportControl, len(profile.Controls))
		profileNameSha := NameSha(profile)
		profileSums := profilesSumsHash[profileNameSha]

		for i, control := range profile.Controls {
			minResults := make([]*relaxting.ESInSpecReportControlsResult, len(control.Results))
			for i, result := range control.Results {
				var trimSize int
				trimSize = maxESKeywordBytesv1
<<<<<<< HEAD
				if isSupportLCR {
=======
				if enableLargeReporting {
>>>>>>> 62d56a20
					trimSize = maxESKeywordBytesv2
				}
				minResults[i] = &relaxting.ESInSpecReportControlsResult{
					Status:      result.Status,
					CodeDesc:    stringLimitBytes(result.CodeDesc, trimSize),
					RunTime:     result.RunTime,
					Message:     stringLimitBytes(result.Message, trimSize),
					SkipMessage: stringLimitBytes(result.SkipMessage, trimSize),
				}
			}
			stringTags := make([]relaxting.ESInSpecReportControlStringTags, 0)
			if control.Tags != nil {
				for tKey, tValue := range control.Tags.Fields {
					if newStringTag := relaxting.StringTagsFromProtoFields(tKey, tValue); newStringTag != nil {
						stringTags = append(stringTags, *newStringTag)
					}
				}
			}

			refs := make([]relaxting.ESInSpecReportControlRefs, 0)
			for _, ref := range control.Refs {
				var refVal, urlVal string
				if len(ref.Fields) != 2 {
					logrus.Warnf("ref object contains more than two fields: %v", ref)
					continue
				}
				for key, val := range ref.Fields {
					if key == "ref" {
						refVal = val.GetStringValue()
					} else {
						// both url and uri values accepted here.
						urlVal = val.GetStringValue()
					}

				}

				refs = append(refs, relaxting.ESInSpecReportControlRefs{
					Ref: refVal,
					Url: urlVal,
				})
			}

			controlWaivedStr := WaivedStr(control.WaiverData)
			minControls[i] = relaxting.ESInSpecReportControl{
				ID:         control.Id,
				Title:      control.Title,
				Impact:     control.Impact,
				Status:     control.Status(),
				Results:    minResults,
				StringTags: stringTags,
				Refs:       refs,
				WaivedStr:  controlWaivedStr,
			}

			if control.RemovedResultsCounts != nil {
				minControls[i].RemovedResultsCounts = &relaxting.ESInSpecReportControlRemovedResultsCounts{
					Failed:  int(control.RemovedResultsCounts.Failed),
					Skipped: int(control.RemovedResultsCounts.Skipped),
					Passed:  int(control.RemovedResultsCounts.Passed),
				}
			}

			// In ingestion old inspec reports can come without control `waiver_data` and new ones can have `waiver_data: {}`
			if controlWaivedStr != inspec.ControlWaivedStrNo {
				minControls[i].WaiverData = &relaxting.ESInSpecReportControlsWaiverData{
					ExpirationDate:     control.WaiverData.ExpirationDate,
					Justification:      control.WaiverData.Justification,
					Run:                control.WaiverData.Run,
					SkippedDueToWaiver: control.WaiverData.SkippedDueToWaiver,
					Message:            control.WaiverData.Message,
				}
			}
		}

		minDepends := make([]relaxting.ESInSpecReportDepends, len(profile.Depends))
		for i, dependency := range profile.Depends {
			minDepends[i] = relaxting.ESInSpecReportDepends{
				Name:        dependency.Name,
				Status:      dependency.Status,
				SkipMessage: dependency.SkipMessage,
			}
		}

		statusMessage := profile.StatusMessage
		if profile.StatusMessage == "" {
			// Legacy message only available for the skipped status
			statusMessage = profile.SkipMessage
		}

		profilesRep = append(profilesRep, relaxting.ESInSpecReportProfile{
			Name:          profile.Name,
			Title:         profile.Title,
			Profile:       profileSums.Profile,
			Version:       profile.Version,
			Full:          stringutils.GetFullProfileName(profile.Title, profile.Version),
			SHA256:        profile.Sha256,
			Controls:      minControls,
			ControlsSums:  profileSums.ControlsSums,
			Depends:       minDepends,
			Status:        profileSums.Status,
			StatusMessage: statusMessage,
		})
	}
	return profilesRep
}

type AttributeOption struct {
	Description *string     `json:"description,omitempty"`
	Default     interface{} `json:"default,omitempty"`
}

// ProfilesFromReport takes the profiles array of an inspec full json report and returns the profiles
// with only the static information, without the results of the controls as the report has it
func ProfilesFromReport(reportProfiles []*inspec_api.Profile) (profiles []*relaxting.ESInspecProfile, err error) {
	for _, reportProfile := range reportProfiles {
		esProfile := relaxting.ESInspecProfile{
			Name:           reportProfile.Name,
			Title:          reportProfile.Title,
			Version:        reportProfile.Version,
			Sha256:         reportProfile.Sha256,
			Summary:        reportProfile.Summary,
			Maintainer:     reportProfile.Maintainer,
			License:        reportProfile.License,
			Copyright:      reportProfile.Copyright,
			CopyrightEmail: reportProfile.CopyrightEmail,
			DocVersion:     DocVersion,
			ESTimestamp:    CurrentTime(),
		}

		esProfile.Groups = make([]inspecTypes.Group, len(reportProfile.Groups))
		for i, group := range reportProfile.Groups {
			esGroup := inspecTypes.Group{ID: group.Id, Controls: group.Controls}
			if group.Title != "" {
				esGroup.Title = &group.Title
			}
			esProfile.Groups[i] = esGroup
		}
		esProfile.Supports = reportProfile.Supports

		esProfile.Dependencies = make([]inspecTypes.Dependency, len(reportProfile.Depends))
		for i, dep := range reportProfile.Depends {
			esDependency := inspecTypes.Dependency{Name: dep.Name, URL: dep.Url, Path: dep.Path, Git: dep.Git, Branch: dep.Branch,
				Tag: dep.Tag, Commit: dep.Commit, Version: dep.Version, Supermarket: dep.Supermarket, Compliance: dep.Compliance}
			esProfile.Dependencies[i] = esDependency
		}

		controls := make([]relaxting.ESInspecControl, len(reportProfile.Controls))
		for i, control := range reportProfile.Controls {
			jsonTags, err := structToJson(control.Tags)
			if err != nil {
				return profiles, err
			}
			jsonRefs, err := arrayOfStructToJson(control.Refs)
			if err != nil {
				return profiles, err
			}
			esControl := relaxting.ESInspecControl{
				ID:     control.Id,
				Code:   control.Code,
				Desc:   control.Desc,
				Impact: control.Impact,
				Title:  control.Title,
				Tags:   jsonTags,
				Refs:   jsonRefs,
			}

			if control.SourceLocation != nil {
				esControl.SourceLocation.Line = int(control.SourceLocation.Line)
				esControl.SourceLocation.Ref = control.SourceLocation.Ref
			}

			controls[i] = esControl
		}
		esProfile.Controls = controls

		esProfile.Attributes = make([]relaxting.ESInspecAttribute, len(reportProfile.Attributes))
		for i, attribute := range reportProfile.Attributes {
			esAttribute := relaxting.ESInspecAttribute{Name: attribute.Name}

			var esOption AttributeOption
			esOptionJson, err := structToJson(attribute.Options)
			if err != nil {
				return profiles, err
			}
			err = json.Unmarshal([]byte(esOptionJson), &esOption)
			if err != nil {
				return profiles, fmt.Errorf("Error unmarshalling attribute options: %s", err)
			}
			jsonBytes, err := json.Marshal(esOption.Default)
			if err != nil {
				return profiles, fmt.Errorf("Error unmarshalling attribute options default: %s", err)
			}
			if esOption.Description != nil {
				esAttribute.Options.Description = *esOption.Description
			}
			esAttribute.Options.Default = string(jsonBytes)

			esProfile.Attributes[i] = esAttribute
		}
		profiles = append(profiles, &esProfile)
	}
	return profiles, nil
}

func CurrentTime() string {
	return time.Now().UTC().Format(time.RFC3339)
}

// structToJson marshals a proto buffer Struct into a json
func structToJson(obj *structpb.Struct) (string, error) {
	if obj == nil {
		return "{}", nil
	}
	// TODO: once the json package can marshal pb structs into standard json, move away from jsonpb; https://github.com/golang/protobuf/issues/256
	jsonBytes, err := (&jsonpb.Marshaler{OrigName: true}).MarshalToString(obj)
	if err != nil {
		return "", fmt.Errorf("Error marshalling pbstruct to json: %s", err)
	}
	return jsonBytes, nil
}

// arrayOfStructToJson marshals an array of proto buffer Structs into a json
func arrayOfStructToJson(objs []*structpb.Struct) (string, error) {
	if objs == nil {
		return "[]", nil
	}
	jsonString := "["
	n := len(objs)
	for i, obj := range objs {
		objJson, err := structToJson(obj)
		if err != nil {
			return "", fmt.Errorf("Error marshalling array pbstruct to json: %s", err)
		}
		jsonString += objJson
		if i < n-1 {
			jsonString += ","
		}
	}
	jsonString += "]"
	return jsonString, nil
}

// FixInheritedProfiles updates profiles so they include all controls from the profiles they depend on
// Dependent profiles will be removed from the list of profiles
func FixInheritedProfiles(reportProfiles []*inspec_api.Profile) (fixedProfiles []*inspec_api.Profile) {
	// gather all profile dependencies first
	dependencies := make([]string, 0)
	for _, profile := range reportProfiles {
		if len(profile.Depends) > 0 {
			for _, dep := range profile.Depends {
				dependencies = append(dependencies, dep.Name)
			}
		}
	}

	for _, profile := range reportProfiles {
		// ParentProfile introduced due to this bug: https://github.com/inspec/inspec/issues/3135
		if stringutils.SliceContains(dependencies, profile.Name) || profile.ParentProfile != "" {
			// skip dependent profiles as their controls will be merged in their wrapper profile
			continue
		}

		// merge the results and controls from the dependent profiles
		controlsHash := hashControls(profile.Controls)
		for _, controlFromDependency := range getControlsFromDeps(false, profile, reportProfiles) {
			mergeControls(controlsHash[controlFromDependency.Id], controlFromDependency)
		}

		fixedProfiles = append(fixedProfiles, profile)
	}

	return fixedProfiles
}

func NameSha(p *inspec_api.Profile) string {
	return fmt.Sprintf("%s|%s", p.Name, p.Sha256)
}

// mergeControls workarounds an inspec report bug where inherited controls that show up
// under the wrapper profile have missing or blank code and result fields
func mergeControls(dst *inspec_api.Control, src *inspec_api.Control) {
	if dst == nil {
		return
	}
	if dst.Code == "" {
		dst.Code = src.Code
	}
	if dst.Results == nil {
		dst.Results = src.Results
	}
}

// takes an array of *Control
func hashControls(controls []*inspec_api.Control) map[string]*inspec_api.Control {
	controlsHash := make(map[string]*inspec_api.Control, 0)
	for _, control := range controls {
		controlsHash[control.Id] = control
	}
	return controlsHash
}

func getControlsFromDeps(ownControls bool, forProfile *inspec_api.Profile, reportProfiles []*inspec_api.Profile) (allControls []*inspec.Control) {
	if ownControls == true {
		allControls = forProfile.Controls
	}
	for _, dep := range forProfile.Depends {
		for _, p := range reportProfiles {
			// first, look for a profile with a name that matches the name in the depends
			// second, look for parent_profile introduced due to this bug: https://github.com/inspec/inspec/issues/3135
			if dep.Name == p.Name || forProfile.Name == p.ParentProfile {
				allControls = append(allControls, getControlsFromDeps(true, p, reportProfiles)...)
				continue
			}
		}
	}
	return allControls
}

// stringLimitBytes returns a substring of the passed string constructed by
// limiting the string to at most byteCount bytes.
func stringLimitBytes(str string, byteCount int) string {
	if len(str) <= byteCount {
		return str
	}

	str = str[:byteCount]
	// Find the start of the last rune we might have
	lastRuneStartIdx := byteCount - 1
	for !utf8.RuneStart(str[lastRuneStartIdx]) {
		lastRuneStartIdx--
	}

	// Throw out all bytes related to this rune if it isn't valid
	if utf8.ValidString(str[lastRuneStartIdx:]) {
		return str
	} else {
		return str[:lastRuneStartIdx]
	}
}<|MERGE_RESOLUTION|>--- conflicted
+++ resolved
@@ -113,12 +113,8 @@
 
 // ReportProfilesFromInSpecProfiles extracts the reports specific information
 // from the profile, leaving out the static profile data
-<<<<<<< HEAD
-func ReportProfilesFromInSpecProfiles(profiles []*inspec_api.Profile, profilesSums []relaxting.ESInSpecSummaryProfile, isSupportLCR bool) (profilesRep []relaxting.ESInSpecReportProfile) {
-=======
 func ReportProfilesFromInSpecProfiles(profiles []*inspec_api.Profile, profilesSums []relaxting.ESInSpecSummaryProfile,
 	enableLargeReporting bool) (profilesRep []relaxting.ESInSpecReportProfile) {
->>>>>>> 62d56a20
 	// Creating a profilesSums hash to lookup the sums based on the profile (name|sha) string
 	profilesSumsHash := make(map[string]relaxting.ESInSpecSummaryProfile, len(profilesSums))
 	for _, profileSums := range profilesSums {
@@ -135,11 +131,7 @@
 			for i, result := range control.Results {
 				var trimSize int
 				trimSize = maxESKeywordBytesv1
-<<<<<<< HEAD
-				if isSupportLCR {
-=======
 				if enableLargeReporting {
->>>>>>> 62d56a20
 					trimSize = maxESKeywordBytesv2
 				}
 				minResults[i] = &relaxting.ESInSpecReportControlsResult{
