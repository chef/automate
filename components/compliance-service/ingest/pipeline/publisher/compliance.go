package publisher

import (
	"context"
	"fmt"
	"sync"
	"time"

	"github.com/chef/automate/components/compliance-service/ingest/ingestic"
	"github.com/chef/automate/components/compliance-service/ingest/pipeline/message"
	"github.com/chef/automate/components/compliance-service/reporting/relaxting"
	"github.com/sirupsen/logrus"
	"google.golang.org/grpc/codes"
	"google.golang.org/grpc/status"
)

// StoreCompliance uses the publishers to save the data in ElasticSearch
func StoreCompliance(client *ingestic.ESClient, numberOfPublishers int) message.CompliancePipe {
	logrus.Debugf("StoreCompliance started with numberOfPublishers = %d", numberOfPublishers)
	return func(in <-chan message.Compliance) <-chan message.Compliance {
		out := make(chan message.Compliance, 100)

		for i := 0; i < numberOfPublishers; i++ {
			go storeCompliance(in, out, client, i)
		}

		return out
	}
}

func storeCompliance(in <-chan message.Compliance, out chan<- message.Compliance, client *ingestic.ESClient, number int) {
	for msg := range in {
		// Finish the ingestion if we have a DeadlineExceeded or Canceled context
		err := msg.Ctx.Err()
		if err != nil {
			errCode := codes.Unknown
			if err == context.DeadlineExceeded {
				errCode = codes.DeadlineExceeded
			}
			msg.FinishProcessingCompliance(status.Errorf(errCode, "Error ingesting report %s: %s", msg.Report.ReportUuid, err.Error()))
			continue
		}

		var megaErr error
		logrus.WithFields(logrus.Fields{"report_id": msg.Report.ReportUuid}).Debug("Publishing Compliance Report")

		errChannels := make([]<-chan error, 0)
		for _, profile := range msg.InspecProfiles {
			// Only add the profile to the metadata store if it's missing
			if _, ok := msg.Shared.EsProfilesMissingMeta[profile.Sha256]; ok {
				errChannels = append(errChannels, insertInspecProfile(msg, profile, client))
			} else {
				logrus.Debugf("storeCompliance: meta for profile %s already exists, no need to insert", profile.Sha256)
			}
<<<<<<< HEAD
			errChannels = append(errChannels, insertInspecSummary(msg, client))
			errChannels = append(errChannels, insertInspecReport(msg, client))
			errChannels = append(errChannels, insertInspecReportRunInfo(msg, client))

			for err := range merge(errChannels...) {
				if err != nil {
					if megaErr != nil {
						megaErr = fmt.Errorf(err.Error() + " " + megaErr.Error())
					} else {
						megaErr = err
					}
=======
		}
		errChannels = append(errChannels, insertInspecSummary(msg, client))
		errChannels = append(errChannels, insertInspecReport(msg, client))
		errChannels = append(errChannels, insertInspecReportRunInfo(msg, client))

		for err := range merge(errChannels...) {
			if err != nil {
				if megaErr != nil {
					megaErr = fmt.Errorf(err.Error() + " " + megaErr.Error())
				} else {
					megaErr = err
>>>>>>> de909966
				}
			}
		}
		if megaErr != nil {
			msg.FinishProcessingCompliance(status.Errorf(codes.Internal, megaErr.Error()))
		} else {
			message.Propagate(out, &msg)
		}
		logrus.WithFields(logrus.Fields{"report_id": msg.Report.ReportUuid}).Debug("Published Compliance Report")
	}
	close(out)
}

func insertInspecSummary(msg message.Compliance, client *ingestic.ESClient) <-chan error {
	out := make(chan error)
	go func() {
		logrus.WithFields(logrus.Fields{"report_id": msg.Report.ReportUuid}).Debug("Ingesting inspec_summary")
		start := time.Now()
		err := client.InsertInspecSummary(msg.Ctx, msg.Report.ReportUuid, msg.Shared.EndTime, msg.InspecSummary)
		if err != nil {
			logrus.WithFields(logrus.Fields{"error": err.Error()}).Error("Unable to ingest inspec_summary object")
			out <- err
		} else {
			out <- nil
		}
		logrus.WithFields(logrus.Fields{"report_id": msg.Report.ReportUuid, "took": time.Since(start).Truncate(time.Millisecond)}).Debug("InsertInspecSummary")
		close(out)
	}()
	return out
}

func insertInspecReport(msg message.Compliance, client *ingestic.ESClient) <-chan error {
	out := make(chan error)
	go func() {
		logrus.WithFields(logrus.Fields{"report_id": msg.Report.ReportUuid, "node_id": msg.Report.NodeUuid}).Debug("Ingesting inspec_report")
		start := time.Now()
		err := client.InsertInspecReport(msg.Ctx, msg.Report.ReportUuid, msg.Shared.EndTime, msg.InspecReport)
		if err != nil {
			logrus.WithFields(logrus.Fields{"error": err.Error()}).Error("Unable to ingest inspec_report object")
			out <- err
		} else {
			out <- nil
		}
		logrus.WithFields(logrus.Fields{"report_id": msg.Report.ReportUuid, "took": time.Since(start).Truncate(time.Millisecond)}).Debug("InsertInspecReport")
		close(out)
	}()
	return out
}

func insertInspecReportRunInfo(msg message.Compliance, client *ingestic.ESClient) <-chan error {
	out := make(chan error)
	go func() {
		logrus.WithFields(logrus.Fields{"report_id": msg.Report.ReportUuid, "node_id": msg.Report.NodeUuid}).Debug("Ingesting inspec_report")
		start := time.Now()
		err := client.InsertComplianceRunInfo(msg.Ctx, msg.Report.ReportUuid, msg.Shared.EndTime)
		if err != nil {
			logrus.WithFields(logrus.Fields{"error": err.Error()}).Error("Unable to ingest inspec_report object")
			out <- err
		} else {
			out <- nil
		}
		logrus.WithFields(logrus.Fields{"report_id": msg.Report.ReportUuid, "took": time.Since(start).Truncate(time.Millisecond)}).Debug("InsertInspecReport")
		close(out)
	}()
	return out
}

func insertInspecProfile(msg message.Compliance, profile *relaxting.ESInspecProfile, client *ingestic.ESClient) <-chan error {
	out := make(chan error)
	go func() {
		logrus.WithFields(logrus.Fields{
			"report_id":  msg.Report.ReportUuid,
			"profile_id": profile.Sha256,
		}).Debug("Ingesting inspec_profile")
		start := time.Now()

		err := client.InsertInspecProfile(msg.Ctx, profile)
		if err != nil {
			logrus.WithFields(logrus.Fields{"error": err.Error()}).Error("Unable to ingest inspec_profile object")
			out <- err
		} else {
			out <- nil
		}
		logrus.WithFields(logrus.Fields{"report_id": msg.Report.ReportUuid, "took": time.Since(start).Truncate(time.Millisecond)}).Debug("InsertInspecProfile")
		close(out)
	}()
	return out
}

func merge(cs ...<-chan error) <-chan error {
	var wg sync.WaitGroup
	out := make(chan error)

	// Start an output goroutine for each input channel in cs.  output
	// copies values from c to out until c is closed, then calls wg.Done.
	output := func(c <-chan error) {
		for err := range c {
			out <- err
		}
		wg.Done()
	}
	wg.Add(len(cs))
	for _, c := range cs {
		go output(c)
	}

	// Start a goroutine to close out once all the output goroutines are
	// done.  This must start after the wg.Add call.
	go func() {
		wg.Wait()
		close(out)
	}()
	return out
}<|MERGE_RESOLUTION|>--- conflicted
+++ resolved
@@ -52,19 +52,6 @@
 			} else {
 				logrus.Debugf("storeCompliance: meta for profile %s already exists, no need to insert", profile.Sha256)
 			}
-<<<<<<< HEAD
-			errChannels = append(errChannels, insertInspecSummary(msg, client))
-			errChannels = append(errChannels, insertInspecReport(msg, client))
-			errChannels = append(errChannels, insertInspecReportRunInfo(msg, client))
-
-			for err := range merge(errChannels...) {
-				if err != nil {
-					if megaErr != nil {
-						megaErr = fmt.Errorf(err.Error() + " " + megaErr.Error())
-					} else {
-						megaErr = err
-					}
-=======
 		}
 		errChannels = append(errChannels, insertInspecSummary(msg, client))
 		errChannels = append(errChannels, insertInspecReport(msg, client))
@@ -76,7 +63,6 @@
 					megaErr = fmt.Errorf(err.Error() + " " + megaErr.Error())
 				} else {
 					megaErr = err
->>>>>>> de909966
 				}
 			}
 		}
