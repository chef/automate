--- conflicted
+++ resolved
@@ -18,15 +18,6 @@
 	"github.com/chef/automate/lib/stringutils"
 )
 
-<<<<<<< HEAD
-func ComplianceReport(notifierClient notifier.Notifier, automateURL string, isSupportLCR bool) message.CompliancePipe {
-	return func(in <-chan message.Compliance) <-chan message.Compliance {
-		return complianceReport(in, notifierClient, automateURL, isSupportLCR)
-	}
-}
-
-func complianceReport(in <-chan message.Compliance, notifierClient notifier.Notifier, automateURL string, isSupportLCR bool) <-chan message.Compliance {
-=======
 func ComplianceReport(notifierClient notifier.Notifier, automateURL string, enableLargeReporting bool) message.CompliancePipe {
 	return func(in <-chan message.Compliance) <-chan message.Compliance {
 		return complianceReport(in, notifierClient, automateURL, enableLargeReporting)
@@ -35,7 +26,6 @@
 
 func complianceReport(in <-chan message.Compliance, notifierClient notifier.Notifier, automateURL string,
 	enableLargeReporting bool) <-chan message.Compliance {
->>>>>>> 62d56a20
 	out := make(chan message.Compliance, 100)
 	go func() {
 		for msg := range in {
@@ -65,11 +55,7 @@
 				Roles:            msg.Report.Roles,
 				Recipes:          msg.Report.Recipes,
 				ControlsSums:     *msg.Shared.AllProfileSums,
-<<<<<<< HEAD
-				Profiles:         compliance.ReportProfilesFromInSpecProfiles(msg.Report.Profiles, msg.Shared.PerProfileSums, isSupportLCR),
-=======
 				Profiles:         compliance.ReportProfilesFromInSpecProfiles(msg.Report.Profiles, msg.Shared.PerProfileSums, enableLargeReporting),
->>>>>>> 62d56a20
 				Status:           msg.Shared.Status,
 				StatusMessage:    msg.Shared.StatusMessage,
 				InSpecVersion:    msg.Report.Version,
