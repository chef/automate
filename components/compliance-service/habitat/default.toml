[mlsa]
accept = false

[logger]
format = "text"
level = "info"

[service]
host = "localhost"
port = 10121
external_fqdn = "localhost"
<<<<<<< HEAD
upgrade_lcr = false
=======
enable_large_reporting = false
>>>>>>> 62d56a20

[storage]
database = "chef_compliance_service"
user = "compliance"

[nodemanager]
awsec2_polling_interval = 60
azurevm_polling_interval = 180
manual_polling_interval = 1440

[agent]
workers = 10
buffer_size = 1000
remote_inspec_version = "4.12.0"
result_message_limit = 10000
control_results_limit = 50
run_time_limit = 1.0

[profiles]
install_market_profiles = true<|MERGE_RESOLUTION|>--- conflicted
+++ resolved
@@ -9,11 +9,7 @@
 host = "localhost"
 port = 10121
 external_fqdn = "localhost"
-<<<<<<< HEAD
-upgrade_lcr = false
-=======
 enable_large_reporting = false
->>>>>>> 62d56a20
 
 [storage]
 database = "chef_compliance_service"
