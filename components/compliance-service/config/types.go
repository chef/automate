--- conflicted
+++ resolved
@@ -13,15 +13,9 @@
 	LogLevel   string
 	ServerBind string
 	certs.TLSConfig
-<<<<<<< HEAD
-	ConfigFilePath    string
-	MessageBufferSize int
-	IsSupportLCR      bool
-=======
 	ConfigFilePath       string
 	MessageBufferSize    int
 	EnableLargeReporting bool
->>>>>>> 62d56a20
 }
 
 // Compliance service specific config options
