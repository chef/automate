--- conflicted
+++ resolved
@@ -172,10 +172,6 @@
 //GetNodesUsageCount returns the count of unique nodes with lastRun in a given time.
 func (srv *Server) GetNodesUsageCount(ctx context.Context, in *stats.GetNodesUsageCountRequest) (*stats.GetNodesUsageCountResponse, error) {
 	var count int64
-<<<<<<< HEAD
-	var lastTelemetryReportedAt time.Time
-=======
->>>>>>> 71841e89
 	// Get last telemetry reported date from postgres
 	telemetry, err := srv.pg.GetTelemetry(ctx)
 	if err != nil {
@@ -188,11 +184,7 @@
 		daysSinceLastPost = utils.DaysBetween(telemetry.LastTelemetryReportedAt, time.Now())
 	}
 	if daysSinceLastPost > 0 {
-<<<<<<< HEAD
-		count, err = srv.es.GetUniqueNodesCount(int64(daysSinceLastPost), lastTelemetryReportedAt)
-=======
 		count, err = srv.es.GetUniqueNodesCount(int64(daysSinceLastPost), telemetry.LastTelemetryReportedAt)
->>>>>>> 71841e89
 		if err != nil {
 			return nil, err
 		}
