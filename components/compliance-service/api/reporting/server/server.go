--- conflicted
+++ resolved
@@ -289,11 +289,7 @@
 // ExportReportManager populate the report manager request and sent for processing
 func (srv *Server) ExportReportManager(ctx context.Context, in *reporting.Query) (*reporting.CustomReportResponse, error) {
 	if srv.reportMgr == nil {
-<<<<<<< HEAD
-		return nil, status.Error(codes.PermissionDenied, "customer not enabled for supporting large compliance reports")
-=======
 		return nil, status.Error(codes.PermissionDenied, "customer not enabled for large reporting")
->>>>>>> 62d56a20
 	}
 
 	responseID := &reporting.CustomReportResponse{}
