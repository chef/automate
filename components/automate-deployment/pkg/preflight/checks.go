package preflight

import (
	"bytes"
	"fmt"
	"os"
	"reflect"
	"strings"

	"github.com/pkg/errors"
	"github.com/sirupsen/logrus"

	dc "github.com/chef/automate/api/config/deployment"
	"github.com/chef/automate/components/automate-deployment/pkg/deployment"
	"github.com/chef/automate/components/automate-deployment/pkg/habpkg"
	"github.com/chef/automate/components/automate-deployment/pkg/services"
	"github.com/chef/automate/components/automate-grpc/protoc-gen-a2-config/api/a2conf"
	"github.com/chef/automate/lib/proc"
	"github.com/chef/automate/lib/user"
)

func RootUserRequiredCheck() Check {
	return Check{
		Name:        "root_user_required",
		Description: "root user required",
		TestFunc: func(t TestProbe) error {
			if t.Euid() != 0 {
				t.ReportFailure("not running as root")
				return nil
			}
			t.ReportSuccess("running as root")
			return nil
		},
	}
}

const selinuxEnabledSummary = `SELinux is enabled.
In order to deploy Chef Automate SELinux must be
set to either 'permissive' or 'disabled'. To set
SELinux to Permissive mode, run: setenforce Permissive
`

func SELinuxPermissiveCheck() Check {
	return Check{
		Name:        "selinux_permissive_required",
		Description: "selinux should be permissive or disabled",
		TestFunc: func(t TestProbe) error {
			_, err := t.LookPath("getenforce")
			if err != nil {
				t.ReportSuccess("SELinux is not enabled")
				return nil
			}
			out, err := t.SELinuxStatus()
			if err != nil {
				logrus.WithError(err).Debug("Unable to determine SELinux status using 'getenforce'")
				t.ReportFailure("Failed to determine if SELinux is enabled")
				return nil
			}
			var outValue = strings.TrimSuffix(string(out), "\n")
<<<<<<< HEAD
			if strings.EqualFold(outValue,"disabled") || strings.EqualFold(outValue , "permissive") {
=======
			if strings.EqualFold(outValue, "disabled") || strings.EqualFold(outValue, "permissive") {
>>>>>>> 3b39bd7e
				t.ReportSuccess("SELinux is not enabled")
				return nil
			}
			t.ReportFailure("SELinux is enabled")
			t.ReportSummary(selinuxEnabledSummary)
			return nil
		},
	}
}

const GB = 1 << 30

func minDiskBytesForConfig(c *dc.AutomateConfig) uint64 {
	collections := deployment.CollectionsForConfig(c.GetDeployment())
	minSize := uint64(0)
	if services.ContainsCollection(services.BuilderCollectionName, collections) {
		minSize += 15 * GB
	}
	if services.ContainsCollection(services.AutomateCollectionName, collections) {
		minSize += 5 * GB
	}
	return minSize
}

func DefaultMinimumDiskCheck(c *dc.AutomateConfig) Check {
	return MinimumDiskCheck(minDiskBytesForConfig(c))
}

func MinimumDiskCheck(minimumBytes uint64) Check {
	return Check{
		Name:        "minimum_disk_space",
		Description: "minimum disk space required",
		TestFunc: func(t TestProbe) error {
			spaceAvailable, err := t.AvailableDiskSpace("/hab")
			if err != nil {
				logrus.WithError(err).Debug("Could not get available space at /hab")
				spaceAvailable, err = t.AvailableDiskSpace("/")
				if err != nil {
					return errors.Wrap(err, "could not check available disk space at /")
				}
			}

			msg := fmt.Sprintf("volume: has %.1fGB avail (need %.1fGB for installation)", float64(spaceAvailable)/(1<<30), float64(minimumBytes)/(1<<30))
			if spaceAvailable < minimumBytes {
				t.ReportFailure(msg)
			} else {
				t.ReportSuccess(msg)
			}
			return nil
		},
	}
}

func IsSystemdCheck() Check {
	return Check{
		Name:        "is_systemd",
		Description: "systemd required",
		TestFunc: func(t TestProbe) error {
			bytes, err := t.File("/proc/1/comm")
			if err != nil {
				return errors.Wrap(err, "could not determine init system")
			}

			if !strings.HasPrefix(string(bytes), "systemd") {
				t.ReportFailure("init system is not systemd")
			} else {
				t.ReportSuccess("init system is systemd")
			}
			return nil
		},
	}
}

const a2DeployedSummary = `Chef Automate is already deployed.
To perform a clean install, follow the uninstall instructions at
https://automate.chef.io/docs/troubleshooting/
and run the deploy again.
`

func IsA2DeployedCheck(portCheck *Check) Check {
	return Check{
		Name: "is_a2_deployed",
		TestFunc: func(t TestProbe) error {
			_, err := t.File("/hab/user/deployment-service/config/user.toml")
			if err != nil {
				if os.IsNotExist(err) {
					t.ReportSuccess("automate not already deployed")
					if portCheck != nil {
						return portCheck.TestFunc(t)
					}
					return nil
				}
				return errors.Wrap(err, "could not determine if automate is already deployed")
			}
			t.ReportFailure("automate already deployed")
			t.ReportSummary(a2DeployedSummary)
			return nil
		},
	}
}

const cliInBinSummary = `The chef-automate binary was found in /bin.
The deployment process is responsible for managing this file. To
proceed, move the chef-automate binary to another directory that
is not in the PATH and try again.
`

func CLIInBin() Check {
	return Check{
		Name: "cli_in_bin",
		TestFunc: func(t TestProbe) error {
			reportSuccess := func() {
				t.ReportSuccess("chef-automate CLI is not in /bin")
			}
			isSymlink, err := t.IsSymlink("/bin/chef-automate")
			if err != nil {
				if os.IsNotExist(err) {
					reportSuccess()
					return nil
				}
				return errors.Wrap(err, "failed to check if chef-automate CLI is in /bin")
			}
			if isSymlink {
				reportSuccess()
				return nil
			}
			t.ReportFailure("chef-automate binary is in /bin")
			t.ReportSummary(cliInBinSummary)
			return nil
		},
	}
}

func HasUseraddCheck() Check {
	return HasCmdCheck("useradd")
}

func HasCmdCheck(cmdName string) Check {
	return Check{
		Name: fmt.Sprintf("has_cmd_%s", cmdName),
		TestFunc: func(t TestProbe) error {
			_, err := t.LookPath(cmdName)
			if err != nil {
				logrus.WithError(err).WithField("cmd", cmdName).Debug("failed to find command")
				t.ReportFailure(fmt.Sprintf("required command %q not found", cmdName))
			} else {
				t.ReportSuccess(fmt.Sprintf("found required command %q", cmdName))
			}
			return nil
		},
	}
}

func HasNobodyCheck() Check {
	return HasUserCheck("nobody")
}

func HasUserCheck(username string) Check {
	return Check{
		Name: fmt.Sprintf("has_user_%s", username),
		TestFunc: func(t TestProbe) error {
			_, err := t.LookupUser(username)
			if err != nil {
				if _, ok := err.(user.UnknownUserError); ok {
					t.ReportFailure(fmt.Sprintf("user %q does not exist", username))
					return nil
				}
				return errors.Wrapf(err, "could not determine if user %q exists", username)
			}

			t.ReportSuccess(fmt.Sprintf("user %q exists", username))
			return nil
		},
	}
}

func DefaultMinimumRAMCheck() Check {
	return MinimumRAMCheck(2000000)
}

func MinimumRAMCheck(kiloBytesMinimum int) Check {
	return Check{
		Name: "minimum_ram",
		TestFunc: func(t TestProbe) error {
			data, err := t.File("/proc/meminfo")
			if err != nil {
				return errors.Wrap(err, "could not determine available memory")
			}
			reader := bytes.NewReader(data)
			memTotalKiloBytes, err := proc.ParseMemInfoMemTotal(reader)
			if err != nil {
				logrus.WithError(err).Debug(string(data))
				return errors.Wrap(err, "could not determine available memory")
			}

			memTotalGigByte := float64(memTotalKiloBytes) / 1000000
			memMinimumGigByte := float64(kiloBytesMinimum) / 1000000

			if memTotalKiloBytes < kiloBytesMinimum {
				t.ReportFailure(fmt.Sprintf("MemTotal %d kB (%.1fGB) must be at least %d kB (%.1fGB)", memTotalKiloBytes, memTotalGigByte, kiloBytesMinimum, memMinimumGigByte))
			} else {
				t.ReportSuccess(fmt.Sprintf("MemTotal %d kB (%.1fGB) is at least %d kB (%.1fGB)", memTotalKiloBytes, memTotalGigByte, kiloBytesMinimum, memMinimumGigByte))
			}
			return nil
		},
	}
}

func DefaultKernelVersionCheck() Check {
	return KernelVersionCheck(proc.KernelVersion{
		Major: 3,
		Minor: 2,
	})
}

func KernelVersionCheck(minimumVersion proc.KernelVersion) Check {
	return Check{
		Name: "kernel_version",
		TestFunc: func(t TestProbe) error {
			data, err := t.File("/proc/sys/kernel/osrelease")
			if err != nil {
				return errors.Wrap(err, "could not read kernel version from /proc/sys/kernel/osrelease")
			}
			kernelVersion, err := proc.ParseOSRelease(data)
			if err != nil {
				return errors.Wrap(err, "could not determine kernel version")
			}

			if kernelVersion.Major > minimumVersion.Major || (kernelVersion.Major == minimumVersion.Major && kernelVersion.Minor >= minimumVersion.Minor) {
				t.ReportSuccess(fmt.Sprintf("kernel version %q is at least %q", kernelVersion, minimumVersion))
			} else {
				t.ReportFailure(fmt.Sprintf("kernel version %q must be equal or greater than %q", kernelVersion, minimumVersion))
			}

			return nil
		},
	}
}

var sysctlChecks = []SysctlCheck{
	{
		Name:       "fs.file-max",
		RangeLower: 64000,
	},
	{
		Name:       "vm.max_map_count",
		RangeLower: 262144,
	},
	{
		Name:       "vm.dirty_ratio",
		RangeLower: 5,
		RangeUpper: 30,
		FixValue:   15,
	},
	{
		Name:       "vm.dirty_background_ratio",
		RangeLower: 10,
		RangeUpper: 60,
		FixValue:   35,
	},
	{
		Name:       "vm.dirty_expire_centisecs",
		RangeLower: 10000,
		RangeUpper: 30000,
		FixValue:   20000,
	},
}

func DefaultSysctlCheck() Check {
	return Check{
		Name: "sysctl",
		TestFunc: func(t TestProbe) error {
			failedChecks := []SysctlCheck{}
			for _, c := range sysctlChecks {
				val, err := readSysctl(t, c.Name)
				if err != nil {
					return err
				}

				if c.IsValid(val) {
					if c.IsRange() {
						t.ReportSuccess(fmt.Sprintf("%s=%d is between %d and %d", c.Name, val, c.RangeLower, c.RangeUpper))
					} else {
						t.ReportSuccess(fmt.Sprintf("%s=%d is at least %d", c.Name, val, c.RangeLower))
					}
				} else {
					failedChecks = append(failedChecks, c)
					if c.IsRange() {
						t.ReportFailure(fmt.Sprintf("%s=%d is not between %d and %d", c.Name, val, c.RangeLower, c.RangeUpper))
					} else {
						t.ReportFailure(fmt.Sprintf("%s=%d must be at least %d", c.Name, val, c.RangeLower))
					}
				}
			}

			if len(failedChecks) > 0 {
				builder := strings.Builder{}
				builder.WriteString("Fix the system tuning failures indicated above by running the following:\n")
				for _, c := range failedChecks {
					fmt.Fprintf(&builder, "sysctl -w %s\n", c.SysctlString())
				}

				builder.WriteString("\nTo make these changes permanent, add the following to /etc/sysctl.conf:\n")
				for _, c := range failedChecks {
					fmt.Fprintf(&builder, "%s\n", c.SysctlString())
				}

				t.ReportSummary(builder.String())
			}
			return nil
		},
	}
}

var externalURLs = []string{
	"https://licensing.chef.io/status",
	"https://bldr.habitat.sh",
	"https://raw.githubusercontent.com",
	"https://packages.chef.io",
	"https://github.com",
	"https://downloads.chef.io",
}

const connectivityCheckSummary = `
The following were unreachable and are required for the installation to
successfully complete:
	%s
`

func DefaultConnectivityCheck() Check {
	return ConnectivityCheck(externalURLs)
}

func ConnectivityCheck(urls []string) Check {
	return Check{
		Name: "connectivity_check",
		TestFunc: func(t TestProbe) error {
			failed := []string{}
			for _, u := range urls {
				if err := t.HTTPConnectivity(u); err != nil {
					logrus.WithError(err).WithField("url", u).Debug("Connectivity check failed")
					t.ReportFailure(fmt.Sprintf("%s is not reachable", u))
					failed = append(failed, u)
				} else {
					t.ReportSuccess(fmt.Sprintf("%s is reachable", u))
				}
			}

			if len(failed) > 0 {
				t.ReportSummary(fmt.Sprintf(connectivityCheckSummary, strings.Join(failed, "\n\t")))
			}
			return nil
		},
	}
}

var a1MigratePorts = []uint16{80, 443, 2133, 2134, 5432, 8989, 9611}

func skippablePort(port uint16) bool {
	for _, p := range a1MigratePorts {
		if p == port {
			return true
		}
	}
	return false
}

func requiredPortsForConfig(skipShared bool, config *dc.AutomateConfig) ([]int, error) {
	servicesToCheck, err := deployment.ExpectedServiceIDsForConfig(config.GetDeployment())
	if err != nil {
		return nil, err
	}
	servicesToCheck = append(servicesToCheck, habpkg.New("chef", "deployment-service"))

	portsToCheck := make([]int, 0, len(servicesToCheck)+8)
	// Append habitat ports, currently hard coded nearly everywhere.
	portsToCheck = append(portsToCheck, 9631, 9638)
	acValue := reflect.ValueOf(*config)
	for i := 0; i < acValue.NumField(); i++ {
		f := acValue.Field(i)
		if !f.CanInterface() {
			continue
		}
		if v, ok := f.Interface().(a2conf.A2ServiceConfig); ok {
			if hasServiceByName(servicesToCheck, v.ServiceName()) {
				ports := v.ListPorts()
				for _, p := range ports {
					portVal, err := v.GetPort(p.Name)
					if err != nil {
						return nil, err
					}
					if portVal != 0 && !(skipShared && skippablePort(portVal)) {
						portsToCheck = append(portsToCheck, int(portVal))
					}
				}
			}
		}
	}
	return portsToCheck, nil
}

func hasServiceByName(c []habpkg.HabPkg, name string) bool {
	for _, s := range c {
		if s.Name() == name {
			return true
		}
	}
	return false
}

func DefaultPortCheck(skipShared bool, config *dc.AutomateConfig) (Check, error) {
	portsToCheck, err := requiredPortsForConfig(skipShared, config)
	if err != nil {
		return noopCheck, err
	}
	return PortCheck(portsToCheck), nil
}

func PortCheck(portsToCheck []int) Check {
	return Check{
		Name: "ports_free",
		TestFunc: func(t TestProbe) error {
			usedPorts := make(map[int]bool)

			for _, path := range []string{"/proc/net/tcp", "/proc/net/tcp6"} {
				data, err := t.File(path)
				if err != nil {
					if os.IsNotExist(err) {
						logrus.Debugf("%s was not found", path)
						continue
					}
					return errors.Wrapf(err, "failed to open %s", path)
				}
				ports, err := parseNetTCP(bytes.NewReader(data))
				if err != nil {
					return errors.Wrapf(err, "failed to parse %s", path)
				}
				for _, info := range ports {
					if info.State == TCPStateListen {
						usedPorts[info.LocalPort] = true
					}
				}
			}

			failed := false
			for _, p := range portsToCheck {
				if usedPorts[p] {
					failed = true
					t.ReportFailure(fmt.Sprintf("required port %d in use", p))
				}
			}

			if !failed {
				t.ReportSuccess("initial required ports are available")
			}

			return nil
		},
	}
}<|MERGE_RESOLUTION|>--- conflicted
+++ resolved
@@ -57,11 +57,7 @@
 				return nil
 			}
 			var outValue = strings.TrimSuffix(string(out), "\n")
-<<<<<<< HEAD
-			if strings.EqualFold(outValue,"disabled") || strings.EqualFold(outValue , "permissive") {
-=======
 			if strings.EqualFold(outValue, "disabled") || strings.EqualFold(outValue, "permissive") {
->>>>>>> 3b39bd7e
 				t.ReportSuccess("SELinux is not enabled")
 				return nil
 			}
