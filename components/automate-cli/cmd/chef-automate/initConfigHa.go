--- conflicted
+++ resolved
@@ -161,19 +161,11 @@
 	} `toml:"postgresql"`
 	ExistingInfra struct {
 		Config struct {
-<<<<<<< HEAD
-			AutomatePrivateIps      []string `toml:"automate_private_ips"`
-			ChefServerPrivateIps    []string `toml:"chef_server_private_ips"`
-			ElasticsearchIps        []string `toml:"elasticsearch_ips"`
-			ElasticsearchPrivateIps []string `toml:"opensearch_private_ips"`
-			PostgresqlPrivateIps    []string `toml:"postgresql_private_ips"`
-=======
 			AutomatePrivateIps   []string `toml:"automate_private_ips"`
 			ChefServerPrivateIps []string `toml:"chef_server_private_ips"`
 			ElasticsearchIps     []string `toml:"elasticsearch_ips"`
 			OpensearchPrivateIps []string `toml:"opensearch_private_ips"`
 			PostgresqlPrivateIps []string `toml:"postgresql_private_ips"`
->>>>>>> 31e510a0
 		} `toml:"config"`
 	} `toml:"existing_infra"`
 }
