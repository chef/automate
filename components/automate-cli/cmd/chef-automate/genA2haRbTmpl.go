package main

const existingNodesA2harbTemplate = `
secrets_key_file "{{ .Architecture.ConfigInitials.SecretsKeyFile }}"
secrets_store_file "{{ .Architecture.ConfigInitials.SecretsStoreFile }}"
architecture "{{ .Architecture.ConfigInitials.Architecture }}"
workspace_path "{{ .Architecture.ConfigInitials.WorkspacePath }}"
ssh_user "{{ .Architecture.ConfigInitials.SSHUser }}"
ssh_key_file "{{ .Architecture.ConfigInitials.SSHKeyFile }}"
{{ if .Architecture.ConfigInitials.SudoPassword }} sudo_password "{{ .Architecture.ConfigInitials.SudoPassword }}" {{ else }} # sudo_password "{{ .Architecture.ConfigInitials.SudoPassword }}" {{ end }}

# logging_monitoring_management "true"
# ew_elk "false"
# existing_elk "false"
# existing_elk_instance_ip ""
# existing_elk_port ""
# existing_elk_cert ""
# existing_elk_username ""
# existing_elk_password ""
backup_mount "{{ .Architecture.ConfigInitials.BackupMount }}"
{{ if .Architecture.ConfigInitials.HabitatUIDGid }} habitat_uid_gid "{{ .Architecture.ConfigInitials.HabitatUIDGid }}" {{ else }} # habitat_uid_gid "{{ .Architecture.ConfigInitials.HabitatUIDGid }}" {{ end }}
###############################################################
### Automate frontend node related settings                 ###
###############################################################
automate do
  {{ if .Automate.Config.AdminPassword }} admin_password "{{ .Automate.Config.AdminPassword }}" {{ else }} # admin_password "{{ .Automate.Config.AdminPassword }}" {{ end }}
  ### Leave commented out if using AWS infrastructure
  {{ if .Automate.Config.Fqdn }} fqdn "{{ .Automate.Config.Fqdn }}" {{ else }} # fqdn "{{ .Automate.Config.Fqdn }}" {{ end }}
  instance_count {{ .Automate.Config.InstanceCount }}
  ### Uncomment and set this value if the teams service
  ### port (default: 10128) conflicts with another service.
  {{ if .Automate.Config.TeamsPort }} teams_port "{{ .Automate.Config.TeamsPort }}" {{ else }} # teams_port "{{ .Automate.Config.TeamsPort }}" {{ end }}
  config_file "{{ .Automate.Config.ConfigFile }}"
end

###############################################################
### Chef Server frontend node related settings              ###
###############################################################
chef_server do
  instance_count {{ .ChefServer.Config.InstanceCount }}
end

###############################################################
### Elasticsearch related settings                          ###
###############################################################
elasticsearch do
  instance_count {{ .Elasticsearch.Config.InstanceCount }}
end

###############################################################
### PostgreSQL related settings                             ###
###############################################################
postgresql do
  instance_count {{ .Postgresql.Config.InstanceCount }}
end

###############################################################
### Only applies when using an existing node architecture   ###
###############################################################
existing_nodes do
  automate_private_ips [{{ range $index, $element := .ExistingInfra.Config.AutomatePrivateIps}}{{if $index}},{{end}}"{{$element}}"{{end}}]
  chef_server_private_ips [{{ range $index, $element := .ExistingInfra.Config.ChefServerPrivateIps}}{{if $index}},{{end}}"{{$element}}"{{end}}]
  elasticsearch_ips [{{ range $index, $element := .ExistingInfra.Config.ElasticsearchIps}}{{if $index}},{{end}}"{{$element}}"{{end}}]
  elasticsearch_private_ips [{{ range $index, $element := .ExistingInfra.Config.ElasticsearchPrivateIps}}{{if $index}},{{end}}"{{$element}}"{{end}}]
  postgresql_private_ips [{{ range $index, $element := .ExistingInfra.Config.PostgresqlPrivateIps}}{{if $index}},{{end}}"{{$element}}"{{end}}]
end
`

const awsA2harbTemplate = `
secrets_key_file "{{ .Architecture.ConfigInitials.SecretsKeyFile }}"
secrets_store_file "{{ .Architecture.ConfigInitials.SecretsStoreFile }}"
architecture "{{ .Architecture.ConfigInitials.Architecture }}"
workspace_path "{{ .Architecture.ConfigInitials.WorkspacePath }}"
ssh_user "{{ .Architecture.ConfigInitials.SSHUser }}"
ssh_key_file "{{ .Architecture.ConfigInitials.SSHKeyFile }}"
backup_mount "{{ .Architecture.ConfigInitials.BackupMount }}"
{{ if .Architecture.ConfigInitials.SudoPassword }} sudo_password "{{ .Architecture.ConfigInitials.SudoPassword }}" {{ else }} # sudo_password "{{ .Architecture.ConfigInitials.SudoPassword }}" {{ end }}
# logging_monitoring_management "true"
# new_elk "false"
# existing_elk "false"
# existing_elk_instance_ip ""
# existing_elk_port ""
# existing_elk_cert ""
# existing_elk_username ""
# existing_elk_password ""
{{ if .Architecture.ConfigInitials.HabitatUIDGid }} habitat_uid_gid "{{ .Architecture.ConfigInitials.HabitatUIDGid }}" {{ else }} # habitat_uid_gid "{{ .Architecture.ConfigInitials.HabitatUIDGid }}" {{ end }}
###############################################################
### Automate frontend node related settings                 ###
###############################################################
automate do
  instance_count {{ .Automate.Config.InstanceCount }}
  config_file "{{ .Automate.Config.ConfigFile }}"
  {{ if .Automate.Config.AdminPassword }} admin_password "{{ .Automate.Config.AdminPassword }}" {{ else }} # admin_password "{{ .Automate.Config.AdminPassword }}" {{ end }}
  ### Leave commented out if using AWS infrastructure
  {{ if .Automate.Config.Fqdn }} fqdn "{{ .Automate.Config.Fqdn }}" {{ else }} # fqdn "{{ .Automate.Config.Fqdn }}" {{ end }}
  ### Uncomment and set this value if the teams service
  ### port (default: 10128) conflicts with another service.
  {{ if .Automate.Config.TeamsPort }} teams_port "{{ .Automate.Config.TeamsPort }}" {{ else }} # teams_port "{{ .Automate.Config.TeamsPort }}" {{ end }}
end

###############################################################
### Chef Server frontend node related settings              ###
###############################################################
chef_server do
  instance_count {{ .ChefServer.Config.InstanceCount }}
end

###############################################################
### Elasticsearch related settings                          ###
###############################################################
elasticsearch do
  instance_count {{ .Elasticsearch.Config.InstanceCount }}
end

###############################################################
### PostgreSQL related settings                             ###
###############################################################
postgresql do
  instance_count {{ .Postgresql.Config.InstanceCount }}
end

###############################################################
### Only applies when using AWS architecture                ###
###############################################################
aws do
  ### AWS Credentials profile to use when deploying AWS infrastructure
  profile "{{ .Aws.Config.Profile }}"
  region "{{ .Aws.Config.Region }}"
  vpc_id "{{ .Aws.Config.AwsVpcId }}"
  cidr_block_addr "{{ .Aws.Config.AwsCidrBlockAddr }}"
  ssh_key_pair_name "{{ .Aws.Config.SSHKeyPairName }}"
<<<<<<< HEAD
  ### If lb_access logs is true then provide your s3 bucket name in next field s3_bucket_name_lb_access otherwise make it false
  lb_access_logs "{{ .Aws.Config.LBAccessLogs }}"
=======
  setup_managed_services {{ .Aws.Config.SetupManagedServices }}
  {{ if .Aws.Config.SetupManagedServices }}managed_elasticsearch_domain_url "{{ .Aws.Config.ElasticsearchDomainUrl }}" {{ else }}#managed_elasticsearch_domain_url "{{ .Aws.Config.ElasticsearchDomainUrl }}" {{ end }}
  {{ if .Aws.Config.SetupManagedServices }}managed_elasticsearch_username "{{ .Aws.Config.ElasticsearchUsername }}" {{ else }}#managed_elasticsearch_username "{{ .Aws.Config.ElasticsearchUsername }}" {{ end }}
  {{ if .Aws.Config.SetupManagedServices }}managed_elasticsearch_user_password "{{ .Aws.Config.ElasticsearchUserPassword }}" {{ else }}#managed_elasticsearch_user_password "{{ .Aws.Config.ElasticsearchUserPassword }}" {{ end }}
  {{ if .Aws.Config.SetupManagedServices }}managed_elasticsearch_certificate "{{ .Aws.Config.ElasticsearchCertificate }}" {{ else }}#managed_elasticsearch_certificate "{{ .Aws.Config.ElasticsearchCertificate }}" {{ end }}
  {{ if .Aws.Config.SetupManagedServices }}managed_rds_instance_url "{{ .Aws.Config.RDSInstanceUrl }}" {{ else }}#managed_rds_instance_url "{{ .Aws.Config.RDSInstanceUrl }}" {{ end }}
  {{ if .Aws.Config.SetupManagedServices }}managed_rds_superuser_username "{{ .Aws.Config.RDSSuperUserName }}" {{ else }}#managed_rds_superuser_username "{{ .Aws.Config.RDSSuperUserName }}" {{ end }}
  {{ if .Aws.Config.SetupManagedServices }}managed_rds_superuser_password "{{ .Aws.Config.RDSSuperUserPassword }}" {{ else }}#managed_rds_superuser_password "{{ .Aws.Config.RDSSuperUserPassword }}" {{ end }}
  {{ if .Aws.Config.SetupManagedServices }}managed_rds_dbuser_username "{{ .Aws.Config.RDSDBUserName }}" {{ else }}#managed_rds_dbuser_username "{{ .Aws.Config.RDSDBUserName }}" {{ end }}
  {{ if .Aws.Config.SetupManagedServices }}managed_rds_dbuser_password "{{ .Aws.Config.RDSDBUserPassword }}" {{ else }}#managed_rds_dbuser_password "{{ .Aws.Config.RDSDBUserPassword }}" {{ end }}
  {{ if .Aws.Config.SetupManagedServices }}managed_rds_certificate "{{ .Aws.Config.RDSCertificate }}" {{ else }}#managed_rds_certificate "{{ .Aws.Config.RDSCertificate }}" {{ end }}
>>>>>>> 6e489fa7
  ### Filter settings default to CentOS if left blank
  {{ if .Aws.Config.AmiFilterName }} ami_filter_name "{{ .Aws.Config.AmiFilterName }}" {{ else }} # ami_filter_name "{{ .Aws.Config.AmiFilterName }}" {{ end }}
  ### Filter settings default to CentOS if left blank
  {{ if .Aws.Config.AmiFilterVirtType }} ami_filter_virt_type "{{ .Aws.Config.AmiFilterVirtType }}" {{ else }} # ami_filter_virt_type "{{ .Aws.Config.AmiFilterVirtType }}" {{ end }}
  ### Filter settings default to CentOS if left blank
  {{ if .Aws.Config.AmiFilterOwner }} ami_filter_owner "{{ .Aws.Config.AmiFilterOwner }}" {{ else }} # ami_filter_owner "{{ .Aws.Config.AmiFilterOwner }}" {{ end }}
  ### Overrides ami filter search features
  {{ if .Aws.Config.AmiID }} ami_id "{{ .Aws.Config.AmiID }}" {{ else }} # ami_id "{{ .Aws.Config.AmiID }}" {{ end }}
  ### EC2 instance type to use for Automate frontends, minimum >2G of RAM for test, 8G for prod
  automate_server_instance_type "{{ .Aws.Config.AutomateServerInstanceType }}"
  ### EC2 instance type to use for Chef Server frontends, minimum >2G of RAM for test, 8G for prod
  chef_server_instance_type "{{ .Aws.Config.ChefServerInstanceType }}"
  ### EC2 instance type to use for Elasticsearch backends, minimum 8G of RAM for test, 16G for prod
  elasticsearch_server_instance_type "{{ .Aws.Config.ElasticsearchServerInstanceType }}"
  ### EC2 instance type to use for PostgreSQL backends, minimum 4G of RAM for test, 8G for prod
  postgresql_server_instance_type "{{ .Aws.Config.PostgresqlServerInstanceType }}"
  ### AWS Certificate is specific to the region and AWS account this is being deployed to.
  automate_lb_certificate_arn "{{ .Aws.Config.AutomateLbCertificateArn }}"
  ### AWS Certificate is specific to the region and AWS account this is being deployed to.
  chef_server_lb_certificate_arn "{{ .Aws.Config.ChefServerLbCertificateArn }}"
  automate_ebs_volume_iops "{{ .Aws.Config.AutomateEbsVolumeIops }}"
  automate_ebs_volume_size "{{ .Aws.Config.AutomateEbsVolumeSize }}"
  automate_ebs_volume_type "{{ .Aws.Config.AutomateEbsVolumeType }}"
  chef_ebs_volume_iops "{{ .Aws.Config.ChefEbsVolumeIops }}"
  chef_ebs_volume_size "{{ .Aws.Config.ChefEbsVolumeSize }}"
  chef_ebs_volume_type "{{ .Aws.Config.ChefEbsVolumeType }}"
  elasticsearch_ebs_volume_iops "{{ .Aws.Config.ElasticsearchEbsVolumeIops }}"
  elasticsearch_ebs_volume_size "{{ .Aws.Config.ElasticsearchEbsVolumeSize }}"
  elasticsearch_ebs_volume_type "{{ .Aws.Config.ElasticsearchEbsVolumeType }}"
  postgresql_ebs_volume_iops "{{ .Aws.Config.PostgresqlEbsVolumeIops }}"
  postgresql_ebs_volume_size "{{ .Aws.Config.PostgresqlEbsVolumeSize }}"
  postgresql_ebs_volume_type "{{ .Aws.Config.PostgresqlEbsVolumeType }}"
  ### DEPRECATED: AWS Tag: Contact email to apply to AWS insfrastructure tags
  {{ if .Aws.Config.XContact }} contact "{{ .Aws.Config.XContact }}" {{ else }} # contact "{{ .Aws.Config.XContact }}" {{ end }}
  ### DEPRECATED: AWS Tag: Department name to apply to AWS insfrastructure tags
  {{ if .Aws.Config.XDept }} dept "{{ .Aws.Config.XDept }}" {{ else }} # dept "{{ .Aws.Config.XDept }}" {{ end }}
  ### DEPRECATED: AWS Tag: Project name to apply to AWS insfrastructure tags
  {{ if .Aws.Config.XProject }} project "{{ .Aws.Config.XProject }}" {{ else }}  project "{{ .Aws.Config.XProject }}" {{ end }}
  tags({"X-Contact"=>"{{ .Aws.Config.XContact }}", "X-Dept"=>"{{ .Aws.Config.XDept }}", "X-Project"=>"{{ .Aws.Config.XProject }}"})
end
`<|MERGE_RESOLUTION|>--- conflicted
+++ resolved
@@ -129,10 +129,8 @@
   vpc_id "{{ .Aws.Config.AwsVpcId }}"
   cidr_block_addr "{{ .Aws.Config.AwsCidrBlockAddr }}"
   ssh_key_pair_name "{{ .Aws.Config.SSHKeyPairName }}"
-<<<<<<< HEAD
   ### If lb_access logs is true then provide your s3 bucket name in next field s3_bucket_name_lb_access otherwise make it false
   lb_access_logs "{{ .Aws.Config.LBAccessLogs }}"
-=======
   setup_managed_services {{ .Aws.Config.SetupManagedServices }}
   {{ if .Aws.Config.SetupManagedServices }}managed_elasticsearch_domain_url "{{ .Aws.Config.ElasticsearchDomainUrl }}" {{ else }}#managed_elasticsearch_domain_url "{{ .Aws.Config.ElasticsearchDomainUrl }}" {{ end }}
   {{ if .Aws.Config.SetupManagedServices }}managed_elasticsearch_username "{{ .Aws.Config.ElasticsearchUsername }}" {{ else }}#managed_elasticsearch_username "{{ .Aws.Config.ElasticsearchUsername }}" {{ end }}
@@ -144,7 +142,6 @@
   {{ if .Aws.Config.SetupManagedServices }}managed_rds_dbuser_username "{{ .Aws.Config.RDSDBUserName }}" {{ else }}#managed_rds_dbuser_username "{{ .Aws.Config.RDSDBUserName }}" {{ end }}
   {{ if .Aws.Config.SetupManagedServices }}managed_rds_dbuser_password "{{ .Aws.Config.RDSDBUserPassword }}" {{ else }}#managed_rds_dbuser_password "{{ .Aws.Config.RDSDBUserPassword }}" {{ end }}
   {{ if .Aws.Config.SetupManagedServices }}managed_rds_certificate "{{ .Aws.Config.RDSCertificate }}" {{ else }}#managed_rds_certificate "{{ .Aws.Config.RDSCertificate }}" {{ end }}
->>>>>>> 6e489fa7
   ### Filter settings default to CentOS if left blank
   {{ if .Aws.Config.AmiFilterName }} ami_filter_name "{{ .Aws.Config.AmiFilterName }}" {{ else }} # ami_filter_name "{{ .Aws.Config.AmiFilterName }}" {{ end }}
   ### Filter settings default to CentOS if left blank
