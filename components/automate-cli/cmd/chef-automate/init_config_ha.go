--- conflicted
+++ resolved
@@ -13,11 +13,10 @@
 	path string
 }{}
 
-<<<<<<< HEAD
 var initConfigHabA2HAPathFlag = struct {
 	a2haDirPath string
 }{}
-=======
+
 type AwsConfigToml struct {
 	Architecture struct {
 		ConfigInitials struct {
@@ -155,7 +154,6 @@
 		} `toml:"config"`
 	} `toml:"existing_infra"`
 }
->>>>>>> c4d442d3
 
 func init() {
 	initConfigHACmd.PersistentFlags().StringVar(
@@ -168,7 +166,7 @@
 	initConfigHACmd.PersistentFlags().StringVar(
 		&initConfigHabA2HAPathFlag.a2haDirPath,
 		"path",
-		"/hab/a2_deploy_workspace",
+		"/hab/a2_deploy_workspace/",
 		"a2ha hab workspace dir path")
 	initConfigHACmd.SetUsageTemplate(UsageTemplate)
 	RootCmd.AddCommand(initConfigHACmd)
