package pipeline

import (
	"context"

	log "github.com/sirupsen/logrus"

	"github.com/chef/automate/components/infra-proxy-service/pipeline"
	"github.com/chef/automate/components/infra-proxy-service/service"
	"github.com/chef/automate/components/infra-proxy-service/storage"
)

var (
	Storage storage.Storage
	Mig     storage.MigrationStorage
)

type PipelineData struct {
	Result pipeline.Result
	Done   chan<- error
	Ctx    context.Context
}

type PhaseOnePipleine struct {
	in chan<- PipelineData
}

type PhaseOnePipelineProcessor func(<-chan PipelineData) <-chan PipelineData

// ParseOrg returns PhaseOnePipelineProcessor
func UnzipSrc(service *service.Service) PhaseOnePipelineProcessor {
	return func(result <-chan PipelineData) <-chan PipelineData {
		return unzip(result, service)
	}
}

func unzip(result <-chan PipelineData, service *service.Service) <-chan PipelineData {
	log.Info("Starting unzip pipeline")
	out := make(chan PipelineData, 100)
	go func() {

		for res := range result {
			result, err := Unzip(res.Ctx, service.Migration, res.Result)
			if err != nil {
				return
			}
			res.Result = result
			select {
			case out <- res:
			case <-res.Ctx.Done():
				res.Done <- nil
			}
		}
		log.Info("Closing unzip")
		close(out)
	}()
	return out
}

// ParseOrg returns PhaseOnePipelineProcessor
func ParseOrg(service *service.Service) PhaseOnePipelineProcessor {
<<<<<<< HEAD
	return func(result <-chan PipelineData) <-chan PipelineData {
		return parseOrg(result, service)
	}
}

func parseOrg(result <-chan PipelineData, service *service.Service) <-chan PipelineData {
	log.Info("Starting to parse_orgs pipeline")

	out := make(chan PipelineData, 100)

	go func() {
		log.Info("Processing to parse orgs...")
		for res := range result {
			result, err := ParseOrgs(res.Ctx, service.Storage, service.Migration, res.Result)
			if err != nil {
				return
			}
			res.Result = result
			select {
			case out <- res:
			case <-res.Ctx.Done():
				res.Done <- nil
			}
			log.Info("after write")
		}
		log.Info("CLosing parse_orgs pipeline")
		close(out)
	}()
	return out
}

// ParseOrg returns PhaseOnePipelineProcessor
func CreatePrevewPipeline(service *service.Service) PhaseOnePipelineProcessor {
	return func(result <-chan PipelineData) <-chan PipelineData {
		return createPrevewPipeline(result, service)
	}
}

func createPrevewPipeline(result <-chan PipelineData, service *service.Service) <-chan PipelineData {
=======
	return func(result <-chan PipelineData) <-chan PipelineData {
		return parseOrg(result, service)
	}
}

func parseOrg(result <-chan PipelineData, service *service.Service) <-chan PipelineData {
>>>>>>> 33b7fca1
	log.Info("Starting to parse_orgs pipeline")

	out := make(chan PipelineData, 100)

	go func() {
		log.Info("Processing to parse orgs...")
		for res := range result {
<<<<<<< HEAD
=======
			result, err := ParseOrgs(res.Ctx, service.Storage, service.Migration, res.Result)
			if err != nil {
				return
			}
			res.Result = result
			select {
			case out <- res:
			case <-res.Ctx.Done():
				res.Done <- nil
			}
			log.Info("after write")
		}
		log.Info("CLosing parse_orgs pipeline")
		close(out)
	}()
	return out
}

// ParseOrg returns PhaseOnePipelineProcessor
func CreatePrevewPipeline(service *service.Service) PhaseOnePipelineProcessor {
	return func(result <-chan PipelineData) <-chan PipelineData {
		return createPrevewPipeline(result, service)
	}
}

func createPrevewPipeline(result <-chan PipelineData, service *service.Service) <-chan PipelineData {
	log.Info("Starting to parse_orgs pipeline")

	out := make(chan PipelineData, 100)

	go func() {
		log.Info("Processing to parse orgs...")
		for res := range result {
>>>>>>> 33b7fca1
			result, err := CreatePreview(res.Ctx, service.Storage, service.Migration, res.Result)
			if err != nil {
				return
			}
			res.Result = result
			select {
			case out <- res:
			case <-res.Ctx.Done():
				res.Done <- nil
			}
			log.Info("after write")
		}
		log.Info("CLosing parse_orgs pipeline")
		close(out)
	}()
	return out
}

// ParseUser returns PhaseOnePipelineProcessor
func ParseUser() PhaseOnePipelineProcessor {
	return func(result <-chan PipelineData) <-chan PipelineData {
		return parseUser(result)
	}
}

func parseUser(result <-chan PipelineData) <-chan PipelineData {
	log.Info("Starting to parse_user pipeline")

	out := make(chan PipelineData, 100)

	go func() {
		log.Info("Processing to parse_user...")
		for res := range result {
			select {
			case out <- res:
			case <-res.Ctx.Done():
				res.Done <- nil
			}
		}
		log.Info("Closing parse_user")
		close(out)
	}()

	return out
}

// ConflictingUsers returns PhaseOnePipelineProcessor
func ConflictingUsers() PhaseOnePipelineProcessor {
	return func(result <-chan PipelineData) <-chan PipelineData {
		return conflictingUsers(result)
	}
}

func conflictingUsers(result <-chan PipelineData) <-chan PipelineData {
	log.Info("Starting to conflicting_user check pipeline")

	out := make(chan PipelineData, 100)

	go func() {
		log.Info("Processing to conflicting_user users...")

		for res := range result {
			select {
			case out <- res:
			case <-res.Ctx.Done():
				res.Done <- nil
			}
		}
		log.Info("Closing conflicting_user")
		close(out)

	}()

	return out
}

// OrgMembers returns PhaseOnePipelineProcessor
func OrgMembers() PhaseOnePipelineProcessor {
	return func(result <-chan PipelineData) <-chan PipelineData {
		return orgMembers(result)
	}
}

func orgMembers(result <-chan PipelineData) <-chan PipelineData {
	log.Info("Starting to org_user check pipeline")

	out := make(chan PipelineData, 100)

	go func() {
		log.Info("Processing to check org_user association...")
		for res := range result {
			select {
			case out <- res:
			case <-res.Ctx.Done():
				res.Done <- nil
			}
		}
		log.Info("Closing org_user association check")
		close(out)

	}()

	return out
}

// AdminUsers Return PhaseOnePipelineProcessor
func AdminUsers() PhaseOnePipelineProcessor {
	return func(result <-chan PipelineData) <-chan PipelineData {
		return adminUsers(result)
	}
}

func adminUsers(result <-chan PipelineData) <-chan PipelineData {
	log.Info("Starting org admin_users check ")

	out := make(chan PipelineData, 100)

	go func() {
		log.Info("Processing to to check admin_users...")
		for res := range result {
			select {
			case out <- res:
			case <-res.Ctx.Done():
				res.Done <- nil
			}
		}
		log.Info("Closing admin_users")
		close(out)

	}()

	return out
}

func migrationPipeline(source <-chan PipelineData, pipes ...PhaseOnePipelineProcessor) {
	log.Info("Pipeline started...")
<<<<<<< HEAD
=======

>>>>>>> 33b7fca1
	go func() {
		for _, pipe := range pipes {
			source = pipe(source)
		}

		for s := range source {
			s.Done <- nil
		}
<<<<<<< HEAD
	}()
=======

	}()

>>>>>>> 33b7fca1
}

func SetupPhaseOnePipeline(service *service.Service) PhaseOnePipleine {
	c := make(chan PipelineData, 100)
	migrationPipeline(c,
		UnzipSrc(service),
		ParseOrg(service),
		CreatePrevewPipeline(service),
		// ParseUser(),
		// ConflictingUsers(),
		// OrgMembers(),
		// AdminUsers(),
	)
	return PhaseOnePipleine{in: c}
}

func (p *PhaseOnePipleine) Run(result pipeline.Result) {
	ctx, cancel := context.WithCancel(context.Background())
	defer cancel()
	done := make(chan error)
	select {
	case p.in <- PipelineData{Result: result, Done: done, Ctx: ctx}:
	}
	err := <-done
	if err != nil {
		MigrationError(err, Mig, ctx, result.Meta.MigrationID, result.Meta.ServerID)
		log.Errorf("Phase one pipeline received error for migration %s: %s", result.Meta.MigrationID, err)
	}
	log.Info("received done")
}

func MigrationError(err error, st storage.MigrationStorage, ctx context.Context, migrationId, serviceId string) {
	_, err = st.FailedMigration(ctx, migrationId, serviceId, err.Error(), 0, 0, 0)
	if err != nil {
		log.Errorf("received error while updating for migration id %s: %s", migrationId, err)
	}
}

func MigrationSuccess(st storage.MigrationStorage, ctx context.Context, migrationId, serviceId string) {
	_, err := st.CompleteMigration(ctx, migrationId, serviceId, 0, 0, 0)
	if err != nil {
		log.Errorf("received error while updating for migration id %s: %s", migrationId, err)
	}
}<|MERGE_RESOLUTION|>--- conflicted
+++ resolved
@@ -59,7 +59,6 @@
 
 // ParseOrg returns PhaseOnePipelineProcessor
 func ParseOrg(service *service.Service) PhaseOnePipelineProcessor {
-<<<<<<< HEAD
 	return func(result <-chan PipelineData) <-chan PipelineData {
 		return parseOrg(result, service)
 	}
@@ -92,47 +91,37 @@
 }
 
 // ParseOrg returns PhaseOnePipelineProcessor
-func CreatePrevewPipeline(service *service.Service) PhaseOnePipelineProcessor {
-	return func(result <-chan PipelineData) <-chan PipelineData {
-		return createPrevewPipeline(result, service)
-	}
-}
-
-func createPrevewPipeline(result <-chan PipelineData, service *service.Service) <-chan PipelineData {
-=======
-	return func(result <-chan PipelineData) <-chan PipelineData {
-		return parseOrg(result, service)
-	}
-}
-
-func parseOrg(result <-chan PipelineData, service *service.Service) <-chan PipelineData {
->>>>>>> 33b7fca1
-	log.Info("Starting to parse_orgs pipeline")
-
-	out := make(chan PipelineData, 100)
-
-	go func() {
-		log.Info("Processing to parse orgs...")
-		for res := range result {
-<<<<<<< HEAD
-=======
-			result, err := ParseOrgs(res.Ctx, service.Storage, service.Migration, res.Result)
-			if err != nil {
-				return
-			}
-			res.Result = result
-			select {
-			case out <- res:
-			case <-res.Ctx.Done():
-				res.Done <- nil
-			}
-			log.Info("after write")
-		}
-		log.Info("CLosing parse_orgs pipeline")
-		close(out)
-	}()
-	return out
-}
+// func CreatePrevewPipeline(service *service.Service) PhaseOnePipelineProcessor {
+// 	return func(result <-chan PipelineData) <-chan PipelineData {
+// 		return createPrevewPipeline(result, service)
+// 	}
+// }
+
+// func createPrevewPipeline(result <-chan PipelineData, service *service.Service) <-chan PipelineData {
+// 	log.Info("Starting to parse_orgs pipeline")
+
+// 	out := make(chan PipelineData, 100)
+
+// 	go func() {
+// 		log.Info("Processing to parse orgs...")
+// 		for res := range result {
+// 			result, err := ParseOrgs(res.Ctx, service.Storage, service.Migration, res.Result)
+// 			if err != nil {
+// 				return
+// 			}
+// 			res.Result = result
+// 			select {
+// 			case out <- res:
+// 			case <-res.Ctx.Done():
+// 				res.Done <- nil
+// 			}
+// 			log.Info("after write")
+// 		}
+// 		log.Info("CLosing parse_orgs pipeline")
+// 		close(out)
+// 	}()
+// 	return out
+// }
 
 // ParseOrg returns PhaseOnePipelineProcessor
 func CreatePrevewPipeline(service *service.Service) PhaseOnePipelineProcessor {
@@ -149,7 +138,6 @@
 	go func() {
 		log.Info("Processing to parse orgs...")
 		for res := range result {
->>>>>>> 33b7fca1
 			result, err := CreatePreview(res.Ctx, service.Storage, service.Migration, res.Result)
 			if err != nil {
 				return
@@ -286,10 +274,6 @@
 
 func migrationPipeline(source <-chan PipelineData, pipes ...PhaseOnePipelineProcessor) {
 	log.Info("Pipeline started...")
-<<<<<<< HEAD
-=======
-
->>>>>>> 33b7fca1
 	go func() {
 		for _, pipe := range pipes {
 			source = pipe(source)
@@ -298,13 +282,7 @@
 		for s := range source {
 			s.Done <- nil
 		}
-<<<<<<< HEAD
-	}()
-=======
-
-	}()
-
->>>>>>> 33b7fca1
+	}()
 }
 
 func SetupPhaseOnePipeline(service *service.Service) PhaseOnePipleine {
