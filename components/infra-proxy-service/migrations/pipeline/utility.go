package pipeline

import (
	"archive/zip"
	"context"
	"encoding/json"
<<<<<<< HEAD
	"errors"
	"fmt"
=======
>>>>>>> 91205578
	"io"
	"os"
	"path"
	"path/filepath"

	"github.com/chef/automate/api/interservice/authz"
	"github.com/chef/automate/components/infra-proxy-service/pipeline"
	"github.com/chef/automate/components/infra-proxy-service/storage"
	log "github.com/sirupsen/logrus"
)

// StoreOrgs reads the Result struct and populate the orgs table
func StoreOrgs(ctx context.Context, st storage.Storage, mst storage.MigrationStorage, authzProjectClient authz.ProjectsServiceClient, res pipeline.Result) (pipeline.Result, error) {
	var err error
	var msg string
	var totalSucceeded, totalSkipped, totalFailed int64
	_, err = mst.StartOrgMigration(ctx, res.Meta.MigrationID, res.Meta.ServerID)
	if err != nil {
		return res, err
	}
	log.Info("Starting the organisation migration phase for migration id: ", res.Meta.MigrationID)
	for _, org := range res.ParsedResult.Orgs {
		err, _ = StoreOrg(ctx, st, org, res.Meta.ServerID, authzProjectClient)
		if err != nil {
			totalFailed++
			msg = err.Error()
			continue
		}
		if org.ActionOps == pipeline.Skip {
			totalSkipped++
			continue
		}
		totalSucceeded++
	}
	if len(res.ParsedResult.Orgs) == int(totalFailed) {
		log.Errorf("Failed to migrate orgs for migration id %s : %s", res.Meta.MigrationID, err.Error())
		_, _ = mst.FailedOrgMigration(ctx, res.Meta.MigrationID, res.Meta.ServerID, msg, totalSucceeded, totalSkipped, totalFailed)
		return res, err
	}
	_, err = mst.CompleteOrgMigration(ctx, res.Meta.MigrationID, res.Meta.ServerID, totalSucceeded, totalSkipped, totalFailed)
	if err != nil {
		log.Errorf("Failed to update the status for migration id %s : %s", res.Meta.MigrationID, err.Error())
		return res, err
	}
	log.Info("Successfully completed the organisation migration phase for migration id: ", res.Meta.MigrationID)
	return res, err
}

// StoreOrg stores a single Org into DB
func StoreOrg(ctx context.Context, st storage.Storage, org pipeline.Org, serverID string, authzProjectClient authz.ProjectsServiceClient) (error, pipeline.ActionOps) {
	var actionTaken pipeline.ActionOps
	var err error
	switch org.ActionOps {
	case pipeline.Insert:
		projects, err := createProjectFromOrgIdAndServerID(ctx, serverID, org.Name, authzProjectClient)
		if err != nil {
			log.Errorf("Unable to create project for serverid: %s", serverID)
			return err, actionTaken
		}
		_, err = st.StoreOrg(ctx, org.Name, org.FullName, "", "", serverID, projects)
		if err != nil {
			log.Errorf("Unable to insert org for server id: %s", serverID)
		}
		actionTaken = pipeline.Insert
	case pipeline.Delete:
		_, err = st.DeleteOrg(ctx, org.Name, serverID)
		actionTaken = pipeline.Delete
	case pipeline.Update:
		_, err = st.EditOrg(ctx, org.Name, org.FullName, "", serverID, nil)
		actionTaken = pipeline.Update
	default:
	}
	return err, actionTaken
}

//function to create a new iam project for each client
func createProjectFromOrgIdAndServerID(ctx context.Context, serverId string, orgId string, authzProjectClient authz.ProjectsServiceClient) ([]string, error) {

	newProject := &authz.CreateProjectReq{
		Name:         serverId + "_" + orgId,
		Id:           serverId + "_" + orgId,
		SkipPolicies: false,
	}

	projectID, err := authzProjectClient.CreateProject(ctx, newProject)
	if err != nil {
		return nil, err
	}

	return []string{projectID.Project.Name}, nil
}

func ParseOrgs(ctx context.Context, st storage.Storage, mst storage.MigrationStorage, result pipeline.Result) (pipeline.Result, error) {
	var err error
	log.Info("Starting with organisation parsing phase for migration id: ", result.Meta.MigrationID)
	_, err = mst.StartOrgParsing(ctx, result.Meta.MigrationID, result.Meta.ServerID)
	if err != nil {
		log.Errorf("Failed to update the status for start org parssing for the migration id path %s : %s", result.Meta.MigrationID, err.Error())
		return result, err
	}
	orgPath := path.Join(result.Meta.UnzipFolder, "organizations")
	folder, err := os.Open(orgPath)
	if err != nil {
		log.Errorf("Failed to open the folder for the file path %s : %s", orgPath, err.Error())
		_, _ = mst.FailedOrgParsing(ctx, result.Meta.MigrationID, result.Meta.ServerID, err.Error(), 0, 0, 0)
		return result, err
	}

	orgNames, err := folder.Readdir(0)
	if err != nil {
		log.Errorf("Failed to read the files for the file path %s : %s", orgPath, err.Error())
		_, _ = mst.FailedOrgParsing(ctx, result.Meta.MigrationID, result.Meta.ServerID, err.Error(), 0, 0, 0)
		return result, err
	}
	_ = folder.Close()
	orgsPresentInDB, err := st.GetOrgs(ctx, result.Meta.ServerID)
	if err != nil {
		log.Errorf("Failed to read orgs from database for %s:%s", result.Meta.ServerID, err.Error())
		_, _ = mst.FailedOrgParsing(ctx, result.Meta.MigrationID, result.Meta.ServerID, err.Error(), 0, 0, 0)
		return result, err
	}

	result.ParsedResult.Orgs = append(result.ParsedResult.Orgs, insertOrUpdateOrg(orgNames, orgsPresentInDB, orgPath)...)

	result.ParsedResult.Orgs = append(result.ParsedResult.Orgs, deleteOrgsIfNotPresentInCurrentFile(orgNames, orgsPresentInDB)...)

	_, err = mst.CompleteOrgParsing(ctx, result.Meta.MigrationID, result.Meta.ServerID, 0, 0, 0)
	if err != nil {
		log.Errorf("Failed to update the complete status while parsing for migration id %s : %s", result.Meta.MigrationID, err.Error())
		return result, err
	}

	log.Info("Successfully completed the organisation parsing phase for migration id: ", result.Meta.MigrationID)
	return result, nil

}

//CreatePreview Stores the staged data in db
func CreatePreview(ctx context.Context, st storage.Storage, mst storage.MigrationStorage, result pipeline.Result) (pipeline.Result, error) {
	log.Info("Starting with create preview phase for migration id: ", result.Meta.MigrationID)

	_, err := mst.StartCreatePreview(ctx, result.Meta.MigrationID, result.Meta.ServerID)
	if err != nil {
		log.Errorf("Failed to update the status for create preview for the migration id  %s : %s", result.Meta.MigrationID, err.Error())
		return result, err
	}

	resultByte, err := json.Marshal(result)
	if err != nil {
		log.Errorf("Failed to marshal the staged data for the migration id %s : %s", result.Meta.MigrationID, err.Error())
		_, _ = mst.FailedCreatePreview(ctx, result.Meta.MigrationID, result.Meta.ServerID, err.Error(), 0, 0, 0)
		return result, err
	}

	_, err = mst.StoreMigrationStage(ctx, result.Meta.MigrationID, resultByte)
	if err != nil {
		log.Errorf("Failed to store the staged data %s : %s ", result.Meta.MigrationID, err.Error())
		_, _ = mst.FailedCreatePreview(ctx, result.Meta.MigrationID, result.Meta.ServerID, err.Error(), 0, 0, 0)
		return result, err
	}
	_, err = mst.CompleteCreatePreview(ctx, result.Meta.MigrationID, result.Meta.ServerID, 0, 0, 0)
	if err != nil {
		log.Errorf("Failed to update the complete status while creating preview for migration id %s : %s", result.Meta.MigrationID, err.Error())
		return result, err
	}
	log.Info("Successfully completed the create preview phase for migration id: ", result.Meta.MigrationID)

	return result, nil
}

func createDatabaseOrgsMap(orgs []storage.Org) map[string]string {
	orgMap := make(map[string]string)
	for _, s := range orgs {
		orgMap[s.ID] = s.Name
		//Values for comparison
	}
	return orgMap
}

func createFileOrgsMap(orgs []os.FileInfo) map[string]string {
	orgMap := make(map[string]string)
	for _, s := range orgs {
		if s.IsDir() {
			orgMap[s.Name()] = ""
			//No value required for comparison
		}
	}
	return orgMap
}

func insertOrUpdateOrg(orgsInFiles []os.FileInfo, orgsInDB []storage.Org, orgPath string) []pipeline.Org {
	var orgList []pipeline.Org
	orgDatabaseMap := createDatabaseOrgsMap(orgsInDB)
	var orgJson pipeline.OrgJson
	log.Info("Comparing the organisations from database and backup file for insert,update and skip action")
	//For insert, update and skip action
	for _, org := range orgsInFiles {
		if org.IsDir() {
			orgInfo, valuePresent := orgDatabaseMap[org.Name()]
			orgJson = openOrgFolder(org, orgPath)
			if valuePresent {
				if orgJson.FullName != orgInfo {
					//Update org in the result actions
					orgList = append(orgList, createOrgStructForAction(orgJson.Name, orgJson.FullName, pipeline.Update))
				} else {
					//Skip org action if full names are not equal
					orgList = append(orgList, createOrgStructForAction(orgJson.Name, orgJson.FullName, pipeline.Skip))

				}
			} else {
				//Insert org action if not present in database
				orgList = append(orgList, createOrgStructForAction(orgJson.Name, orgJson.FullName, pipeline.Insert))
			}
		}
	}
	log.Info("Completed comparing the organisations from database and backup file for insert,update and skip action")
	return orgList
}

func deleteOrgsIfNotPresentInCurrentFile(orgsInFiles []os.FileInfo, orgsInDB []storage.Org) []pipeline.Org {
	var orgList []pipeline.Org
	orgFilesMap := createFileOrgsMap(orgsInFiles)
	log.Info("Comparing the organisations from database and backup file for delete action")
	//For delete action by comparing database orgs with file orgs
	for _, org := range orgsInDB {
		_, valuePresent := orgFilesMap[org.ID]
		if !valuePresent {
			orgList = append(orgList, createOrgStructForAction(org.ID, org.Name, pipeline.Delete))
		}
	}
	log.Info("Completed comparing the organisations from database and backup file for delete action")
	return orgList
}

func openOrgFolder(org os.FileInfo, fileLocation string) pipeline.OrgJson {
	var orgJson pipeline.OrgJson
	jsonPath := path.Join(fileLocation, org.Name(), "org.json")
	jsonFile, err := os.Open(jsonPath)
	// if we os.Open returns an error then handle it
	if err != nil {
		log.Errorf("Unable to open the file at location : %s", jsonPath)
	}
	log.Info("Successfully opened the file at location", jsonPath)
	defer func() {
		_ = jsonFile.Close()
	}()
	// defer the closing of our jsonFile so that we can parse it later on
	_ = json.NewDecoder(jsonFile).Decode(&orgJson)
	return orgJson
}

func createOrgStructForAction(orgId string, orgName string, ops pipeline.ActionOps) pipeline.Org {
	return pipeline.Org{
		Name:      orgId,
		FullName:  orgName,
		ActionOps: ops,
	}
}

// Unzip will decompress a zip file and sets the UnzipFolder
func Unzip(ctx context.Context, mst storage.MigrationStorage, result pipeline.Result) (pipeline.Result, error) {

	var fpath string
	_, err := mst.StartUnzip(ctx, result.Meta.MigrationID, result.Meta.ServerID)
	if err != nil {
		log.Errorf("Failed to update status in DB: %s :%s", result.Meta.MigrationID, err)
	}

	reader, err := zip.OpenReader(result.Meta.ZipFile)
	if err != nil {
		log.Errorf("cannot open reader: %s.", err)
		_, err := mst.FailedUnzip(ctx, result.Meta.MigrationID, result.Meta.ServerID, "cannot open zipfile", 0, 0, 0)
		if err != nil {
			log.Errorf("Failed to update status in DB: %s", err)
		}
		return result, err
	}

	for _, file := range reader.File {

		fpath = filepath.Join(filepath.Dir(result.Meta.ZipFile), file.Name)

		if file.FileInfo().IsDir() {
			os.MkdirAll(fpath, os.ModePerm)
			continue
		}

		// Creating the files in the target directory
		if err = os.MkdirAll(filepath.Dir(fpath), os.ModePerm); err != nil {
			log.Errorf("cannot create directory: %s. ", err)
			mst.FailedUnzip(ctx, result.Meta.MigrationID, result.Meta.ServerID, "cannot create directory", 0, 0, 0)
			return result, err
		}

		// The created file will be stored in
		// outFile with permissions to write &/or truncate
		outFile, err := os.OpenFile(fpath,
			os.O_WRONLY|os.O_CREATE|os.O_TRUNC,
			file.Mode())
		if err != nil {
			log.Errorf("cannot create a file: %s.", err)
			mst.FailedUnzip(ctx, result.Meta.MigrationID, result.Meta.ServerID, "cannot create a file", 0, 0, 0)
			return result, err
		}

		readClose, err := file.Open()
		if err != nil {
			log.Errorf("cannot open file")
			mst.FailedUnzip(ctx, result.Meta.MigrationID, result.Meta.ServerID, "cannot open file", 0, 0, 0)
			return result, err
		}

		_, err = io.Copy(outFile, readClose)
		if err != nil {
			log.Errorf("cannot copy file")
			mst.FailedUnzip(ctx, result.Meta.MigrationID, result.Meta.ServerID, "cannot copy file", 0, 0, 0)
			return result, err
		}

		outFile.Close()
		readClose.Close()

		if err != nil {
			log.Errorf("cannot copy a file")
			mst.FailedUnzip(ctx, result.Meta.MigrationID, result.Meta.ServerID, "cannot copy a file", 0, 0, 0)
			return result, err
		}
	}

	result.Meta.UnzipFolder = filepath.Dir(fpath)
	reader.Close()
	_, err = mst.CompleteUnzip(ctx, result.Meta.MigrationID, result.Meta.ServerID, 0, 0, 0)
	if err != nil {
		log.Errorf("Failed to update status in DB: %s :%s", result.Meta.MigrationID, err)
	}
	return result, nil
}

<<<<<<< HEAD
func ValidateZip(ctx context.Context, st storage.Storage, mst storage.MigrationStorage, result pipeline.Result) (pipeline.Result, error) {
	var err error
	foundOrg := false
	// Find under unzip folder where org folder exists
	if err := filepath.Walk(result.Meta.UnzipFolder, func(path string, f os.FileInfo, err error) error {

		// check if base path is `organizations`
		if filepath.Base(path) == "organizations" {
			// reassign unzipFolder
			foundOrg = true
			result.Meta.UnzipFolder = filepath.Dir(path)
		}
		return nil
	}); err != nil {
		log.Errorf("Failed to find organizations folder for migration id %s : %s", result.Meta.MigrationID, err.Error())
		return result, err
	}
	if !foundOrg {
		return result, errors.New("cannot find organizations folder")
	}
	// Check if the reassigned unzip folder contains key_dump.json
	_, err = os.Stat(result.Meta.UnzipFolder + "/key_dump.json")
	if err != nil {
		log.Errorf("Failed to validate unzip folder for migration id %s : %s", result.Meta.MigrationID, err.Error())
		return result, err
	}

	result.Meta.IsValid = true
	return result, nil
=======
// ParseOrgUserAssociation  sync the automate org users with chef server org users
func ParseOrgUserAssociation(ctx context.Context, st storage.Storage, result pipeline.Result) (pipeline.Result, error) {
	log.Info("Starting with the parsing org user association for migration id :", result.Meta.MigrationID)
	var orgUserAssociations []pipeline.OrgsUsersAssociations
	var err error
	orgUserAssociations, err = getActionForOrgUsers(ctx, st, result)
	if err != nil {
		log.Errorf("Unable to parse org user association for migration id : %s : %s", result.Meta.MigrationID, err.Error())
		return result, err
	}
	result.ParsedResult.OrgsUsers = append(result.ParsedResult.OrgsUsers, orgUserAssociations...)
	log.Info("Completed with the parsing org user association for migration id :", result.Meta.MigrationID)
	return result, nil
}

func getActionForOrgUsers(ctx context.Context, st storage.Storage, result pipeline.Result) ([]pipeline.OrgsUsersAssociations, error) {
	orgUserAssociations := make([]pipeline.OrgsUsersAssociations, 0)
	var userAssociations []pipeline.UserAssociation
	orgPath := path.Join(result.Meta.UnzipFolder, "organizations")
	for _, org := range result.ParsedResult.Orgs {
		log.Info("Getting actions for org id", org.Name)
		chefServerOrgUsers, err := getChefServerOrgUsers(org.Name, orgPath)
		if err != nil {
			log.Errorf("Unable to get the chef server organisation users %s ", err)
			return nil, err
		}
		if org.ActionOps == pipeline.Insert {
			userAssociations = append(userAssociations, createInsertUserAssociation(chefServerOrgUsers)...)
		} else {
			if org.ActionOps == pipeline.Delete {
				userAssociations = append(userAssociations, createDeleteUserAssociation(chefServerOrgUsers)...)
			} else {
				orgUsersInDb, err := st.GetAutomateOrgUsers(ctx, org.Name)
				if err != nil {
					log.Errorf("Unable to fetch automate Users for org %s : %s", org.Name, err.Error())
					return nil, err
				}
				userAssociations = append(userAssociations, insertOrUpdateActionForOrgUsers(orgUsersInDb, chefServerOrgUsers)...)
				userAssociations = append(userAssociations, deleteActionForOrgUses(orgUsersInDb, chefServerOrgUsers)...)
			}
		}
		orgUserAssociations = append(orgUserAssociations, pipeline.OrgsUsersAssociations{OrgName: org, Users: userAssociations})
	}
	return orgUserAssociations, nil
}

func createInsertUserAssociation(chefServerOrgUsers []pipeline.UserAssociation) []pipeline.UserAssociation {
	userAssociation := make([]pipeline.UserAssociation, 0)
	for _, user := range chefServerOrgUsers {
		userAssociation = append(userAssociation, pipeline.UserAssociation{Username: user.Username, IsAdmin: user.IsAdmin, ActionOps: pipeline.Insert})
	}
	return userAssociation
}

func createDeleteUserAssociation(chefServerOrgUsers []pipeline.UserAssociation) []pipeline.UserAssociation {
	userAssociation := make([]pipeline.UserAssociation, 0)
	for _, user := range chefServerOrgUsers {
		userAssociation = append(userAssociation, pipeline.UserAssociation{Username: user.Username, IsAdmin: user.IsAdmin, ActionOps: pipeline.Delete})
	}
	return userAssociation
}

func insertOrUpdateActionForOrgUsers(orgUsers []storage.OrgUser, chefServerOrgUsers []pipeline.UserAssociation) []pipeline.UserAssociation {
	var userAssociation []pipeline.UserAssociation
	orgUserMapDB := createMapForOrgUsersInDB(orgUsers)
	for _, user := range chefServerOrgUsers {
		isAdmin, valuePresent := orgUserMapDB[user.Username]
		if valuePresent {
			//check for the org admins
			if user.IsAdmin != isAdmin {
				userAssociation = append(userAssociation, pipeline.UserAssociation{Username: user.Username, IsAdmin: user.IsAdmin, ActionOps: pipeline.Update})
			} else {
				userAssociation = append(userAssociation, pipeline.UserAssociation{Username: user.Username, IsAdmin: user.IsAdmin, ActionOps: pipeline.Skip})
			}
		} else {
			userAssociation = append(userAssociation, pipeline.UserAssociation{Username: user.Username, IsAdmin: user.IsAdmin, ActionOps: pipeline.Insert})
		}
	}
	return userAssociation
}

func deleteActionForOrgUses(orgUsers []storage.OrgUser, chefServerOrgUsers []pipeline.UserAssociation) []pipeline.UserAssociation {
	var userAssociation []pipeline.UserAssociation
	orgUserJsonMap := createMapForOrgUsersInJson(chefServerOrgUsers)
	for _, user := range orgUsers {
		_, valuePresent := orgUserJsonMap[user.InfraServerUsername]
		if !valuePresent {
			userAssociation = append(userAssociation, pipeline.UserAssociation{Username: user.InfraServerUsername, IsAdmin: user.IsAdmin, ActionOps: pipeline.Delete})
		}
	}

	return userAssociation
}

func createMapForOrgUsersInDB(orgUsers []storage.OrgUser) map[string]bool {
	orgUsersMap := make(map[string]bool)
	for _, s := range orgUsers {
		orgUsersMap[s.InfraServerUsername] = s.IsAdmin
	}
	return orgUsersMap
}

func createMapForOrgUsersInJson(chefServerOrgUsers []pipeline.UserAssociation) map[string]string {
	orgUsersMap := make(map[string]string)
	for _, user := range chefServerOrgUsers {
		orgUsersMap[user.Username] = ""
	}
	return orgUsersMap
}

// getChefServerOrgUsers returns the chef server organisation users from backup file
func getChefServerOrgUsers(orgName, fileLocation string) ([]pipeline.UserAssociation, error) {
	orgUsers := make([]pipeline.UserAssociation, 0)

	members, err := getOrgMembers(orgName, fileLocation)
	if err != nil {
		log.Errorf("Unable to get orgnisation members %s", err)
		return nil, err
	}
	admins, err := getOrgAdmins(orgName, fileLocation)
	if err != nil {
		log.Errorf("Unable to get orgnisation admins %s", err)
		return nil, err
	}
	orgAdminMap := createMapForOrgAdminsInJson(admins)
	for _, member := range members {
		orgUser := pipeline.UserAssociation{}
		if member.User.Username == "pivotal" {
			continue
		}
		orgUser.Username = member.User.Username
		_, valuePresent := orgAdminMap[member.User.Username]
		if valuePresent {
			orgUser.IsAdmin = true
		}
		orgUsers = append(orgUsers, orgUser)
	}
	return orgUsers, nil
}

// getOrgMembers Get the data of members.json
func getOrgMembers(orgName, fileLocation string) ([]pipeline.MembersJson, error) {
	var orgMembers []pipeline.MembersJson
	usersJsonPath := path.Join(fileLocation, orgName, "members.json")
	usersjsonFile, err := os.Open(usersJsonPath)
	// if we os.Open returns an error then handle it
	if err != nil {
		log.Errorf("Unable to open org members file at the location : %s", usersJsonPath)
		return nil, err
	}
	log.Info("Successfully opened the org members file at location", usersJsonPath)
	// defer the closing of our jsonFile so that we can parse it later on
	defer func() {
		_ = usersjsonFile.Close()
	}()
	err = json.NewDecoder(usersjsonFile).Decode(&orgMembers)
	if err != nil {
		log.Errorf("Unable to decode the org members file %s %s", usersJsonPath, err)
		return nil, err
	}
	return orgMembers, nil
}

// getOrgAdmins Get the data of admins.json
func getOrgAdmins(orgName, fileLocation string) (pipeline.AdminsJson, error) {
	var orgAdmins pipeline.AdminsJson
	adminJsonPath := path.Join(fileLocation, orgName, "groups", "admins.json")
	jsonFile, err := os.Open(adminJsonPath)
	// if we os.Open returns an error then handle it
	if err != nil {
		log.Errorf("Unable to open org admins file at the location : %s %s", adminJsonPath, err)
		return pipeline.AdminsJson{}, err
	}
	log.Info("Successfully opened the org admins file at location", adminJsonPath)
	// defer the closing of our jsonFile so that we can parse it later on
	defer func() {
		_ = jsonFile.Close()
	}()
	err = json.NewDecoder(jsonFile).Decode(&orgAdmins)
	if err != nil {
		log.Errorf("Unable to decode the org admins file %s %s", adminJsonPath, err)
		return pipeline.AdminsJson{}, err
	}
	return orgAdmins, nil
}

func createMapForOrgAdminsInJson(adminsJson pipeline.AdminsJson) map[string]string {
	orgAdminsMap := make(map[string]string)
	for _, username := range adminsJson.Users {
		orgAdminsMap[username] = ""
	}
	return orgAdminsMap
>>>>>>> 91205578
}<|MERGE_RESOLUTION|>--- conflicted
+++ resolved
@@ -4,11 +4,10 @@
 	"archive/zip"
 	"context"
 	"encoding/json"
-<<<<<<< HEAD
+
 	"errors"
 	"fmt"
-=======
->>>>>>> 91205578
+
 	"io"
 	"os"
 	"path"
@@ -347,7 +346,7 @@
 	return result, nil
 }
 
-<<<<<<< HEAD
+
 func ValidateZip(ctx context.Context, st storage.Storage, mst storage.MigrationStorage, result pipeline.Result) (pipeline.Result, error) {
 	var err error
 	foundOrg := false
@@ -377,7 +376,8 @@
 
 	result.Meta.IsValid = true
 	return result, nil
-=======
+}
+
 // ParseOrgUserAssociation  sync the automate org users with chef server org users
 func ParseOrgUserAssociation(ctx context.Context, st storage.Storage, result pipeline.Result) (pipeline.Result, error) {
 	log.Info("Starting with the parsing org user association for migration id :", result.Meta.MigrationID)
@@ -570,5 +570,5 @@
 		orgAdminsMap[username] = ""
 	}
 	return orgAdminsMap
->>>>>>> 91205578
+
 }