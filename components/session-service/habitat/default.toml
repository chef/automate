--- conflicted
+++ resolved
@@ -7,11 +7,7 @@
 signin_url = "/signin"
 external_fqdn = "localhost"
 persistent = true
-<<<<<<< HEAD
-grpc_port = "10108"
-=======
 grpc_port = 10108
->>>>>>> 1c6b8a52
 
 [oidc]
 # issuer is constructed from external-fqdn config + "/dex"
