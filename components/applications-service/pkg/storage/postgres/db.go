--- conflicted
+++ resolved
@@ -86,11 +86,7 @@
 		return errors.Wrapf(err, "Failed to ping database with uri: %s", db.URI)
 	}
 
-<<<<<<< HEAD
-	db.DbMap.AddTableWithName(Telemetry{}, "telemetry").SetKeys(false, "id")
-=======
 	db.DbMap.AddTableWithName(storage.Telemetry{}, "telemetry").SetKeys(false, "id")
->>>>>>> 3bbc6fad
 	return nil
 }
 
