package postgres

import (
	"fmt"
	"strings"
	"time"

	"github.com/chef/automate/api/external/applications"
	"github.com/chef/automate/api/external/habitat"
	"github.com/go-gorp/gorp"
	"github.com/golang/protobuf/ptypes"
	"github.com/pkg/errors"
	"github.com/prometheus/client_golang/prometheus"
	"github.com/prometheus/client_golang/prometheus/promauto"

	dblib "github.com/chef/automate/lib/db"
	timestamp "github.com/golang/protobuf/ptypes/timestamp"
	log "github.com/sirupsen/logrus"
)

const (
	labelSuccess            = "succeeded"
	labelFailure            = "failed"
	uniqueDeploymentError   = "Unable to insert deployment: pq: duplicate key value violates unique constraint \"deployment_unique\""
	uniqueServiceGroupError = "Unable to insert service_group: pq: duplicate key value violates unique constraint \"service_group_name_deployment_id_key\""
)

type packageIdent struct {
	Origin  string
	Name    string
	Version string
	Release string
}

func newPackageIdentFromString(ident string) (*packageIdent, error) {
	fields := strings.Split(ident, "/")
	if len(fields) != 4 {
		// package_ident should always have 4 fields: {origin}/{name}/{version}/{release}
		return nil, errors.Errorf(
			"malformed package_ident. (expected: 'origin/name/version/release') (actual: '%s')",
			ident,
		)
	}

	return &packageIdent{fields[0], fields[1], fields[2], fields[3]}, nil
}

func (p packageIdent) FullPackageIdent() string {
	return fmt.Sprintf("%s/%s/%s/%s", p.Origin, p.Name, p.Version, p.Release)
}

var (
	opsInFlight = promauto.NewGauge(prometheus.GaugeOpts{
		Name: "applications_ingest_ops_inflight",
		Help: "The number of applications events currently being ingested",
	})

	timeLastEventSeen = float64(time.Now().Unix())

	_ = promauto.NewCounterFunc(prometheus.CounterOpts{
		Name: "applications_ingest_ops_last_time",
		Help: "Time when the last applications message was accepted for ingestion",
	},
		func() float64 { return timeLastEventSeen },
	)

	ingestDurations = promauto.NewHistogramVec(prometheus.HistogramOpts{
		Name: "applications_ingest_ops_duration",
		Help: "Application events ingestion duration distributions",
		// LinearBuckets(start, width float64, count int)
		// so 0.1s * 20 = 2s
		Buckets: prometheus.LinearBuckets(0, 0.1, 20),
	},
		[]string{"result"},
	)
)

// process a habitat HealthCheck event and store it into the database
func (db *Postgres) IngestHealthCheckEvent(event *habitat.HealthCheckEvent) error {
	opsInFlight.Inc()
	defer opsInFlight.Dec()

	processingStart := time.Now()
	timeLastEventSeen = float64(processingStart.Unix())

	var (
		err      = db.IngestHealthCheckEventWithoutMetrics(event)
		duration = time.Since(processingStart)
		label    = labelSuccess
	)
	if err != nil {
		label = labelFailure
	}

	ingestDurations.With(prometheus.Labels{
		"result": label,
	}).Observe(duration.Seconds())

	return err
}

// same as IngestHealthCheckEvent but without metrics
func (db *Postgres) IngestHealthCheckEventWithoutMetrics(event *habitat.HealthCheckEvent) error {
	log.WithFields(log.Fields{
		"storage": "postgres",
		"message": event,
	}).Debug("Processing event in storage")

	// @afiune For our first iteration we will process the messages in the storage
	// side but in the future we need to move all this logic into an ingestion
	// pipeline. I'll try to create functions that can be easily moved.

	eventMetadata := event.GetEventMetadata()
	if eventMetadata == nil {
		return errors.New("missing event metadata")
	}

	svcMetadata := event.GetServiceMetadata()
	if svcMetadata == nil {
		return errors.New("missing service metadata")
	}

	pkgIdent, err := newPackageIdentFromString(svcMetadata.GetPackageIdent())
	if err != nil {
		return err
	}

	// @afiune are we changing the grouping of a service group based of the application
	// and environment names? if not, should we update those fields?
	svc, exist := db.getServiceFromUniqueFields(
		pkgIdent.Name,
		eventMetadata.GetSupervisorId(),
	)

	// @afiune all our backend was designed for the health check to be all
	// uppercases but habitat is actually sending case sensitive strings
	eventHealth := strings.ToUpper(event.GetResult().String())
	// TODO @afiune verify health

	// If the service already exists, we just do an update
	if exist {
		return db.updateTables(
			svc,
			eventMetadata,
			svcMetadata,
			pkgIdent,
			eventHealth,
		)
	}

	// But if the service doesn't exist, we will handle it as a new service insertion
	err = db.insertNewService(
		eventMetadata,
		svcMetadata,
		pkgIdent,
		eventHealth,
	)

	if err != nil {
		// We will retry once if a unique constraint is hit,
		// in case a new deployment or service group is in the same batch of events.
		if err.Error() == uniqueDeploymentError || err.Error() == uniqueServiceGroupError {
			return db.insertNewService(
				eventMetadata,
				svcMetadata,
				pkgIdent,
				eventHealth,
			)
		}
	}
	return err
}

func (db *Postgres) updateTables(
	svc *service,
	eventMetadata *habitat.EventMetadata,
	svcMetadata *habitat.ServiceMetadata,
	pkgIdent *packageIdent,
	health string) error {

	db.updateService(svc, eventMetadata, svcMetadata, pkgIdent, health)

	deploy, err := db.getDeployment(svc.DeploymentID)
	if err != nil {
		return errors.Wrap(err, "unable to update tables")
	}
	db.updateDeployment(deploy, eventMetadata)

	sup, err := db.getSupervisor(svc.SupID)
	if err != nil {
		return errors.Wrap(err, "unable to update tables")
	}
	db.updateSupervisor(sup, eventMetadata)

	sg, err := db.getServiceGroup(svc.GroupID)
	if err != nil {
		return errors.Wrap(err, "unable to update tables")
	}
	db.updateServiceGroup(sg, svcMetadata)

	// @afiune in the future if we have more tables that might need
	// to be updated, we will just add them to this map of tables
	tables := map[string]dbTable{
		"service":       svc,
		"deployment":    deploy,
		"supervisor":    sup,
		"service_group": sg,
	}

	return db.triggerDataUpdates(tables)
}

// triggerDataUpdates receives all the data that might need to be updated
// and wraps it into a single transaction, on any error we will roll back
// the modifications made to ensure we weren't able to apply the changes
// from the message, all data structs has a field 'needUpdate' that should
// be modified when an update is required.
func (db *Postgres) triggerDataUpdates(tables map[string]dbTable) error {

	return dblib.Transaction(db.DbMap, func(tx *gorp.Transaction) error {

		for tname, data := range tables {
			if data.NeedUpdate() {
				if _, err := tx.Update(data); err != nil {
					return errors.Wrap(err, "unable to update "+tname)
				}
			}
		}

		return nil
	})
}

// updates the provided supervisor from a HealthCheck event
func (db *Postgres) updateSupervisor(
	sup *supervisor, eventMetadata *habitat.EventMetadata) {

	if sup.Fqdn != eventMetadata.GetFqdn() {
		sup.Fqdn = eventMetadata.GetFqdn()
		sup.needUpdate = true
	}

	if sup.Site != eventMetadata.GetSite() {
		sup.Site = eventMetadata.GetSite()
		sup.needUpdate = true
	}

	// TODO @afiune we could have this column in all tables as well
	// when a supervisor needs update, update the timestamp of the last event received
	//if sup.needUpdate {
	//sup.LastEventOccurredAt = convertOrCreateTimestamp(eventMetadata.GetOccurredAt())
	//}
}

// updates the provided deployment from a HealthCheck event
func (db *Postgres) updateDeployment(
	deploy *deployment, eventMetadata *habitat.EventMetadata) {

	if deploy.AppName != eventMetadata.GetApplication() {
		deploy.AppName = eventMetadata.GetApplication()
		deploy.needUpdate = true
	}

	if deploy.Environment != eventMetadata.GetEnvironment() {
		deploy.Environment = eventMetadata.GetEnvironment()
		deploy.needUpdate = true
	}

	// TODO @afiune we could have this column in all tables as well
	// when a deployment needs update, update the timestamp of the last event received
	//if deploy.needUpdate {
	//deploy.LastEventOccurredAt = convertOrCreateTimestamp(eventMetadata.GetOccurredAt())
	//}
}

// updates the provided service group from a HealthCheck event
func (db *Postgres) updateServiceGroup(
	sg *serviceGroup, svcMetadata *habitat.ServiceMetadata) {

	if sg.Name != svcMetadata.GetServiceGroup() {
		sg.Name = svcMetadata.GetServiceGroup()
		sg.needUpdate = true
	}

	// TODO @afiune we could have this column in all tables as well
	// when a service group needs update, update the timestamp of the last event received
	//if sg.needUpdate {
	//sg.LastEventOccurredAt = convertOrCreateTimestamp(eventMetadata.GetOccurredAt())
	//}
}

// convert a proto timestamp to native go time,
// on any error return the current time (now)
func convertOrCreateGoTime(t *timestamp.Timestamp) time.Time {
	goTime, err := ptypes.Timestamp(t)
	if err != nil {
		log.WithError(err).Error("malformed protobuf timestamp, using time now")
		return time.Now()
	}
	return goTime
}

// updates the provided service from a HealthCheck event
//
// fields that needs to be updated:
// - Package ident (without name. the name of a service can't be changed!)
// - Update strategy
// - Health, Application, Environment, Site and Fqdn
// - Timestamp of last event received (occurred_at)
func (db *Postgres) updateService(
	svc *service,
	eventMetadata *habitat.EventMetadata,
	svcMetadata *habitat.ServiceMetadata,
	pkgIdent *packageIdent,
	health string) {

	// Verify if the service health changed, if so, save the current health
	// into the previous_health and update it with the new one
	if svc.Health != health {
		svc.HealthUpdatedAt = time.Now()
		svc.PreviousHealth = svc.Health
		svc.Health = health
		svc.needUpdate = true
	}

	// Update Package Identifier
	if svc.FullPkgIdent != pkgIdent.FullPackageIdent() {
		svc.Origin = pkgIdent.Origin
		svc.Version = pkgIdent.Version
		svc.Release = pkgIdent.Release
		svc.FullPkgIdent = pkgIdent.FullPackageIdent()
		svc.needUpdate = true
	}

	// Update Channel
	updateServiceChannel(svc, svcMetadata.GetUpdateConfig())

<<<<<<< HEAD
	// update only if there is something to update
	if svc.needUpdate {
		// Update the timestamp of the last event received
		svc.LastEventOccurredAt = convertOrCreateGoTime(eventMetadata.GetOccurredAt())

		if _, err := db.DbMap.Update(svc); err != nil {
			return errors.Wrap(err, "unable to update service")
		}
	}

	return nil
=======
	// update always the timestamp of the last event received so that the database
	// has a record of when the last message was received for a service
	svc.LastEventOccurredAt = convertOrCreateTimestamp(eventMetadata.GetOccurredAt())
	svc.needUpdate = true
>>>>>>> bac364e3
}

// update the service channel from the provided habitat update config
// TODO @afiune do we want to store the strategy?
func updateServiceChannel(svc *service, updateConfig *habitat.UpdateConfig) {
	if updateConfig == nil && svc.Channel != "" {
		svc.Channel = ""
		svc.needUpdate = true
	}

	if updateConfig != nil {
		channel := updateConfig.GetChannel()
		if svc.Channel != channel {
			svc.Channel = channel
			svc.needUpdate = true
		}
	}
}

// insertNewService assumes the service to be inserted doesn't exist already,
// this function is wrapped with a transaction func since it could do multiple things
// like insert a supervisor, service_group, deployment and the service itself.
func (db *Postgres) insertNewService(
	eventMetadata *habitat.EventMetadata,
	svcMetadata *habitat.ServiceMetadata,
	pkgIdent *packageIdent,
	health string) error {

	// TODO Update me!
	return dblib.Transaction(db.DbMap, func(tx *gorp.Transaction) error {

		// 1) Deployment
		did, exist := db.getDeploymentID(eventMetadata.GetApplication(), eventMetadata.GetEnvironment())
		if !exist {
			deploy := &deployment{
				AppName:     eventMetadata.GetApplication(),
				Environment: eventMetadata.GetEnvironment(),
			}
			if err := tx.Insert(deploy); err != nil {
				return errors.Wrap(err, "Unable to insert deployment")
			}
			did = deploy.ID
		}

		// 2) Service Group
		gid, exist := db.getServiceGroupID(svcMetadata.GetServiceGroup())
		if !exist {
			svcGroup := &serviceGroup{
				Name:         svcMetadata.GetServiceGroup(),
				DeploymentID: did,
			}
			if err := tx.Insert(svcGroup); err != nil {
				return errors.Wrap(err, "Unable to insert service_group")
			}
			gid = svcGroup.ID
		}

		// 3) Supervisor
		sid, exist := db.getSupervisorID(eventMetadata.GetSupervisorId())
		if !exist {
			sup := &supervisor{
				MemberID: eventMetadata.GetSupervisorId(),
				Fqdn:     eventMetadata.GetFqdn(),
				Site:     eventMetadata.GetSite(),
			}

			if err := tx.Insert(sup); err != nil {
				return errors.Wrap(err, "Unable to insert supervisor")
			}
			sid = sup.ID
		}

		// 4) Service
		svc := &service{
			Origin:              pkgIdent.Origin,
			Name:                pkgIdent.Name,
			Version:             pkgIdent.Version,
			Release:             pkgIdent.Release,
			Health:              health,
			GroupID:             gid,
			DeploymentID:        did,
			SupID:               sid,
			FullPkgIdent:        pkgIdent.FullPackageIdent(),
			PreviousHealth:      applications.HealthStatus_NONE.String(),
			HealthUpdatedAt:     time.Now(),
			LastEventOccurredAt: convertOrCreateGoTime(eventMetadata.GetOccurredAt()),
		}

		if svcMetadata.GetUpdateConfig() != nil {
			svc.Channel = svcMetadata.UpdateConfig.GetChannel()
		}

		if err := tx.Insert(svc); err != nil {
			return errors.Wrap(err, "Unable to insert service")
		}

		return nil
	})

}<|MERGE_RESOLUTION|>--- conflicted
+++ resolved
@@ -335,24 +335,10 @@
 	// Update Channel
 	updateServiceChannel(svc, svcMetadata.GetUpdateConfig())
 
-<<<<<<< HEAD
-	// update only if there is something to update
-	if svc.needUpdate {
-		// Update the timestamp of the last event received
-		svc.LastEventOccurredAt = convertOrCreateGoTime(eventMetadata.GetOccurredAt())
-
-		if _, err := db.DbMap.Update(svc); err != nil {
-			return errors.Wrap(err, "unable to update service")
-		}
-	}
-
-	return nil
-=======
 	// update always the timestamp of the last event received so that the database
 	// has a record of when the last message was received for a service
-	svc.LastEventOccurredAt = convertOrCreateTimestamp(eventMetadata.GetOccurredAt())
+	svc.LastEventOccurredAt = convertOrCreateGoTime(eventMetadata.GetOccurredAt())
 	svc.needUpdate = true
->>>>>>> bac364e3
 }
 
 // update the service channel from the provided habitat update config
