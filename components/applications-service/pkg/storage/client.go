package storage

import (
	"context"
	"fmt"
	"time"

	"github.com/chef/automate/api/external/habitat"
)

type Client interface {
	// @param (event)
	IngestHealthCheckEvent(*habitat.HealthCheckEvent) error
	// @param (name, member_id)
	GetServiceFromUniqueFields(string, string) (*Service, bool)
	// @param (sortField, sortAsc, page, pageSize, filters)
	GetServices(string, bool, int32, int32, map[string][]string) ([]*Service, error)
	// @param (thresholdMinutes)
	GetDisconnectedServices(int32) ([]*Service, error)
	// @param (thresholdMinutes)
	DeleteDisconnectedServices(int32) ([]*Service, error)
	// @param (thresholdMinutes)
	MarkDisconnectedServices(int32) ([]*Service, error)
	// @param (service IDs)
	DeleteServicesByID([]string) ([]*Service, error)
	// @param (sortField, sortAsc, page, pageSize, filters)
	GetServiceGroups(string, bool, int32, int32, map[string][]string) ([]*ServiceGroupDisplay, error)
	// @param (fieldName, queryFragment)
	GetServicesDistinctValues(string, string, map[string][]string) ([]string, error)
	// @param (id)
	ServiceGroupExists(string) (string, bool)
	// @param (filters)
	GetServicesHealthCounts(map[string][]string) (*HealthCounts, error)
	GetServiceGroupsHealthCounts(map[string][]string) (*HealthCounts, error)

	GetServicesCount() (int32, error)
	GetServiceGroupsCount() (int32, error)
	GetSupervisorsCount() (int32, error)
	GetDeploymentsCount() (int32, error)

	UpdateTelemetryReported(context.Context, string) error
<<<<<<< HEAD
=======
	GetTelemetry(context.Context) (Telemetry, error)
	GetUniqueServicesFromPostgres(int64, time.Time) (int64, error)
>>>>>>> 3bbc6fad

	// Used by our Integration Tests
	EmptyStorage() error
}

const (
	Critical     = "CRITICAL"
	Warning      = "WARNING"
	Unknown      = "UNKNOWN"
	Ok           = "OK"
	Disconnected = "DISCONNECTED"
	None         = "NONE"
)

type UpdateStrategy int

const (
	NoneStrategy UpdateStrategy = iota
	AtOnceStrategy
	RollingStrategy
	UnrecognizedStrategy
)

// Set as a const to share with the tests
const updateStrategyUnrecognizedName = "UNRECOGNIZED"

func (x UpdateStrategy) String() string {
	switch x {
	case NoneStrategy:
		return "NONE"
	case AtOnceStrategy:
		return "AT-ONCE"
	case RollingStrategy:
		return "ROLLING"
	default:
		return updateStrategyUnrecognizedName
	}
}

func HabitatUpdateStrategyToStorageFormat(strategy habitat.UpdateStrategy) UpdateStrategy {
	switch strategy {
	case habitat.UpdateStrategy_AtOnce:
		return AtOnceStrategy
	case habitat.UpdateStrategy_Rolling:
		return RollingStrategy
	default:
		return UnrecognizedStrategy
	}
}

type Service struct {
	ID                  int64
	SupMemberID         string
	Origin              string
	Name                string
	Version             string
	Release             string
	HCStdout            string
	HCStderr            string
	HCExitStatus        int32
	Health              string
	Group               string
	Fqdn                string
	Application         string
	Environment         string
	Channel             string
	Site                string
	PreviousHealth      string
	UpdateStrategy      string
	LastEventOccurredAt time.Time
	Disconnected        bool
	HealthUpdatedAt     time.Time
}

func (s *Service) FullReleaseString() string {
	return fmt.Sprintf("%s/%s/%s/%s",
		s.Origin, s.Name, s.Version, s.Release)
}

type ServiceGroupDisplay struct {
	ID                   string
	Name                 string
	DeploymentID         int32
	Package              string
	Release              string
	HealthStatus         string
	HealthPercentage     int32
	ServicesHealthCounts HealthCounts
	Application          string
	Environment          string
	DisconnectedCount    int32
}

type Supervisor struct {
	ID       int32
	MemberID string
	Fqdn     string
	Site     string
}

type Deployment struct {
	ID          int32
	Application string
	Environment string
}

type HealthCounts struct {
	Total        int32
	Ok           int32
	Warning      int32
	Critical     int32
	Unknown      int32
	Disconnected int32
}

type Telemetry struct {
	ID                      string    `db:"id" json:"id"`
	LastTelemetryReportedAt time.Time `db:"last_telemetry_reported_at" json:"last_telemetry_reported_at"`
	CreatedAt               time.Time `db:"created_at" json:"created_at"`
}<|MERGE_RESOLUTION|>--- conflicted
+++ resolved
@@ -39,11 +39,8 @@
 	GetDeploymentsCount() (int32, error)
 
 	UpdateTelemetryReported(context.Context, string) error
-<<<<<<< HEAD
-=======
 	GetTelemetry(context.Context) (Telemetry, error)
 	GetUniqueServicesFromPostgres(int64, time.Time) (int64, error)
->>>>>>> 3bbc6fad
 
 	// Used by our Integration Tests
 	EmptyStorage() error
