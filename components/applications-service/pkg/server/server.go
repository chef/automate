--- conflicted
+++ resolved
@@ -611,8 +611,6 @@
 	}
 
 	return &applications.UpdateTelemetryReportedResponse{}, nil
-<<<<<<< HEAD
-=======
 }
 
 //GetServicesUsageCount returns the count of unique nodes with lastRun in a given time.
@@ -657,5 +655,4 @@
 	days += toTime.YearDay()
 
 	return days
->>>>>>> 3bbc6fad
 }