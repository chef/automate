--- conflicted
+++ resolved
@@ -16,6 +16,7 @@
 
 	"github.com/chef/automate/api/external/applications"
 	"github.com/chef/automate/api/external/common/query"
+	"github.com/chef/automate/api/external/habitat"
 )
 
 func TestGetServicesBasic(t *testing.T) {
@@ -437,8 +438,6 @@
 		assert.Nil(t, err)
 		assertServicesEqual(t, expected.GetServices(), response.GetServices())
 	}
-<<<<<<< HEAD
-=======
 }
 
 // @afiune there are cases where the order of the services that are returned are not
@@ -566,5 +565,4 @@
 			withFqdn("test-2.example.com"),
 		),
 	}
->>>>>>> 337398b8
 }