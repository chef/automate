--- conflicted
+++ resolved
@@ -22,17 +22,12 @@
 	--uniq-client-id     Generate a unique client-id to connect to server
 	--infinite-stream    Publish message every second intinitely
 	--internal-nats      Connect to the Automate Internal NATS Server
+	--disable-tls        Disables TLS when connecting to the server (only applies for event-gateway/external NATS)
 
 NATS Options:
-<<<<<<< HEAD
 	--auth-token  <token>   Automate auth token (must have ingest permissions)
 	--port        <port>    NATS port to connect (default:4222)
 	--raw-message <message> Sends a raw message to the NATS Server instead of the Habitat Event message
-=======
-	--auth-token <token>   Automate auth token (must have ingest permissions)
-	--port       <port>    NATS port to connect (default:4222)
-	--disable-tls          Disables TLS when connecting to the server (only applies for event-gateway/external NATS)
->>>>>>> 2484635c
 
 Options to build a Habitat Event message:
 	--sup-id      <id>     The Supervisor ID
