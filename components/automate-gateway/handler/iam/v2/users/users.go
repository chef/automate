--- conflicted
+++ resolved
@@ -17,23 +17,14 @@
 
 // Server is the server interface
 type Server struct {
-<<<<<<< HEAD
-	users           local_user.UsersMgmtClient
+	users           local_user.UsersMgmtServiceClient
 	eventFeedClient event_feed.EventFeedServiceClient
 }
 
 // NewServer creates a server with its client.
-func NewServer(users local_user.UsersMgmtClient,
+func NewServer(users local_user.UsersMgmtServiceClient,
 	eventFeedClient event_feed.EventFeedServiceClient) *Server {
 	return &Server{users: users, eventFeedClient: eventFeedClient}
-=======
-	users local_user.UsersMgmtServiceClient
-}
-
-// NewServer creates a server with its client.
-func NewServer(users local_user.UsersMgmtServiceClient) *Server {
-	return &Server{users: users}
->>>>>>> 48d34d5f
 }
 
 // CreateUser creates a new user.
@@ -164,27 +155,27 @@
 func createUserEvent(userID, userDisplayName, verb string) *automate_event.EventMsg {
 	entityType := "local_user"
 	return &automate_event.EventMsg{
-		EventID: uuid.Must(uuid.NewV4()).String(),
+		EventId: uuid.Must(uuid.NewV4()).String(),
 		Type:    &automate_event.EventType{Name: event.EventFeedEventName},
 		Producer: &automate_event.Producer{
-			ID:           entityType,
+			Id:           entityType,
 			ProducerName: entityType,
 			ProducerType: "automate",
 		},
 		Published: ptypes.TimestampNow(),
 		Actor: &automate_event.Actor{
-			ID:          "",
+			Id:          "",
 			ObjectType:  "User",
 			DisplayName: "Not known",
 		},
 		Verb: verb,
 		Object: &automate_event.Object{
-			ID:          userID,
+			Id:          userID,
 			ObjectType:  entityType,
 			DisplayName: userDisplayName,
 		},
 		Target: &automate_event.Target{
-			ID:          "",
+			Id:          "",
 			ObjectType:  "Not Applicable",
 			DisplayName: "Not Applicable",
 		},
