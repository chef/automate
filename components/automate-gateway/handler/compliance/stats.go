--- conflicted
+++ resolved
@@ -80,12 +80,9 @@
 	inDomain := &statsService.UpdateTelemetryReportedRequest{
 		LastTelemetryReportedAt: in.LastTelemetryReportedAt,
 	}
-<<<<<<< HEAD
-=======
 	if in.LastTelemetryReportedAt == "" {
 		return nil, errors.New("LastTelemetryReported timestamp is required")
 	}
->>>>>>> 71841e89
 	out := &stats.UpdateTelemetryReportedResponse{}
 	f := func() (proto.Message, error) {
 		return a.client.UpdateTelemetryReported(ctx, inDomain)
