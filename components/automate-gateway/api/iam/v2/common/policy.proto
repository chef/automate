syntax = "proto3";

package chef.automate.api.iam.v2;
option go_package = "github.com/chef/automate/components/automate-gateway/api/iam/v2/common";

import "components/automate-gateway/api/iam/v2/common/rules.proto";

enum Type {
    CHEF_MANAGED = 0;
    CUSTOM = 1;
}

message Policy {
    // Name for the policy.
    string name = 1;
    // Unique ID. Cannot be changed.
    string id = 2;
    // This doc-comment is ignored for an enum.
    Type type = 3;
    // Members affected by this policy. May be empty.
    repeated string members = 4;
    // Statements for the policy. Will contain one or more.
    repeated Statement statements = 5;
    // List of projects this policy belongs to. May be empty.
    repeated string projects = 6;
}

message Statement {
    enum Effect {
        ALLOW = 0;
        DENY = 1;
    }
    // This doc-comment is ignored for an enum.
    Effect effect = 1;

    // Actions defined inline. May be empty.
    // Best practices recommend that you use custom roles rather than inline actions where practical.
    repeated string actions = 3;

    // The role defines a set of actions that the statement is scoped to.
    string role = 4;

    // DEPRECATED: Resources defined inline. Use projects instead.
    repeated string resources = 5;

    // The project list defines the set of resources that the statement is scoped to. May be empty.
    repeated string projects = 6;
}

message Role {
    // Name for the role.
    string name = 1;
    // Unique ID. Cannot be changed.
    string id = 2;
    // Whether this policy is user created (`CUSTOM`) or chef managed (`CHEF_MANAGED`).
    Type type = 3;
    // List of actions this role scopes to. Will contain one or more.
    repeated string actions = 4;
    // List of projects this role belongs to. May be empty.
    repeated string projects = 5;
}

message Project {
    // Name for the project.
    string name = 1;
    // Unique ID. Cannot be changed.
    string id = 2;
    // Whether this policy is user created (`CUSTOM`) or chef managed (`CHEF_MANAGED`).
    Type type = 3;
    // The current status of the rules for this project.
    ProjectRulesStatus status = 4;
}

<<<<<<< HEAD
// the only values that may be returned by GetPolicyVersion
=======
enum Flag {
    VERSION_2_0 = 0;
    VERSION_2_1 = 1;
}

>>>>>>> ee6ed556
message Version {
    enum VersionNumber {
        V0 = 0;
        V1 = 1;
        V2 = 2;
    }
    VersionNumber major = 1;
    VersionNumber minor = 2;
}<|MERGE_RESOLUTION|>--- conflicted
+++ resolved
@@ -71,15 +71,7 @@
     ProjectRulesStatus status = 4;
 }
 
-<<<<<<< HEAD
 // the only values that may be returned by GetPolicyVersion
-=======
-enum Flag {
-    VERSION_2_0 = 0;
-    VERSION_2_1 = 1;
-}
-
->>>>>>> ee6ed556
 message Version {
     enum VersionNumber {
         V0 = 0;
