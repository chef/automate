--- conflicted
+++ resolved
@@ -37,16 +37,12 @@
   };
 }
 
-<<<<<<< HEAD
-message DeletePolicyResp {}
-=======
 message UpdatePolicyResp {
   option (grpc.gateway.protoc_gen_swagger.options.openapiv2_schema) = {
     example: { value: '{"name": "My Updated Viewer Policy", "members": ["user:ldap:newuser", "team:ldap:newteam"], "statements": [{"role": "viewer","projects":["project1", "project2"], "effect": "ALLOW"},{"role": "qa","projects": ["acceptanceProject"], "effect": "ALLOW"}],"projects": []}'}
   };
   Policy policy = 1;
 }
->>>>>>> eb0fe973
 
 message GetPolicyVersionResp {
   option (grpc.gateway.protoc_gen_swagger.options.openapiv2_schema) = {
