package api

func init() {
	Swagger.Add("applications", `{
  "swagger": "2.0",
  "info": {
    "title": "api/external/applications/applications.proto",
    "version": "version not set"
  },
  "consumes": [
    "application/json"
  ],
  "produces": [
    "application/json"
  ],
  "paths": {
    "/applications/delete_disconnected_services": {
      "post": {
        "summary": "Remove Disconnected Services",
        "description": "Removes services marked as disconnected based on the `+"`"+`threshold_seconds`+"`"+` setting.\nThis function is not used by the API or CLI and is here for testing purposes.\nThe functionality is currently covered by a periodically running job that can be configured using `+"`"+`UpdateDeleteDisconnectedServicesConfig`+"`"+`.",
        "operationId": "DeleteDisconnectedServices",
        "responses": {
          "200": {
            "description": "A successful response.",
            "schema": {
              "$ref": "#/definitions/chef.automate.api.applications.ServicesRes"
            }
          }
        },
        "parameters": [
          {
            "name": "body",
            "in": "body",
            "required": true,
            "schema": {
              "$ref": "#/definitions/chef.automate.api.applications.DisconnectedServicesReq"
            }
          }
        ],
        "tags": [
          "service_groups"
        ]
      }
    },
    "/applications/delete_services_by_id": {
      "post": {
        "summary": "Delete the services with the given IDs",
        "operationId": "DeleteServicesByID",
        "responses": {
          "200": {
            "description": "A successful response.",
            "schema": {
              "$ref": "#/definitions/chef.automate.api.applications.ServicesRes"
            }
          }
        },
        "parameters": [
          {
            "name": "body",
            "in": "body",
            "required": true,
            "schema": {
              "$ref": "#/definitions/chef.automate.api.applications.DeleteServicesByIDReq"
            }
          }
        ],
        "tags": [
          "service_groups"
        ]
      }
    },
    "/applications/disconnected_services": {
      "get": {
        "summary": "Mark Services as Disconnected",
        "description": "Marks services as disconnected based on the `+"`"+`threshold_seconds`+"`"+` setting.\nThis function is not used by the API or CLI and is here for testing purposes.\nThe functionality is currently covered by a periodically running job that can be configured\nby utilizing the `+"`"+`UpdateDisconnectedServicesConfig`+"`"+` endpoint.",
        "operationId": "GetDisconnectedServices",
        "responses": {
          "200": {
            "description": "A successful response.",
            "schema": {
              "$ref": "#/definitions/chef.automate.api.applications.ServicesRes"
            }
          }
        },
        "parameters": [
          {
            "name": "threshold_seconds",
            "description": "Threshold for marking services disconnected in seconds.",
            "in": "query",
            "required": false,
            "type": "integer",
            "format": "int32"
          }
        ],
        "tags": [
          "service_groups"
        ]
      }
    },
    "/applications/service-groups": {
      "get": {
        "summary": "List Service Groups",
        "description": "Lists service groups with name, health information, and application, environment, package, release metadata.\nAccepts pagination, sorting, search and status filters.\n\nExample:\n`+"`"+``+"`"+``+"`"+`\napplications/service-groups?sorting.field=percent_ok\u0026sorting.order=ASC\u0026pagination.page=1\u0026pagination.size=25\n`+"`"+``+"`"+``+"`"+`",
        "operationId": "GetServiceGroups",
        "responses": {
          "200": {
            "description": "A successful response.",
            "schema": {
              "$ref": "#/definitions/chef.automate.api.applications.ServiceGroups"
            }
          }
        },
        "parameters": [
          {
            "name": "filter",
<<<<<<< HEAD
            "description": "Applies search and status filters, in the format of `+"`"+`fieldname:value`+"`"+` or `+"`"+`status:value`+"`"+`.\nValid filter fieldnames are:\n* `+"`"+`origin`+"`"+`: origin component of the service's package identifier\n* `+"`"+`service`+"`"+`: the name component of the service's package identifier\n* `+"`"+`version`+"`"+`: the version number component of the service's package identifier\n* `+"`"+`buildstamp`+"`"+`: the build timestamp (also called \"release\") of the service's package identifier\n* `+"`"+`channel`+"`"+`: the package channel to which the service subscribes for updates\n* `+"`"+`application`+"`"+`: the application field of the service's event-stream metadata\n* `+"`"+`environment`+"`"+`: the environment field of the service's event-stream metadata\n* `+"`"+`site`+"`"+`: the site field of the service's event-stream metadata\n* `+"`"+`group`+"`"+`: the suffix of the service group name\nService groups may also be filtered by `+"`"+`status`+"`"+`, which refers to a service's\nconnected/disconnected state or it's most recent healthcheck result. Valid\nstatus filter parameters are:\n* `+"`"+`status:disconnected`+"`"+`: only return service groups that contain at least\n  one service in the disconnected state\n* `+"`"+`status:critical`+"`"+`: only return service groups that contain at least one\n  service that is returning a \"critical\" healthcheck result\n* `+"`"+`status:critical`+"`"+`: only return service groups that contain at least one\n  service that is returning a \"critical\" healthcheck result\n* `+"`"+`status:unknown`+"`"+`: only return service groups that contain at least one\n  service that is returning an \"unknown\" healthcheck result and no\n  services returning \"critical\" results\n* `+"`"+`status:warning`+"`"+`: only return service groups that contain at least one\n  service that is returning a \"warning\" healthcheck result and have no\n  services returning \"critical\" or \"unknown\" results\n* `+"`"+`status:ok`+"`"+`: only return service groups where all services are returning\n  \"ok\" health check results.",
=======
            "description": "Applies search and status filters, in the format of ` + "`" + `fieldname:value` + "`" + ` or ` + "`" + `status:value` + "`" + `.\n\nValid filter fieldnames are:\n* ` + "`" + `origin` + "`" + `: origin component of the service's package identifier\n* ` + "`" + `service` + "`" + `: the name component of the service's package identifier\n* ` + "`" + `version` + "`" + `: the version number component of the service's package identifier\n* ` + "`" + `buildstamp` + "`" + `: the build timestamp (also called \"release\") of the service's package identifier\n* ` + "`" + `channel` + "`" + `: the package channel to which the service subscribes for updates\n* ` + "`" + `application` + "`" + `: the application field of the service's event-stream metadata\n* ` + "`" + `environment` + "`" + `: the environment field of the service's event-stream metadata\n* ` + "`" + `site` + "`" + `: the site field of the service's event-stream metadata\n* ` + "`" + `group` + "`" + `: the suffix of the service group name\n\nService groups may also be filtered by ` + "`" + `status` + "`" + `, which refers to a service's\nconnected/disconnected state or it's most recent healthcheck result. Valid\nstatus filter parameters are:\n* ` + "`" + `status:disconnected` + "`" + `: only return service groups that contain at least\n  one service in the disconnected state\n* ` + "`" + `status:critical` + "`" + `: only return service groups that contain at least one\n  service that is returning a \"critical\" healthcheck result\n* ` + "`" + `status:critical` + "`" + `: only return service groups that contain at least one\n  service that is returning a \"critical\" healthcheck result\n* ` + "`" + `status:unknown` + "`" + `: only return service groups that contain at least one\n  service that is returning an \"unknown\" healthcheck result and no\n  services returning \"critical\" results\n* ` + "`" + `status:warning` + "`" + `: only return service groups that contain at least one\n  service that is returning a \"warning\" healthcheck result and have no\n  services returning \"critical\" or \"unknown\" results\n* ` + "`" + `status:ok` + "`" + `: only return service groups where all services are returning\n  \"ok\" health check results",
>>>>>>> 62502d2d
            "in": "query",
            "required": false,
            "type": "array",
            "items": {
              "type": "string"
            },
            "collectionFormat": "multi"
          },
          {
            "name": "pagination.page",
            "description": "Page number of the results to return.",
            "in": "query",
            "required": false,
            "type": "integer",
            "format": "int32"
          },
          {
            "name": "pagination.size",
            "description": "Amount of results to include per page.",
            "in": "query",
            "required": false,
            "type": "integer",
            "format": "int32"
          },
          {
            "name": "sorting.field",
            "description": "Field to sort the list results on.",
            "in": "query",
            "required": false,
            "type": "string"
          },
          {
            "name": "sorting.order",
            "description": "Order the results should be returned in.",
            "in": "query",
            "required": false,
            "type": "string",
            "enum": [
              "ASC",
              "DESC"
            ],
            "default": "ASC"
          }
        ],
        "tags": [
          "service_groups"
        ]
      }
    },
    "/applications/service-groups/{service_group_id}": {
      "get": {
        "summary": "List Services for a Service Group",
        "description": "List the services for a service group with health status and service metadata.\nUses the service group ID generated by Chef Automate instead of the Chef Habitat- provided ID.\nSupports pagination and filtering.\n\nExample:\n`+"`"+``+"`"+``+"`"+`\napplications/service-groups/1dfff679054c60a10c51d059b6dbf81a765c46f8d3e8ce0752b22ffe8d4d9716?pagination.page=1\u0026pagination.size=25\n`+"`"+``+"`"+``+"`"+`",
        "operationId": "GetServicesBySG",
        "responses": {
          "200": {
            "description": "A successful response.",
            "schema": {
              "$ref": "#/definitions/chef.automate.api.applications.ServicesBySGRes"
            }
          }
        },
        "parameters": [
          {
            "name": "service_group_id",
            "description": "Service group ID.",
            "in": "path",
            "required": true,
            "type": "string"
          },
          {
            "name": "pagination.page",
            "description": "Page number of the results to return.",
            "in": "query",
            "required": false,
            "type": "integer",
            "format": "int32"
          },
          {
            "name": "pagination.size",
            "description": "Amount of results to include per page.",
            "in": "query",
            "required": false,
            "type": "integer",
            "format": "int32"
          },
          {
            "name": "sorting.field",
            "description": "Field to sort the list results on.",
            "in": "query",
            "required": false,
            "type": "string"
          },
          {
            "name": "sorting.order",
            "description": "Order the results should be returned in.",
            "in": "query",
            "required": false,
            "type": "string",
            "enum": [
              "ASC",
              "DESC"
            ],
            "default": "ASC"
          },
          {
            "name": "filter",
            "description": "Applies filters, in the format of `+"`"+`fieldname:value`+"`"+`.\nSee documentation for ServicesReq for valid filter parameters.",
            "in": "query",
            "required": false,
            "type": "array",
            "items": {
              "type": "string"
            },
            "collectionFormat": "multi"
          }
        ],
        "tags": [
          "service_groups"
        ]
      }
    },
    "/applications/service_groups_health_counts": {
      "get": {
        "summary": "List Service Groups Health Counts",
        "description": "Lists the total service group health reports by critical, warning, ok and unknown responses. Supports search and status filtering.",
        "operationId": "GetServiceGroupsHealthCounts",
        "responses": {
          "200": {
            "description": "A successful response.",
            "schema": {
              "$ref": "#/definitions/chef.automate.api.applications.HealthCounts"
            }
          }
        },
        "parameters": [
          {
            "name": "filter",
            "description": "Applies search filters, in the format of `+"`"+`fieldname:value`+"`"+`.\nSee the documentation for ServiceGroupsReq for valid filter parameters.",
            "in": "query",
            "required": false,
            "type": "array",
            "items": {
              "type": "string"
            },
            "collectionFormat": "multi"
          }
        ],
        "tags": [
          "service_groups"
        ]
      }
    },
    "/applications/services": {
      "get": {
        "summary": "List Services",
        "description": "Lists service health status and service metadata for services.\nSupports pagination and search and status filtering. For a list of services for a specific service-group see \"List Services for a Service Group\" (GetServicesBySG endpoint).",
        "operationId": "GetServices",
        "responses": {
          "200": {
            "description": "A successful response.",
            "schema": {
              "$ref": "#/definitions/chef.automate.api.applications.ServicesRes"
            }
          }
        },
        "parameters": [
          {
            "name": "filter",
<<<<<<< HEAD
            "description": "Applies search filters, in the format of `+"`"+`fieldname:value`+"`"+`.\nValid filter fieldnames are:\n* `+"`"+`origin`+"`"+`: origin component of the service's package identifier\n* `+"`"+`service`+"`"+`: the name component of the service's package identifier\n* `+"`"+`version`+"`"+`: the version number component of the service's package identifier\n* `+"`"+`buildstamp`+"`"+`: the build timestamp (also called \"release\") of the service's package identifier\n* `+"`"+`channel`+"`"+`: the package channel to which the service subscribes for updates\n* `+"`"+`application`+"`"+`: the application field of the service's event-stream metadata\n* `+"`"+`environment`+"`"+`: the environment field of the service's event-stream metadata\n* `+"`"+`site`+"`"+`: the site field of the service's event-stream metadata\n* `+"`"+`group`+"`"+`: the suffix of the service group name\nServices may also be filtered by `+"`"+`status`+"`"+`, which refers to a service's\nconnected/disconnected state or it's most recent healthcheck result. Valid\nstatus filter parameters are:\n* `+"`"+`status:disconnected`+"`"+`: only return services in the disconnected state\n* `+"`"+`status:critical`+"`"+`: only return services that are returning a \"critical\"\n  healthcheck result\n* `+"`"+`status:unknown`+"`"+`: only return services that are returning an \"unknown\"\n  healthcheck result\n* `+"`"+`status:warning`+"`"+`: only return services that are returning a \"warning\"\n  healthcheck result\n* `+"`"+`status:ok`+"`"+`: only return services that are returning \"ok\" health check\n  results.",
=======
            "description": "Applies search filters, in the format of ` + "`" + `fieldname:value` + "`" + `.\n\nValid filter fieldnames are:\n* ` + "`" + `origin` + "`" + `: origin component of the service's package identifier\n* ` + "`" + `service` + "`" + `: the name component of the service's package identifier\n* ` + "`" + `version` + "`" + `: the version number component of the service's package identifier\n* ` + "`" + `buildstamp` + "`" + `: the build timestamp (also called \"release\") of the service's package identifier\n* ` + "`" + `channel` + "`" + `: the package channel to which the service subscribes for updates\n* ` + "`" + `application` + "`" + `: the application field of the service's event-stream metadata\n* ` + "`" + `environment` + "`" + `: the environment field of the service's event-stream metadata\n* ` + "`" + `site` + "`" + `: the site field of the service's event-stream metadata\n* ` + "`" + `group` + "`" + `: the suffix of the service group name\n\nServices may also be filtered by ` + "`" + `status` + "`" + `, which refers to a service's\nconnected/disconnected state or it's most recent healthcheck result. Valid\nstatus filter parameters are:\n* ` + "`" + `status:disconnected` + "`" + `: only return services in the disconnected state\n* ` + "`" + `status:critical` + "`" + `: only return services that are returning a \"critical\"\n  healthcheck result\n* ` + "`" + `status:unknown` + "`" + `: only return services that are returning an \"unknown\"\n  healthcheck result\n* ` + "`" + `status:warning` + "`" + `: only return services that are returning a \"warning\"\n  healthcheck result\n* ` + "`" + `status:ok` + "`" + `: only return services that are returning \"ok\" health check\n  results",
>>>>>>> 62502d2d
            "in": "query",
            "required": false,
            "type": "array",
            "items": {
              "type": "string"
            },
            "collectionFormat": "multi"
          },
          {
            "name": "pagination.page",
            "description": "Page number of the results to return.",
            "in": "query",
            "required": false,
            "type": "integer",
            "format": "int32"
          },
          {
            "name": "pagination.size",
            "description": "Amount of results to include per page.",
            "in": "query",
            "required": false,
            "type": "integer",
            "format": "int32"
          },
          {
            "name": "sorting.field",
            "description": "Field to sort the list results on.",
            "in": "query",
            "required": false,
            "type": "string"
          },
          {
            "name": "sorting.order",
            "description": "Order the results should be returned in.",
            "in": "query",
            "required": false,
            "type": "string",
            "enum": [
              "ASC",
              "DESC"
            ],
            "default": "ASC"
          }
        ],
        "tags": [
          "service_groups"
        ]
      }
    },
    "/applications/services-distinct-values": {
      "get": {
        "summary": "List Filter Values",
        "description": "Lists all of the possible filter values for a given valid field.\nLimit the returned values by providing at one or more characters in the `+"`"+`query_fragment`+"`"+` parameter.\nSupports wildcard (* and ?)",
        "operationId": "GetServicesDistinctValues",
        "responses": {
          "200": {
            "description": "A successful response.",
            "schema": {
              "$ref": "#/definitions/chef.automate.api.applications.ServicesDistinctValuesRes"
            }
          }
        },
        "parameters": [
          {
            "name": "field_name",
            "description": "Field name of service values.",
            "in": "query",
            "required": false,
            "type": "string"
          },
          {
            "name": "query_fragment",
            "description": "Query value, supports wildcards (* and ?).",
            "in": "query",
            "required": false,
            "type": "string"
          },
          {
            "name": "filter",
            "description": "Applies filters, in the format of `+"`"+`fieldname:value`+"`"+`.\nSee documentation for ServicesReq for valid filter parameters.",
            "in": "query",
            "required": false,
            "type": "array",
            "items": {
              "type": "string"
            },
            "collectionFormat": "multi"
          }
        ],
        "tags": [
          "service_groups"
        ]
      }
    },
    "/applications/stats": {
      "get": {
        "summary": "Show Summary",
        "description": "Shows a summary of service-groups, services, deployments and supervisors.\nUsed for telemetry.\nDoes not support filtering.",
        "operationId": "GetServicesStats",
        "responses": {
          "200": {
            "description": "A successful response.",
            "schema": {
              "$ref": "#/definitions/chef.automate.api.applications.ServicesStatsRes"
            }
          }
        },
        "tags": [
          "service_groups"
        ]
      }
    },
    "/applications/version": {
      "get": {
        "summary": "Show Version",
        "description": "Displays the current version of the applications-service",
        "operationId": "GetVersion",
        "responses": {
          "200": {
            "description": "A successful response.",
            "schema": {
              "$ref": "#/definitions/chef.automate.api.common.version.VersionInfo"
            }
          }
        },
        "tags": [
          "hidden"
        ]
      }
    },
    "/retention/service_groups/delete_disconnected_services/config": {
      "get": {
        "summary": "Show 'Remove Disconnected Services' Configuration",
        "description": "Displays configuration for the task that deletes services marked as disconnected\nafter 'threshold'. Threshold is a string that follows Elasticsearch's date math expressions.\nThis job is disabled if running is set to false.",
        "operationId": "GetDeleteDisconnectedServicesConfig",
        "responses": {
          "200": {
            "description": "A successful response.",
            "schema": {
              "$ref": "#/definitions/chef.automate.api.applications.PeriodicJobConfig"
            }
          }
        },
        "tags": [
          "retention"
        ]
      },
      "post": {
        "summary": "Change 'Remove Disconnected Services' Configuration",
        "description": "Updates configuration information for the task that deletes services marked as disconnected\nafter 'threshold'. Threshold is a string that follows Elasticsearch's date math expressions.\nThis job can be disabled by setting `+"`"+`\"running\": false`+"`"+`.\n\nExample:\n`+"`"+``+"`"+``+"`"+`\nservice_groups/delete_disconnected_services/config\" -d\n'{\n\"threshold\": \"1d\",\n\"running\":true\n}'\n`+"`"+``+"`"+``+"`"+`",
        "operationId": "UpdateDeleteDisconnectedServicesConfig",
        "responses": {
          "200": {
            "description": "A successful response.",
            "schema": {
              "$ref": "#/definitions/chef.automate.api.applications.UpdateDeleteDisconnectedServicesConfigRes"
            }
          }
        },
        "parameters": [
          {
            "name": "body",
            "in": "body",
            "required": true,
            "schema": {
              "$ref": "#/definitions/chef.automate.api.applications.PeriodicJobConfig"
            }
          }
        ],
        "tags": [
          "retention"
        ]
      }
    },
    "/retention/service_groups/disconnected_services/config": {
      "get": {
        "summary": "Show 'Disconnected Services' configuration",
        "description": "Returns the configuration for the task that marks services as disconnected. The `+"`"+`threshold`+"`"+` setting defines the period of time between the last report from a node and the moment when Chef Automate marks it as disconnected. `+"`"+`Threshold`+"`"+` is a string that follows Elasticsearch's date math expressions.\nThis task is always enabled, cannot be disabled. Because this task runs continuously, the response does not return information about its status.",
        "operationId": "GetDisconnectedServicesConfig",
        "responses": {
          "200": {
            "description": "A successful response.",
            "schema": {
              "$ref": "#/definitions/chef.automate.api.applications.PeriodicMandatoryJobConfig"
            }
          }
        },
        "tags": [
          "retention"
        ]
      },
      "post": {
        "summary": "Change 'Disconnected Services' Configuration",
        "description": "Changes the configuration for the task that marks services as disconnected after\n'threshold'. Threshold is a string that follows Elasticsearch's date math expressions.\nThis job cannot be disabled, and therefore no information about running is accepted.\n\nExample:\n`+"`"+``+"`"+``+"`"+`\n/retention/service_groups/disconnected_services/config\n'{\n\"threshold\": \"15m\"\n}'\n`+"`"+``+"`"+``+"`"+`",
        "operationId": "UpdateDisconnectedServicesConfig",
        "responses": {
          "200": {
            "description": "A successful response.",
            "schema": {
              "$ref": "#/definitions/chef.automate.api.applications.UpdateDisconnectedServicesConfigRes"
            }
          }
        },
        "parameters": [
          {
            "name": "body",
            "in": "body",
            "required": true,
            "schema": {
              "$ref": "#/definitions/chef.automate.api.applications.PeriodicMandatoryJobConfig"
            }
          }
        ],
        "tags": [
          "retention"
        ]
      }
    }
  },
  "definitions": {
    "chef.automate.api.applications.DeleteServicesByIDReq": {
      "type": "object",
      "properties": {
        "ids": {
          "type": "array",
          "items": {
            "type": "string"
          },
          "description": "List of the database IDs of the services to be deleted."
        }
      }
    },
    "chef.automate.api.applications.DisconnectedServicesReq": {
      "type": "object",
      "properties": {
        "threshold_seconds": {
          "type": "integer",
          "format": "int32",
          "description": "Threshold for marking services disconnected in seconds."
        }
      },
      "description": "Request message for GetDisconnectedServices."
    },
    "chef.automate.api.applications.HealthCheckResult": {
      "type": "object",
      "properties": {
        "stdout": {
          "type": "string"
        },
        "stderr": {
          "type": "string"
        },
        "exit_status": {
          "type": "integer",
          "format": "int32"
        }
      },
      "title": "HealthCheckResult aggregates the stdout output, stderr output and process\nexit status of a habitat health check"
    },
    "chef.automate.api.applications.HealthCounts": {
      "type": "object",
      "properties": {
        "total": {
          "type": "integer",
          "format": "int32"
        },
        "ok": {
          "type": "integer",
          "format": "int32"
        },
        "warning": {
          "type": "integer",
          "format": "int32"
        },
        "critical": {
          "type": "integer",
          "format": "int32"
        },
        "unknown": {
          "type": "integer",
          "format": "int32"
        },
        "disconnected": {
          "type": "integer",
          "format": "int32"
        }
      },
      "description": "Combined count values from the health status and disconnected status reports."
    },
    "chef.automate.api.applications.HealthStatus": {
      "type": "string",
      "enum": [
        "OK",
        "WARNING",
        "CRITICAL",
        "UNKNOWN",
        "NONE"
      ],
      "default": "OK",
      "description": "The HealthStatus enumerable matches the Chef Habitat implementation for health-check status:\n=\u003e https://www.habitat.sh/docs/reference/#health-check\nFor a health status within a service group.\n*critical* means that one or more services are in critical condition.\n*warning* means that one or more services have a warning, but none are in critical condition.\n*unknown* means that one or more services have not responded, but all of the remaining nodes responded to the health check as \"OK\".\n*OK* means that all of the services are OK and all have responded to the health check.\n*none* means that there is no health check information."
    },
    "chef.automate.api.applications.PeriodicJobConfig": {
      "type": "object",
      "properties": {
        "running": {
          "type": "boolean",
          "format": "boolean",
          "description": "The job status? `+"`"+`false`+"`"+` is disabled, `+"`"+`true`+"`"+` is enabled."
        },
        "threshold": {
          "type": "string",
          "description": "The `+"`"+`threshold`+"`"+` setting used by periodic jobs for evaluating services.\nThreshold is a string that follows Elasticsearch's date math expressions. For more information, see the simpledatemath package under `+"`"+`lib/`+"`"+`."
        }
      },
      "description": "Periodic job configuration."
    },
    "chef.automate.api.applications.PeriodicMandatoryJobConfig": {
      "type": "object",
      "properties": {
        "threshold": {
          "type": "string",
          "description": "The `+"`"+`threshold`+"`"+` setting used by periodic jobs for evaluating services.\nThreshold is a string that follows Elasticsearch's date math expressions. For more information, see the simpledatemath package under `+"`"+`lib/`+"`"+`."
        }
      },
      "description": "Configuration for the mandatory periodic job.\nRequired and cannot be disabled."
    },
    "chef.automate.api.applications.Service": {
      "type": "object",
      "properties": {
        "supervisor_id": {
          "type": "string",
          "description": "The Chef Habitat Supervisor ID."
        },
        "release": {
          "type": "string",
          "description": "Combination of the service version and release in a single string.\nExample: 0.1.0/8743278934278923."
        },
        "group": {
          "type": "string",
          "description": "Service group name."
        },
        "health_check": {
          "$ref": "#/definitions/chef.automate.api.applications.HealthStatus",
          "description": "Intentionally blank."
        },
        "application": {
          "type": "string",
          "description": "Application name."
        },
        "environment": {
          "type": "string",
          "description": "Environment name."
        },
        "fqdn": {
          "type": "string",
          "description": "FQDN reported by a Chef Habitat Supervisor."
        },
        "channel": {
          "type": "string",
          "description": "Chef Habitat channel that the service is subscribed to."
        },
        "update_strategy": {
          "type": "string",
          "description": "Update strategy that the service employs."
        },
        "site": {
          "type": "string",
          "description": "Site reported by Chef Habitat service, a user defined flag."
        },
        "previous_health_check": {
          "$ref": "#/definitions/chef.automate.api.applications.HealthStatus",
          "description": "Intentionally blank."
        },
        "current_health_since": {
          "type": "string",
          "description": "Time interval of current health status from last status change until now."
        },
        "health_updated_at": {
          "type": "string",
          "format": "date-time",
          "description": "Timestamp since health status change."
        },
        "disconnected": {
          "type": "boolean",
          "format": "boolean",
          "description": "Service connection information.\nBased on time since last healthcheck received and disconnected service configuration."
        },
        "last_event_occurred_at": {
          "type": "string",
          "format": "date-time",
          "description": "Timestamp of last received health check message."
        },
        "last_event_since": {
          "type": "string",
          "description": "Interval since last event received until now."
        },
        "health_check_result": {
          "$ref": "#/definitions/chef.automate.api.applications.HealthCheckResult",
          "description": "Intentionally blank."
        },
        "id": {
          "type": "string",
          "title": "Internal ID"
        }
      }
    },
    "chef.automate.api.applications.ServiceGroup": {
      "type": "object",
      "properties": {
        "name": {
          "type": "string",
          "description": "Name of service group."
        },
        "release": {
          "type": "string",
          "description": "Combination of the version and release in a single string.\nExample: 0.1.0/8743278934278923."
        },
        "status": {
          "$ref": "#/definitions/chef.automate.api.applications.HealthStatus",
          "description": "Intentionally blank."
        },
        "health_percentage": {
          "type": "integer",
          "format": "int32",
          "description": "Percentage of services reporting OK status.\nThe health_percentage can be a number between 0-100."
        },
        "services_health_counts": {
          "$ref": "#/definitions/chef.automate.api.applications.HealthCounts",
          "description": "Intentionally blank."
        },
        "id": {
          "type": "string",
          "description": "Service group ID. This is a value constructed by Chef Automate and is not reported by Chef Habitat."
        },
        "application": {
          "type": "string",
          "description": "Application name for the service group."
        },
        "environment": {
          "type": "string",
          "description": "Environment name for the service group."
        },
        "package": {
          "type": "string",
          "description": "Combination of the origin and package name in a single string.\nExample: core/redis."
        },
        "disconnected_count": {
          "type": "integer",
          "format": "int32",
          "description": "Count of disconnected services within this service group."
        }
      },
      "description": "A service group message is the representation of an individual service group that\nis internally generated by aggregating all of its services."
    },
    "chef.automate.api.applications.ServiceGroups": {
      "type": "object",
      "properties": {
        "service_groups": {
          "type": "array",
          "items": {
            "$ref": "#/definitions/chef.automate.api.applications.ServiceGroup"
          },
          "description": "List of service groups."
        }
      },
      "description": "List of service groups."
    },
    "chef.automate.api.applications.ServicesBySGRes": {
      "type": "object",
      "properties": {
        "group": {
          "type": "string",
          "description": "Service group name."
        },
        "services": {
          "type": "array",
          "items": {
            "$ref": "#/definitions/chef.automate.api.applications.Service"
          },
          "description": "List of services."
        },
        "services_health_counts": {
          "$ref": "#/definitions/chef.automate.api.applications.HealthCounts",
          "description": "Intentionally blank."
        }
      },
      "description": "Response message for GetServicesBySG."
    },
    "chef.automate.api.applications.ServicesDistinctValuesRes": {
      "type": "object",
      "properties": {
        "values": {
          "type": "array",
          "items": {
            "type": "string"
          },
          "description": "List of distinct values fitting query_fragment and filters."
        }
      },
      "description": "Response message for GetServicesDistinctValues."
    },
    "chef.automate.api.applications.ServicesRes": {
      "type": "object",
      "properties": {
        "services": {
          "type": "array",
          "items": {
            "$ref": "#/definitions/chef.automate.api.applications.Service"
          },
          "description": "List of services."
        }
      },
      "description": "Response message for GetServices."
    },
    "chef.automate.api.applications.ServicesStatsRes": {
      "type": "object",
      "properties": {
        "total_service_groups": {
          "type": "integer",
          "format": "int32",
          "description": "Total number of service groups reporting to Chef Automate."
        },
        "total_services": {
          "type": "integer",
          "format": "int32",
          "description": "Total number of services reporting to Chef Automate, counts both connected and disconnected services."
        },
        "total_supervisors": {
          "type": "integer",
          "format": "int32",
          "description": "Total number of supervisors reporting to Chef Automate."
        },
        "total_deployments": {
          "type": "integer",
          "format": "int32",
          "description": "Total number of deployments reporting to Chef Automate."
        }
      },
      "description": "Response message for ServicesStats."
    },
    "chef.automate.api.applications.UpdateDeleteDisconnectedServicesConfigRes": {
      "type": "object"
    },
    "chef.automate.api.applications.UpdateDisconnectedServicesConfigRes": {
      "type": "object"
    },
    "chef.automate.api.common.query.Pagination": {
      "type": "object",
      "properties": {
        "page": {
          "type": "integer",
          "format": "int32",
          "description": "Page number of the results to return."
        },
        "size": {
          "type": "integer",
          "format": "int32",
          "description": "Amount of results to include per page."
        }
      }
    },
    "chef.automate.api.common.query.SortOrder": {
      "type": "string",
      "enum": [
        "ASC",
        "DESC"
      ],
      "default": "ASC"
    },
    "chef.automate.api.common.query.Sorting": {
      "type": "object",
      "properties": {
        "field": {
          "type": "string",
          "description": "Field to sort the list results on."
        },
        "order": {
          "$ref": "#/definitions/chef.automate.api.common.query.SortOrder",
          "description": "Order the results should be returned in."
        }
      }
    },
    "chef.automate.api.common.version.VersionInfo": {
      "type": "object",
      "properties": {
        "name": {
          "type": "string"
        },
        "version": {
          "type": "string"
        },
        "sha": {
          "type": "string"
        },
        "built": {
          "type": "string"
        }
      }
    }
  }
}
`)
}<|MERGE_RESOLUTION|>--- conflicted
+++ resolved
@@ -17,7 +17,7 @@
     "/applications/delete_disconnected_services": {
       "post": {
         "summary": "Remove Disconnected Services",
-        "description": "Removes services marked as disconnected based on the `+"`"+`threshold_seconds`+"`"+` setting.\nThis function is not used by the API or CLI and is here for testing purposes.\nThe functionality is currently covered by a periodically running job that can be configured using `+"`"+`UpdateDeleteDisconnectedServicesConfig`+"`"+`.",
+        "description": "Removes services marked as disconnected based on the ` + "`" + `threshold_seconds` + "`" + ` setting.\nThis function is not used by the API or CLI and is here for testing purposes.\nThe functionality is currently covered by a periodically running job that can be configured using ` + "`" + `UpdateDeleteDisconnectedServicesConfig` + "`" + `.",
         "operationId": "DeleteDisconnectedServices",
         "responses": {
           "200": {
@@ -72,7 +72,7 @@
     "/applications/disconnected_services": {
       "get": {
         "summary": "Mark Services as Disconnected",
-        "description": "Marks services as disconnected based on the `+"`"+`threshold_seconds`+"`"+` setting.\nThis function is not used by the API or CLI and is here for testing purposes.\nThe functionality is currently covered by a periodically running job that can be configured\nby utilizing the `+"`"+`UpdateDisconnectedServicesConfig`+"`"+` endpoint.",
+        "description": "Marks services as disconnected based on the ` + "`" + `threshold_seconds` + "`" + ` setting.\nThis function is not used by the API or CLI and is here for testing purposes.\nThe functionality is currently covered by a periodically running job that can be configured\nby utilizing the ` + "`" + `UpdateDisconnectedServicesConfig` + "`" + ` endpoint.",
         "operationId": "GetDisconnectedServices",
         "responses": {
           "200": {
@@ -100,7 +100,7 @@
     "/applications/service-groups": {
       "get": {
         "summary": "List Service Groups",
-        "description": "Lists service groups with name, health information, and application, environment, package, release metadata.\nAccepts pagination, sorting, search and status filters.\n\nExample:\n`+"`"+``+"`"+``+"`"+`\napplications/service-groups?sorting.field=percent_ok\u0026sorting.order=ASC\u0026pagination.page=1\u0026pagination.size=25\n`+"`"+``+"`"+``+"`"+`",
+        "description": "Lists service groups with name, health information, and application, environment, package, release metadata.\nAccepts pagination, sorting, search and status filters.\n\nExample:\n` + "`" + `` + "`" + `` + "`" + `\napplications/service-groups?sorting.field=percent_ok\u0026sorting.order=ASC\u0026pagination.page=1\u0026pagination.size=25\n` + "`" + `` + "`" + `` + "`" + `",
         "operationId": "GetServiceGroups",
         "responses": {
           "200": {
@@ -113,11 +113,7 @@
         "parameters": [
           {
             "name": "filter",
-<<<<<<< HEAD
-            "description": "Applies search and status filters, in the format of `+"`"+`fieldname:value`+"`"+` or `+"`"+`status:value`+"`"+`.\nValid filter fieldnames are:\n* `+"`"+`origin`+"`"+`: origin component of the service's package identifier\n* `+"`"+`service`+"`"+`: the name component of the service's package identifier\n* `+"`"+`version`+"`"+`: the version number component of the service's package identifier\n* `+"`"+`buildstamp`+"`"+`: the build timestamp (also called \"release\") of the service's package identifier\n* `+"`"+`channel`+"`"+`: the package channel to which the service subscribes for updates\n* `+"`"+`application`+"`"+`: the application field of the service's event-stream metadata\n* `+"`"+`environment`+"`"+`: the environment field of the service's event-stream metadata\n* `+"`"+`site`+"`"+`: the site field of the service's event-stream metadata\n* `+"`"+`group`+"`"+`: the suffix of the service group name\nService groups may also be filtered by `+"`"+`status`+"`"+`, which refers to a service's\nconnected/disconnected state or it's most recent healthcheck result. Valid\nstatus filter parameters are:\n* `+"`"+`status:disconnected`+"`"+`: only return service groups that contain at least\n  one service in the disconnected state\n* `+"`"+`status:critical`+"`"+`: only return service groups that contain at least one\n  service that is returning a \"critical\" healthcheck result\n* `+"`"+`status:critical`+"`"+`: only return service groups that contain at least one\n  service that is returning a \"critical\" healthcheck result\n* `+"`"+`status:unknown`+"`"+`: only return service groups that contain at least one\n  service that is returning an \"unknown\" healthcheck result and no\n  services returning \"critical\" results\n* `+"`"+`status:warning`+"`"+`: only return service groups that contain at least one\n  service that is returning a \"warning\" healthcheck result and have no\n  services returning \"critical\" or \"unknown\" results\n* `+"`"+`status:ok`+"`"+`: only return service groups where all services are returning\n  \"ok\" health check results.",
-=======
             "description": "Applies search and status filters, in the format of ` + "`" + `fieldname:value` + "`" + ` or ` + "`" + `status:value` + "`" + `.\n\nValid filter fieldnames are:\n* ` + "`" + `origin` + "`" + `: origin component of the service's package identifier\n* ` + "`" + `service` + "`" + `: the name component of the service's package identifier\n* ` + "`" + `version` + "`" + `: the version number component of the service's package identifier\n* ` + "`" + `buildstamp` + "`" + `: the build timestamp (also called \"release\") of the service's package identifier\n* ` + "`" + `channel` + "`" + `: the package channel to which the service subscribes for updates\n* ` + "`" + `application` + "`" + `: the application field of the service's event-stream metadata\n* ` + "`" + `environment` + "`" + `: the environment field of the service's event-stream metadata\n* ` + "`" + `site` + "`" + `: the site field of the service's event-stream metadata\n* ` + "`" + `group` + "`" + `: the suffix of the service group name\n\nService groups may also be filtered by ` + "`" + `status` + "`" + `, which refers to a service's\nconnected/disconnected state or it's most recent healthcheck result. Valid\nstatus filter parameters are:\n* ` + "`" + `status:disconnected` + "`" + `: only return service groups that contain at least\n  one service in the disconnected state\n* ` + "`" + `status:critical` + "`" + `: only return service groups that contain at least one\n  service that is returning a \"critical\" healthcheck result\n* ` + "`" + `status:critical` + "`" + `: only return service groups that contain at least one\n  service that is returning a \"critical\" healthcheck result\n* ` + "`" + `status:unknown` + "`" + `: only return service groups that contain at least one\n  service that is returning an \"unknown\" healthcheck result and no\n  services returning \"critical\" results\n* ` + "`" + `status:warning` + "`" + `: only return service groups that contain at least one\n  service that is returning a \"warning\" healthcheck result and have no\n  services returning \"critical\" or \"unknown\" results\n* ` + "`" + `status:ok` + "`" + `: only return service groups where all services are returning\n  \"ok\" health check results",
->>>>>>> 62502d2d
             "in": "query",
             "required": false,
             "type": "array",
@@ -170,7 +166,7 @@
     "/applications/service-groups/{service_group_id}": {
       "get": {
         "summary": "List Services for a Service Group",
-        "description": "List the services for a service group with health status and service metadata.\nUses the service group ID generated by Chef Automate instead of the Chef Habitat- provided ID.\nSupports pagination and filtering.\n\nExample:\n`+"`"+``+"`"+``+"`"+`\napplications/service-groups/1dfff679054c60a10c51d059b6dbf81a765c46f8d3e8ce0752b22ffe8d4d9716?pagination.page=1\u0026pagination.size=25\n`+"`"+``+"`"+``+"`"+`",
+        "description": "List the services for a service group with health status and service metadata.\nUses the service group ID generated by Chef Automate instead of the Chef Habitat- provided ID.\nSupports pagination and filtering.\n\nExample:\n` + "`" + `` + "`" + `` + "`" + `\napplications/service-groups/1dfff679054c60a10c51d059b6dbf81a765c46f8d3e8ce0752b22ffe8d4d9716?pagination.page=1\u0026pagination.size=25\n` + "`" + `` + "`" + `` + "`" + `",
         "operationId": "GetServicesBySG",
         "responses": {
           "200": {
@@ -225,7 +221,7 @@
           },
           {
             "name": "filter",
-            "description": "Applies filters, in the format of `+"`"+`fieldname:value`+"`"+`.\nSee documentation for ServicesReq for valid filter parameters.",
+            "description": "Applies filters, in the format of ` + "`" + `fieldname:value` + "`" + `.\nSee documentation for ServicesReq for valid filter parameters.",
             "in": "query",
             "required": false,
             "type": "array",
@@ -256,7 +252,7 @@
         "parameters": [
           {
             "name": "filter",
-            "description": "Applies search filters, in the format of `+"`"+`fieldname:value`+"`"+`.\nSee the documentation for ServiceGroupsReq for valid filter parameters.",
+            "description": "Applies search filters, in the format of ` + "`" + `fieldname:value` + "`" + `.\nSee the documentation for ServiceGroupsReq for valid filter parameters.",
             "in": "query",
             "required": false,
             "type": "array",
@@ -287,11 +283,7 @@
         "parameters": [
           {
             "name": "filter",
-<<<<<<< HEAD
-            "description": "Applies search filters, in the format of `+"`"+`fieldname:value`+"`"+`.\nValid filter fieldnames are:\n* `+"`"+`origin`+"`"+`: origin component of the service's package identifier\n* `+"`"+`service`+"`"+`: the name component of the service's package identifier\n* `+"`"+`version`+"`"+`: the version number component of the service's package identifier\n* `+"`"+`buildstamp`+"`"+`: the build timestamp (also called \"release\") of the service's package identifier\n* `+"`"+`channel`+"`"+`: the package channel to which the service subscribes for updates\n* `+"`"+`application`+"`"+`: the application field of the service's event-stream metadata\n* `+"`"+`environment`+"`"+`: the environment field of the service's event-stream metadata\n* `+"`"+`site`+"`"+`: the site field of the service's event-stream metadata\n* `+"`"+`group`+"`"+`: the suffix of the service group name\nServices may also be filtered by `+"`"+`status`+"`"+`, which refers to a service's\nconnected/disconnected state or it's most recent healthcheck result. Valid\nstatus filter parameters are:\n* `+"`"+`status:disconnected`+"`"+`: only return services in the disconnected state\n* `+"`"+`status:critical`+"`"+`: only return services that are returning a \"critical\"\n  healthcheck result\n* `+"`"+`status:unknown`+"`"+`: only return services that are returning an \"unknown\"\n  healthcheck result\n* `+"`"+`status:warning`+"`"+`: only return services that are returning a \"warning\"\n  healthcheck result\n* `+"`"+`status:ok`+"`"+`: only return services that are returning \"ok\" health check\n  results.",
-=======
             "description": "Applies search filters, in the format of ` + "`" + `fieldname:value` + "`" + `.\n\nValid filter fieldnames are:\n* ` + "`" + `origin` + "`" + `: origin component of the service's package identifier\n* ` + "`" + `service` + "`" + `: the name component of the service's package identifier\n* ` + "`" + `version` + "`" + `: the version number component of the service's package identifier\n* ` + "`" + `buildstamp` + "`" + `: the build timestamp (also called \"release\") of the service's package identifier\n* ` + "`" + `channel` + "`" + `: the package channel to which the service subscribes for updates\n* ` + "`" + `application` + "`" + `: the application field of the service's event-stream metadata\n* ` + "`" + `environment` + "`" + `: the environment field of the service's event-stream metadata\n* ` + "`" + `site` + "`" + `: the site field of the service's event-stream metadata\n* ` + "`" + `group` + "`" + `: the suffix of the service group name\n\nServices may also be filtered by ` + "`" + `status` + "`" + `, which refers to a service's\nconnected/disconnected state or it's most recent healthcheck result. Valid\nstatus filter parameters are:\n* ` + "`" + `status:disconnected` + "`" + `: only return services in the disconnected state\n* ` + "`" + `status:critical` + "`" + `: only return services that are returning a \"critical\"\n  healthcheck result\n* ` + "`" + `status:unknown` + "`" + `: only return services that are returning an \"unknown\"\n  healthcheck result\n* ` + "`" + `status:warning` + "`" + `: only return services that are returning a \"warning\"\n  healthcheck result\n* ` + "`" + `status:ok` + "`" + `: only return services that are returning \"ok\" health check\n  results",
->>>>>>> 62502d2d
             "in": "query",
             "required": false,
             "type": "array",
@@ -344,7 +336,7 @@
     "/applications/services-distinct-values": {
       "get": {
         "summary": "List Filter Values",
-        "description": "Lists all of the possible filter values for a given valid field.\nLimit the returned values by providing at one or more characters in the `+"`"+`query_fragment`+"`"+` parameter.\nSupports wildcard (* and ?)",
+        "description": "Lists all of the possible filter values for a given valid field.\nLimit the returned values by providing at one or more characters in the ` + "`" + `query_fragment` + "`" + ` parameter.\nSupports wildcard (* and ?)",
         "operationId": "GetServicesDistinctValues",
         "responses": {
           "200": {
@@ -371,7 +363,7 @@
           },
           {
             "name": "filter",
-            "description": "Applies filters, in the format of `+"`"+`fieldname:value`+"`"+`.\nSee documentation for ServicesReq for valid filter parameters.",
+            "description": "Applies filters, in the format of ` + "`" + `fieldname:value` + "`" + `.\nSee documentation for ServicesReq for valid filter parameters.",
             "in": "query",
             "required": false,
             "type": "array",
@@ -441,7 +433,7 @@
       },
       "post": {
         "summary": "Change 'Remove Disconnected Services' Configuration",
-        "description": "Updates configuration information for the task that deletes services marked as disconnected\nafter 'threshold'. Threshold is a string that follows Elasticsearch's date math expressions.\nThis job can be disabled by setting `+"`"+`\"running\": false`+"`"+`.\n\nExample:\n`+"`"+``+"`"+``+"`"+`\nservice_groups/delete_disconnected_services/config\" -d\n'{\n\"threshold\": \"1d\",\n\"running\":true\n}'\n`+"`"+``+"`"+``+"`"+`",
+        "description": "Updates configuration information for the task that deletes services marked as disconnected\nafter 'threshold'. Threshold is a string that follows Elasticsearch's date math expressions.\nThis job can be disabled by setting ` + "`" + `\"running\": false` + "`" + `.\n\nExample:\n` + "`" + `` + "`" + `` + "`" + `\nservice_groups/delete_disconnected_services/config\" -d\n'{\n\"threshold\": \"1d\",\n\"running\":true\n}'\n` + "`" + `` + "`" + `` + "`" + `",
         "operationId": "UpdateDeleteDisconnectedServicesConfig",
         "responses": {
           "200": {
@@ -469,7 +461,7 @@
     "/retention/service_groups/disconnected_services/config": {
       "get": {
         "summary": "Show 'Disconnected Services' configuration",
-        "description": "Returns the configuration for the task that marks services as disconnected. The `+"`"+`threshold`+"`"+` setting defines the period of time between the last report from a node and the moment when Chef Automate marks it as disconnected. `+"`"+`Threshold`+"`"+` is a string that follows Elasticsearch's date math expressions.\nThis task is always enabled, cannot be disabled. Because this task runs continuously, the response does not return information about its status.",
+        "description": "Returns the configuration for the task that marks services as disconnected. The ` + "`" + `threshold` + "`" + ` setting defines the period of time between the last report from a node and the moment when Chef Automate marks it as disconnected. ` + "`" + `Threshold` + "`" + ` is a string that follows Elasticsearch's date math expressions.\nThis task is always enabled, cannot be disabled. Because this task runs continuously, the response does not return information about its status.",
         "operationId": "GetDisconnectedServicesConfig",
         "responses": {
           "200": {
@@ -485,7 +477,7 @@
       },
       "post": {
         "summary": "Change 'Disconnected Services' Configuration",
-        "description": "Changes the configuration for the task that marks services as disconnected after\n'threshold'. Threshold is a string that follows Elasticsearch's date math expressions.\nThis job cannot be disabled, and therefore no information about running is accepted.\n\nExample:\n`+"`"+``+"`"+``+"`"+`\n/retention/service_groups/disconnected_services/config\n'{\n\"threshold\": \"15m\"\n}'\n`+"`"+``+"`"+``+"`"+`",
+        "description": "Changes the configuration for the task that marks services as disconnected after\n'threshold'. Threshold is a string that follows Elasticsearch's date math expressions.\nThis job cannot be disabled, and therefore no information about running is accepted.\n\nExample:\n` + "`" + `` + "`" + `` + "`" + `\n/retention/service_groups/disconnected_services/config\n'{\n\"threshold\": \"15m\"\n}'\n` + "`" + `` + "`" + `` + "`" + `",
         "operationId": "UpdateDisconnectedServicesConfig",
         "responses": {
           "200": {
@@ -599,11 +591,11 @@
         "running": {
           "type": "boolean",
           "format": "boolean",
-          "description": "The job status? `+"`"+`false`+"`"+` is disabled, `+"`"+`true`+"`"+` is enabled."
+          "description": "The job status? ` + "`" + `false` + "`" + ` is disabled, ` + "`" + `true` + "`" + ` is enabled."
         },
         "threshold": {
           "type": "string",
-          "description": "The `+"`"+`threshold`+"`"+` setting used by periodic jobs for evaluating services.\nThreshold is a string that follows Elasticsearch's date math expressions. For more information, see the simpledatemath package under `+"`"+`lib/`+"`"+`."
+          "description": "The ` + "`" + `threshold` + "`" + ` setting used by periodic jobs for evaluating services.\nThreshold is a string that follows Elasticsearch's date math expressions. For more information, see the simpledatemath package under ` + "`" + `lib/` + "`" + `."
         }
       },
       "description": "Periodic job configuration."
@@ -613,7 +605,7 @@
       "properties": {
         "threshold": {
           "type": "string",
-          "description": "The `+"`"+`threshold`+"`"+` setting used by periodic jobs for evaluating services.\nThreshold is a string that follows Elasticsearch's date math expressions. For more information, see the simpledatemath package under `+"`"+`lib/`+"`"+`."
+          "description": "The ` + "`" + `threshold` + "`" + ` setting used by periodic jobs for evaluating services.\nThreshold is a string that follows Elasticsearch's date math expressions. For more information, see the simpledatemath package under ` + "`" + `lib/` + "`" + `."
         }
       },
       "description": "Configuration for the mandatory periodic job.\nRequired and cannot be disabled."
