package service

import (
	"context"
	"reflect"
	"testing"

	"github.com/chef/automate/api/external/common/query"

	"github.com/chef/automate/api/external/secrets"
	"github.com/golang/mock/gomock"
)

const username = "data"
const password = "feed"
const basicAuthHeaderValue = "Basic ZGF0YTpmZWVk"
const splunkToken = "s45197c0-01b9-4184-a2c5-2d6ed45095cdf"
const bearerToken = "Bearer t7KxtPZQQ5VOVBjKWtqS12DGpFHaDTuadJA"
const splunkHeaderValue = "Splunk " + splunkToken
const secretId = "secret-id"
const customHeaders = "{\"Authorization\":\"Basic 6f01b869-c181-4fb2-a74c-b619e6197a85\",\"x-chef-api\":\"endpoint\"}"

func TestNewCredentialsFactoryNilData(t *testing.T) {
	credentialsFactory := NewCredentialsFactory(nil)
	credentials, err := credentialsFactory.NewCredentials()
	if err.Error() != CredentialsError {
		t.Logf("expected error: %v, got %v", CredentialsError, err)
		t.Fail()
	}
	if credentials != nil {
		t.Logf("expected credentials: nil, got %v", credentials)
		t.Fail()
	}
}

func TestNewCredentialsFactoryUnsupportedData(t *testing.T) {
	data := map[string]string{"unsupported key": "unsupported value"}
	credentialsFactory := NewCredentialsFactory(data)
	credentials, err := credentialsFactory.NewCredentials()
	if err.Error() != CredentialsError {
		t.Logf("expected error: %v, got %v", CredentialsError, err)
		t.Fail()
	}
	if credentials != nil {
		t.Logf("expected credentials: nil, got %v", credentials)
		t.Fail()
	}
}

func TestNewBasicAuthCredentials(t *testing.T) {

	credentials := NewBasicAuthCredentials(username, password)
	if credentials.username != username {
		t.Logf("expected username: %s, got: %s", username, credentials.username)
		t.Fail()
	}
	if credentials.password != password {
		t.Logf("expected password: %s, got: %s", password, credentials.password)
		t.Fail()
	}
}

func TestBasicAuthCredentials(t *testing.T) {
	credentials := &BasicAuthCredentials{username: username, password: password}
	if credentials.username != username {
		t.Logf("expected username: %s, got: %s", username, credentials.username)
		t.Fail()
	}
	if credentials.password != password {
		t.Logf("expected password: %s, got: %s", password, credentials.password)
		t.Fail()
	}
}

func TestNewCredentialsFactoryBasicAuth(t *testing.T) {
	data := map[string]string{"username": username, "password": password}
	credentialsFactory := NewCredentialsFactory(data)
	credentials, err := credentialsFactory.NewCredentials()
	if err != nil {
		t.Logf("expected error: nil, got %v", err)
		t.Fail()
	}
	if credentials == nil {
		t.Logf("expected credentials, got nil")
		t.Fail()
	}
	switch credentials.(type) {
	case BasicAuthCredentials:
		break
	default:
		t.Logf("Expected BasicAuthCredentials, got %v", reflect.TypeOf(credentials))
		t.Fail()
	}
	if credentials.GetValues().AuthorizationHeader != basicAuthHeaderValue {
<<<<<<< HEAD
		t.Logf("Expected header %v, got %v", basicAuthHeaderValue, credentials.GetValues().AuthorizationHeader)
=======
		t.Logf("Expected header %v, got %v", basicAuthHeaderValue, credentials.GetValues())
>>>>>>> 800a6a24
		t.Fail()
	}
}

func TestNewSplunkAuthCredentials(t *testing.T) {

	credentials := NewSplunkAuthCredentials(splunkToken)
	if credentials.splunkToken != splunkToken {
		t.Logf("expected splunkToken: %s, got: %s", splunkToken, credentials.splunkToken)
		t.Fail()
	}
}

func TestSplunkAuthCredentials(t *testing.T) {

	credentials := &SplunkAuthCredentials{splunkToken: splunkToken}
	if credentials.splunkToken != splunkToken {
		t.Logf("expected splunkToken: %s, got: %s", splunkToken, credentials.splunkToken)
		t.Fail()
	}
}

func TestNewCredentialsFactorySplunk(t *testing.T) {
	data := map[string]string{"Splunk": splunkToken}
	credentialsFactory := NewCredentialsFactory(data)
	credentials, err := credentialsFactory.NewCredentials()
	if err != nil {
		t.Logf("expected error: nil, got %v", err)
		t.Fail()
	}
	if credentials == nil {
		t.Logf("expected credentials, got nil")
		t.Fail()
	}
	switch credentials.(type) {
	case SplunkAuthCredentials:
		break
	default:
		t.Logf("Expected SplunkAuthCredentials, got %v", reflect.TypeOf(credentials))
		t.Fail()
	}
	if credentials.GetValues().AuthorizationHeader != splunkHeaderValue {
<<<<<<< HEAD
		t.Logf("Expected header %v, got %v", splunkHeaderValue, credentials.GetValues().AuthorizationHeader)
=======
		t.Logf("Expected header %v, got %v", splunkHeaderValue, credentials.GetValues())
>>>>>>> 800a6a24
		t.Fail()
	}
}

func TestGetCredentialsError(t *testing.T) {
	secretsClient := secrets.NewMockSecretsServiceClient(gomock.NewController(t))
	secretsClient.EXPECT().Read(
		context.Background(),
		gomock.Any(),
	).Return(nil, mockErr)
	credentials, err := GetCredentials(context.Background(), secretsClient, secretId)

	if err == nil {
		t.Logf("Expected error: %v, got %v", mockErr, err)
		t.Fail()
	}
	if credentials != nil {
		t.Logf("Expected credentials: nil, got %v", credentials)
		t.Fail()
	}
}

func TestGetCredentialsUnsupported(t *testing.T) {
	secret := &secrets.Secret{
		Name: "name",
		Type: "ssh",
		Data: appendKvs(&query.Kv{Key: "unsupported", Value: "value"}),
	}
	secretsClient := secrets.NewMockSecretsServiceClient(gomock.NewController(t))
	secretsClient.EXPECT().Read(
		context.Background(),
		gomock.Any(),
	).Return(secret, nil)

	credentials, err := GetCredentials(context.Background(), secretsClient, secretId)

	if err == nil {
		t.Logf("Expected error: %v, got %v", mockErr, err)
		t.Fail()
	}
	if credentials != nil {
		t.Logf("Expected credentials: nil, got %v", credentials)
		t.Fail()
	}
}

func TestGetCredentialsBasicAuth(t *testing.T) {
	secret := &secrets.Secret{
		Name: "name",
		Type: "ssh",
		Data: appendKvs(&query.Kv{Key: "username", Value: username}, &query.Kv{Key: "password", Value: password}),
	}
	secretsClient := secrets.NewMockSecretsServiceClient(gomock.NewController(t))
	secretsClient.EXPECT().Read(
		context.Background(),
		gomock.Any(),
	).Return(secret, nil)
	// need to Mock the secret using witout a splunk or basic auth
	credentials, err := GetCredentials(context.Background(), secretsClient, secretId)

	if err != nil {
		t.Logf("Expected error: nil, got %v", err)
		t.Fail()
	}
	if credentials == nil {
		t.Log("Expected credentials, got nil")
		t.Fail()
	} else if credentials.GetValues().AuthorizationHeader != basicAuthHeaderValue {
<<<<<<< HEAD
		t.Logf("Expected header: %s, got %s", basicAuthHeaderValue, credentials.GetValues().AuthorizationHeader)
=======
		t.Logf("Expected header: %s, got %s", basicAuthHeaderValue, credentials.GetValues())
>>>>>>> 800a6a24
		t.Fail()
	}
}

func TestGetCredentialsSplunk(t *testing.T) {
	secret := &secrets.Secret{
		Name: "name",
		Type: "ssh",
		Data: appendKvs(&query.Kv{Key: "Splunk", Value: splunkToken}),
	}
	secretsClient := secrets.NewMockSecretsServiceClient(gomock.NewController(t))
	secretsClient.EXPECT().Read(
		context.Background(),
		gomock.Any(),
	).Return(secret, nil)

	credentials, err := GetCredentials(context.Background(), secretsClient, secretId)

	if err != nil {
		t.Logf("Expected error: nil, got %v", err)
		t.Fail()
	}
	if credentials == nil {
		t.Log("Expected credentials, got nil")
		t.Fail()
	} else if credentials.GetValues().AuthorizationHeader != splunkHeaderValue {
<<<<<<< HEAD
		t.Logf("Expected header: %s, got %s", splunkHeaderValue, credentials.GetValues().AuthorizationHeader)
=======
		t.Logf("Expected header: %s, got %s", splunkHeaderValue, credentials.GetValues())
>>>>>>> 800a6a24
		t.Fail()
	}
}

func appendKvs(kvs ...*query.Kv) []*query.Kv {
	array := make([]*query.Kv, len(kvs))

	for i, kv := range kvs {
		array[i] = kv
	}

	return array
}

func TestNewCustomHeadersAuthCredentials(t *testing.T) {

	credentials := NewCustomHeaderCredentials(customHeaders)
	if credentials.headers != customHeaders {
		t.Logf("expected token: %s, got: %s", customHeaders, credentials.headers)
		t.Fail()
	}
}

func TestCustomHeadersCredentials(t *testing.T) {

	credentials := &CustomHeaderCredentials{headers: customHeaders}
	if credentials.headers != customHeaders {
		t.Logf("expected token: %s, got: %s", customHeaders, credentials.headers)
		t.Fail()
	}
}

func TestNewCredentialsFactoryCustomHeaders(t *testing.T) {
	data := map[string]string{"headers": customHeaders, "auth_type": HEADER_AUTH}
	credentialsFactory := NewCredentialsFactory(data)
	credentials, err := credentialsFactory.NewCredentials()
	if err != nil {
		t.Logf("expected error: nil, got %v", err)
		t.Fail()
	}
	if credentials == nil {
		t.Logf("expected credentials, got nil")
		t.Fail()
	}
	switch credentials.(type) {
	case CustomHeaderCredentials:
		break
	default:
		t.Logf("Expected CustomHeadersCredentials, got %v", reflect.TypeOf(credentials))
		t.Fail()
	}
	if credentials.GetValues().HeaderJSONString != customHeaders {
		t.Logf("Expected header %v, got %v", customHeaders, credentials.GetValues())
		t.Fail()
	}
	if credentials.GetAuthType() != HEADER_AUTH {
		t.Logf("Expected type %v, got %v", HEADER_AUTH, credentials.GetAuthType())
		t.Fail()
	}
}

func TestGetCredentialsCustomHeaders(t *testing.T) {
	secret := &secrets.Secret{
		Name: "name",
		Type: "ssh",
		Data: appendKvs(&query.Kv{Key: "headers", Value: customHeaders}, &query.Kv{Key: "auth_type", Value: HEADER_AUTH}),
	}
	secretsClient := secrets.NewMockSecretsServiceClient(gomock.NewController(t))
	secretsClient.EXPECT().Read(
		context.Background(),
		gomock.Any(),
	).Return(secret, nil)

	credentials, err := GetCredentials(context.Background(), secretsClient, secretId)

	if err != nil {
		t.Logf("Expected error: nil, got %v", err)
		t.Fail()
	}
	if credentials == nil {
		t.Log("Expected credentials, got nil")
		t.Fail()
	} else {
		if credentials.GetValues().HeaderJSONString != customHeaders {
			t.Logf("Expected header: %s, got %s", customHeaders, credentials.GetValues())
			t.Fail()
		}
		if credentials.GetAuthType() != HEADER_AUTH {
			t.Logf("Expected type %v, got %v", HEADER_AUTH, credentials.GetAuthType())
			t.Fail()
		}
	}
}<|MERGE_RESOLUTION|>--- conflicted
+++ resolved
@@ -92,11 +92,7 @@
 		t.Fail()
 	}
 	if credentials.GetValues().AuthorizationHeader != basicAuthHeaderValue {
-<<<<<<< HEAD
 		t.Logf("Expected header %v, got %v", basicAuthHeaderValue, credentials.GetValues().AuthorizationHeader)
-=======
-		t.Logf("Expected header %v, got %v", basicAuthHeaderValue, credentials.GetValues())
->>>>>>> 800a6a24
 		t.Fail()
 	}
 }
@@ -139,11 +135,7 @@
 		t.Fail()
 	}
 	if credentials.GetValues().AuthorizationHeader != splunkHeaderValue {
-<<<<<<< HEAD
 		t.Logf("Expected header %v, got %v", splunkHeaderValue, credentials.GetValues().AuthorizationHeader)
-=======
-		t.Logf("Expected header %v, got %v", splunkHeaderValue, credentials.GetValues())
->>>>>>> 800a6a24
 		t.Fail()
 	}
 }
@@ -212,11 +204,7 @@
 		t.Log("Expected credentials, got nil")
 		t.Fail()
 	} else if credentials.GetValues().AuthorizationHeader != basicAuthHeaderValue {
-<<<<<<< HEAD
 		t.Logf("Expected header: %s, got %s", basicAuthHeaderValue, credentials.GetValues().AuthorizationHeader)
-=======
-		t.Logf("Expected header: %s, got %s", basicAuthHeaderValue, credentials.GetValues())
->>>>>>> 800a6a24
 		t.Fail()
 	}
 }
@@ -243,11 +231,7 @@
 		t.Log("Expected credentials, got nil")
 		t.Fail()
 	} else if credentials.GetValues().AuthorizationHeader != splunkHeaderValue {
-<<<<<<< HEAD
 		t.Logf("Expected header: %s, got %s", splunkHeaderValue, credentials.GetValues().AuthorizationHeader)
-=======
-		t.Logf("Expected header: %s, got %s", splunkHeaderValue, credentials.GetValues())
->>>>>>> 800a6a24
 		t.Fail()
 	}
 }
