--- conflicted
+++ resolved
@@ -3,7 +3,6 @@
 import (
 	"context"
 	"strconv"
-	"strings"
 
 	//"github.com/pkg/errors"
 	log "github.com/sirupsen/logrus"
@@ -72,14 +71,11 @@
 	username := ""
 	password := ""
 	headers := ""
-<<<<<<< HEAD
 	accesskey := ""
 	secretAccessKey := ""
 	region := ""
 	bucket := ""
 
-=======
->>>>>>> bf40e095
 	var err error
 	var credentials service.Credentials
 	url := request.Url
@@ -91,7 +87,6 @@
 	case *datafeed.URLValidationRequest_Header:
 		headers = request.GetHeader().GetValue()
 		credentials = service.NewCustomHeaderCredentials(headers)
-<<<<<<< HEAD
 	case *datafeed.URLValidationRequest_Aws:
 		accesskey = request.GetAws().GetAccessKey()
 		secretAccessKey = request.GetAws().GetSecretAccessKey()
@@ -99,8 +94,6 @@
 		bucket = request.GetAws().GetBucket()
 		credentials = service.NewS3Credentials(accesskey, secretAccessKey, region, bucket)
 
-=======
->>>>>>> bf40e095
 	case *datafeed.URLValidationRequest_SecretId:
 		secretId := request.GetSecretId().GetId()
 		// call secrets api
@@ -134,36 +127,12 @@
 		log.Error("Error creating request")
 		return response, err
 	}
-<<<<<<< HEAD
 	httpRequest.Header.Add("Authorization", credentials.GetValues().AuthorizationHeader)
-=======
-	// httpRequest.Header.Add("Authorization", credentials.GetAuthorizationHeaderValue())
->>>>>>> bf40e095
 	httpRequest.Header.Add("Content-Type", "application/json")
 	httpRequest.Header.Add("Content-Encoding", "gzip")
 	httpRequest.Header.Add("Accept", "application/json")
 
-<<<<<<< HEAD
-	if credentials.GetAuthType() == service.HEADER_AUTH {
-		headerString := credentials.GetValues().HeaderJSONString
-		var headerMap map[string]string
-		err := json.Unmarshal([]byte(headerString), &headerMap)
-		if err != nil {
-			log.Warnf("Error parsing headers %v", err)
-		}
-		for key, value := range headerMap {
-			httpRequest.Header.Set(key, value)
-		}
-	} else {
-		authHeader := credentials.GetValues().AuthorizationHeader
-		tokenValue := authHeader[strings.LastIndex(authHeader, " ")+1:]
-		if tokenValue != "" {
-			httpRequest.Header.Add("Authorization", authHeader)
-		}
-	}
-=======
 	service.AddCustomHeader(credentials, httpRequest.Header)
->>>>>>> bf40e095
 
 	client := http.Client{}
 	httpResponse, err := client.Do(httpRequest)
