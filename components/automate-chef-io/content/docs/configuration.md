+++
title = "Configuration"
description = "Configuring Chef Automate"
date = 2018-05-08T18:54:09+00:00
draft = false
bref = ""
toc = true
[menu]
  [menu.docs]
    parent = "configuring_automate"
    weight = 10
+++

The `chef-automate` CLI provides commands to help you work with your existing Chef Automate configuration:

* `chef-automate config show` shows your current configuration, not including default settings
* `chef-automate config patch </path/to/partial-config.toml>` updates an existing Chef Automate configuration by merging the contents of`</path/to/partial-config.toml>` with your current Chef Automate configuration, and applying any changes. This command is enough in most situations
* `chef-automate config set </path/to/full-config.toml>` replaces the current Chef Automate configuration with the provided configuration, and applies any changes. Use this command to replace your Chef Automate configuration

Update your Chef Automate configuration by generating a section of a configuration, and applying it with `chef-automate config patch`.
The rest of this document describes how to make common configuration changes.

## Use Cases

### Minimal Configuration

The `chef-automate init-config` command generates an annotated Chef Automate configuration file with the basic settings needed to deploy Chef Automate.
This section describes those settings and how to change them on an existing Chef Automate installation.

#### Chef Automate FQDN

To change the fully qualified domain name (FQDN) of your Chef Automate installation, create a TOML file that contains the partial configuration:

```TOML
[global.v1]
  fqdn = "{{< example_fqdn "automate" >}}"
```

Then run `chef-automate config patch </path/to/your-file.toml>` to deploy your change.

#### Install Channel

Chef Automate consists of [Habitat](https://www.habitat.sh/) packages installed from a release channel.
The default channel is `current`.

#### Upgrade Strategy

The upgrade strategy determines when a Chef Automate installation upgrades.
The upgrade strategy settings include:

* `at-once` (default) upgrades the installation after detecting new packages in the install channel
* `none` freezes the installation with its current set of packages

Changing the upgrade strategy from `none` to `at-once` will install the latest packages from the install channel.

To change the upgrade strategy of your Chef Automate installation, create a TOML file that contains the partial configuration:

```toml
[deployment.v1.svc]
upgrade_strategy = "at-once"
```

Then run `chef-automate config patch </path/to/your-file.toml>` to deploy your change.

To upgrade a Chef Automate installation with `upgrade_strategy` set to `none`, run:

```bash
chef-automate upgrade run
```

This command will upgrade Chef Automate to the latest version from your install channel.

#### Deployment Type

Do not change `deployment_type`.
The only supported `deployment_type` is `local`.

#### Settings

You cannot change the admin username, name, and password set during initial deployment.

To change the admin password after deployment, use the Automate UI.
Sign in as the admin user, navigate to the _Users_ page under the **Settings** tab.
Select "Local Administrator" to show the admin's _User Details_ page.
Navigate to the _Reset Password_ tab.
Enter your previous password, and enter and confirm your new password in the interface.
Select the **Reset Password** button to save your changes.

To change the admin password from the command-line, first [fetch the admin user record](https://automate.chef.io/docs/api/), copy the User ID, and then use:

```bash
export TOKEN=`chef-automate iam token create admin-token-1 --admin`

curl -X PUT -H "api-token: $TOKEN" -H "Content-Type: application/json" -d '{"name":"Local Administrator", "id": "<admin user ID>", "password":"<password>"}' https://{{< example_fqdn "automate" >}}/api/v0/auth/users/admin?pretty
```

#### Load Balancer Certificate and Private Key

To change the load balancer certificate and private key of your Chef Automate installation, create a TOML file that contains the partial configuration:

```toml
[[global.v1.frontend_tls]]
# The TLS certificate for the load balancer frontend.
cert = """-----BEGIN CERTIFICATE-----
<your certificate>
-----END CERTIFICATE-----
"""

# The TLS RSA key for the load balancer frontend.
key = """-----BEGIN RSA PRIVATE KEY-----
<your private key>
-----END RSA PRIVATE KEY-----
"""
```

Then run `chef-automate config patch </path/to/your-file.toml>` to deploy your change.

#### License Key

You can apply your Chef Automate license with the `chef-automate license apply` command in one of two ways:

* `chef-automate license apply </path/to/license-file`
* `chef-automate license apply <content-of-license>`

You cannot apply a license after your initial deployment by patching the configuration file.

#### Proxy Settings

You can configure Chef Automate to use a proxy either by setting environment variables, or by setting configuration options.

The command `chef-automate deploy` without a configuration file will respect the proxy environment variables:

* `HTTPS_PROXY`/`https_proxy`
* `HTTP_PROXY`/`http_proxy`
* `NO_PROXY`/`no_proxy` (See [Required Sites and Domains]({{< relref "#required-sites-and-domains" >}}).)

Setting these environment variables before the initial deployment of Chef Automate adds them to the configuration that Chef Automate generates.

If you provide a configuration file during deployment (`chef-automate deploy /path/to/config.toml`), you must specify any proxy settings in that configuration file.

```toml
[global.v1.proxy]
host = "<your proxy host>"
port = <your proxy port>
no_proxy = ["0.0.0.0", "127.0.0.1"]
# user = "<your proxy user>"
# password = "<your proxy password>"
```

To patch the proxy settings, create a TOML file that contains the `[global.v1.proxy]` section and settings.
Then run `chef-automate config patch </path/to/your-file.toml>` to deploy your change.

##### Required Sites and Domains

Chef Automate must be able to access the following:

* `packages.chef.io`
* `licensing.chef.io`
* `raw.githubusercontent.com`
* `api.bintray.com`
* `bldr.habitat.sh`
* `akamai.bintray.com`
* `dl.bintray.com`
* `bintray.com`
* `localhost`
* `127.0.0.1`
* `0.0.0.0`

#### Global Log Level

Configure the log level for all Chef Automate services by creating a TOML file.
By default each service will initialize at the `info` level, but the following settings are available: `debug`, `info`, `warning`, `panic`, or `fatal`.

```toml
[global.v1.log]
level = "debug"
```

Then run `chef-automate config patch </path/to/your-file.toml>` to deploy your change.

#### Sample Configuration

```toml
# This is a default Chef Automate configuration file. You can run
# 'chef-automate deploy' with this config file and it should
# successfully create a new Chef Automate instance with default settings.

[global.v1]
# The external fully qualified domain name.
 # When the application is deployed you should be able to access 'https://<fqdn>/'
  # to login.
  fqdn = "chef-automate.test"

  # The following TLS certificate and RSA public key were
  # automatically generated. The certificate is a self-signed
  # certificate and will likely produce security warnings when you
  # visit Chef Automate in your web browser. We recommend using a
  # certificate signed by a certificate authority you trust.
  [[global.v1.frontend_tls]]
    # The TLS certificate for the load balancer frontend.
    cert = """-----BEGIN CERTIFICATE-----
<the load balancer's certificate>
-----END CERTIFICATE-----
"""

    # The TLS RSA key for the load balancer frontend.
    key = """-----BEGIN RSA PRIVATE KEY-----
<the load balancer's TLS RSA key>
-----END RSA PRIVATE KEY-----
"""

# Deployment service configuration.
[deployment.v1]
  [deployment.v1.svc]
    # Habitat channel to install hartifact from.
    # Can be 'dev', 'current', or 'acceptance'
    channel = "current"
    upgrade_strategy = "at-once"
    deployment_type = "local"

```

### Additional Configuration

#### General Elasticsearch Configuration

To configure Elasticsearch for your Chef Automate installation, create a TOML file that contains the partial configuration below.
Uncomment and change settings as needed, and then run `chef-automate config patch </path/to/your-file.toml>` to deploy your change.

```toml
[elasticsearch.v1.sys.proxy]
# NOTE: The elasticsearch proxy settings are derived from the global proxy settings.
# host = "<proxy host>"
# port = <proxy port>
# user = "<proxy username>"
# password = "<proxy password>"
# no_proxy = <["0.0.0.0", "127.0.0.1"]>
[elasticsearch.v1.sys.cluster]
# name = "chef-insights"
[elasticsearch.v1.sys.cluster.routing.allocation]
# node_concurrent_recoveries = 2
# node_initial_primaries_recoveries = 4
# same_shard_host = false
[elasticsearch.v1.sys.node]
# max_local_storage_nodes = 1
# master = true
# data = true
[elasticsearch.v1.sys.path]
# logs = "logs"
[elasticsearch.v1.sys.indices.recovery]
# max_bytes_per_sec = "20mb"
[elasticsearch.v1.sys.indices.breaker]
# total_limit = "70%"
# fielddata_limit = "60%"
# fielddata_overhead = "1.03"
# request_limit = "40%"
# request_overhead = "1"
[elasticsearch.v1.sys.bootstrap]
# memory_lock = false
[elasticsearch.v1.sys.network]
# host = "0.0.0.0"
# port = 10141
[elasticsearch.v1.sys.transport]
# port = "10142"
[elasticsearch.v1.sys.discovery]
# ping_unicast_hosts = "[]"
# minimum_master_nodes = 1
# zen_fd_ping_timeout = "30s"
[elasticsearch.v1.sys.gateway]
# expected_nodes = 0
# expected_master_nodes = 0
# expected_data_nodes = 0
[elasticsearch.v1.sys.action]
# destructive_requires_name = true
[elasticsearch.v1.sys.logger]
# level = "info"
[elasticsearch.v1.sys.runtime]
# max_locked_memory = "unlimited"
# es_java_opts = ""
# NOTE: see https://www.elastic.co/guide/en/elasticsearch/guide/current/heap-sizing.html
# for important guidance regarding the configuration of the heap size setting
# heapsize = "4g"
```

#### Setting Elasticsearch Heap

<<<<<<< HEAD
The Elasticsearch heap size can, and in most cases should, be set to 50% of the available system
memory. However, there are important caveats covered in the [Elasticsearch heap size documentation](https://www.elastic.co/guide/en/elasticsearch/reference/current/heap-size.html)
which should be carefully reviewed and considered.

For the purposes of an example, a system with 32GB of memory can have its Elasticsearch heap
size set to `16g`; to do so, one would first create a TOML file that contains the partial
configuration below, and then issue a `chef-automate config patch </path/to/your-file.toml>` to
deploy the change.
=======
Per the Elasticsearch documentation, the [Elasticsearch heap size](https://www.elastic.co/guide/en/elasticsearch/guide/current/heap-sizing.html) should be up to 50% of the available RAM, up to 32GB.
To set the Elasticsearch heap size, create a TOML file that contains the partial configuration below.
Uncomment and change settings as needed, and then run `chef-automate config patch </path/to/your-file.toml>` to deploy your change.
>>>>>>> 69eb76d8

```toml
[elasticsearch.v1.sys.runtime]
heapsize = "16g"
```

#### PostgreSQL

To configure PostgreSQL for your Chef Automate installation, create a TOML file that contains the partial configuration below.
Uncomment and change settings as needed, with the following caveats:

* These configuration settings affect only the Automate-deployed PostgreSQL database. They do not affect an [externally-deployed PostgreSQL database]({{< relref "install.md#configuring-an-external-postgresql-database" >}}).
* Chef Automate uses TLS mutual authentication to communicate with its PostgreSQL database.

Then run `chef-automate config patch </path/to/your-file.toml>` to deploy your change.

```toml
[postgresql.v1.sys.service]
# host = "0.0.0.0"
# port = 5432
[postgresql.v1.sys.pg]
# md5_auth_cidr_addresses = ["0.0.0.0/0", "::0/0"]
# max_wal_size = "1GB"
# min_wal_size = "80MB"
# wal_keep_segments = 32
# checkpoint_timeout = "5min"
# checkpoint_completion_target = 0.5
# max_connections = 100
# max_locks_per_transaction = 64
[postgresql.v1.sys.logger]
# level = "ERROR"
[postgresql.v1.sys.superuser]
# name = "automate"
```

#### Load Balancer

To configure your Chef Automate installation's load balancer, create a TOML file that contains the partial configuration below.
Uncomment and change settings as needed, and then run `chef-automate config patch </path/to/your-file.toml>` to deploy your change.

```toml
[load_balancer.v1.sys.service]
# https_port = 443
# http_port = 80
# NOTE: the external_fqdn setting is derived from the global settings and
# should be configured via the `[global.v1]` setting.
# external_fqdn = "<your Chef Automate fqdn>"
[load_balancer.v1.sys.log]
# level = "info"
[load_balancer.v1.sys.ngx.main]
# worker_processes = 4
# error_log = "/dev/stderr"
[load_balancer.v1.sys.ngx.events]
# worker_connections = 1024
# worker_processor_method = "epoll"
# multi_accept = "on"
[load_balancer.v1.sys.ngx.http]
# access_log = "/dev/stdout"
# client_max_body_size = "250m"
# default_type = "application/octet-stream"
# keepalive_timeout = 60
# keepalive_requests = 10000
# gzip = "on"
# gzip_comp_level = "2"
# gzip_disable = "MSIE [1-6]\\."
# gzip_http_version = "1.0"
# gzip_min_length = 10240
# gzip_proxied = "expired no-cache no-store private auth"
# gzip_types = "text/plain text/css text/xml text/javascript application/x-javascript application/xml"
# gzip_vary = "on"
# large_client_header_buffers_size = "8k"
# large_client_header_buffers_number = 4
# sendfile = "on"
# ssl_ciphers = "ECDHE-ECDSA-AES256-GCM-SHA384:ECDHE-RSA-AES256-GCM-SHA384:ECDHE-ECDSA-CHACHA20-POLY1305:ECDHE-RSA-CHACHA20-POLY1305:ECDHE-ECDSA-AES128-GCM-SHA256:ECDHE-RSA-AES128-GCM-SHA256:ECDHE-ECDSA-AES256-SHA384:ECDHE-RSA-AES256-SHA384:ECDHE-ECDSA-AES128-SHA256:ECDHE-RSA-AES128-SHA256:AES256-GCM-SHA384:!aNULL:!eNULL:!EXPORT"
# ssl_protocols = "TLSv1.2"
# tcp_nodelay = "on"
# tcp_nopush = "on"
[load_balancer.v1.sys.proxy]
# NOTE: The load_balancer proxy settings are derived from the global proxy settings.
# host = "<proxy host>"
# port = <proxy port>
# user = "<proxy username>"
# password = "<proxy password>"
# no_proxy = <["0.0.0.0", "127.0.0.1"]>
[[load_balancer.v1.sys.frontend_tls]]
# NOTE: the load_balancer TLS certificate settings are derived from global
# settings and should be configured via `[[global.v1.frontend_tls]]` settings
# server_name = "<your Chef Automate server name>"
# cert = "-----BEGIN CERTIFICATE-----\n<your load balancer cert>\n-----END CERTIFICATE-----\n"
# key = "-----BEGIN RSA PRIVATE KEY-----\n<your load balancer private key>\n-----END RSA PRIVATE KEY-----\n"
```

#### Compliance Configuration

To configure your Chef Automate InSpec agent scans, create a TOML file that contains the partial configuration below.
Uncomment and change settings as needed, and then run `chef-automate config patch </path/to/your-file.toml>` to deploy your change.

```toml
[compliance.v1.sys.agent]
## Max number of inspec workers to run in parallel for detect and scan jobs. Default: 10
# workers = 20
## Max number of detect and scan jobs that can be accepted in the jobs workers queue. Default: 1000
# buffer_size = 2000
## Option to specify the version of inspec to use for remote(e.g. AWS SSM) scan jobs
# remote_inspec_version = "4.3.2"
## A control result message that exceeds this character limit will be truncated. Default: 10000
# result_message_limit = 20000
## The array of results per control will be truncated at this limit to avoid large reports that cannot be processed. Default: 50
# control_results_limit = 100
## Control results that have a `run_time` (in seconds) below this limit will be stripped of the `start_time` and `run_time` fields. Default: 1.0
# run_time_limit = 0.5
```


### Troubleshooting

Common syntax errors may cause issues in configuration files:

* Keys: Names use underscores, not dashes.
* Ports: Use the correct type. Single numbers are integers and don't need quotation marks. Ranges are strings and require quotation marks.
* Whitespace: Both tabs and spaces are whitespace.
* Arrays: Use square brackets with comma-separated entries of the same type.

See the [TOML README](https://github.com/BurntSushi/toml-1) for more details.<|MERGE_RESOLUTION|>--- conflicted
+++ resolved
@@ -284,20 +284,14 @@
 
 #### Setting Elasticsearch Heap
 
-<<<<<<< HEAD
 The Elasticsearch heap size can, and in most cases should, be set to 50% of the available system
 memory. However, there are important caveats covered in the [Elasticsearch heap size documentation](https://www.elastic.co/guide/en/elasticsearch/reference/current/heap-size.html)
 which should be carefully reviewed and considered.
 
 For the purposes of an example, a system with 32GB of memory can have its Elasticsearch heap
 size set to `16g`; to do so, one would first create a TOML file that contains the partial
-configuration below, and then issue a `chef-automate config patch </path/to/your-file.toml>` to
+configuration below, uncomment and change settings as neededand, then issue a `chef-automate config patch </path/to/your-file.toml>` to
 deploy the change.
-=======
-Per the Elasticsearch documentation, the [Elasticsearch heap size](https://www.elastic.co/guide/en/elasticsearch/guide/current/heap-sizing.html) should be up to 50% of the available RAM, up to 32GB.
-To set the Elasticsearch heap size, create a TOML file that contains the partial configuration below.
-Uncomment and change settings as needed, and then run `chef-automate config patch </path/to/your-file.toml>` to deploy your change.
->>>>>>> 69eb76d8
 
 ```toml
 [elasticsearch.v1.sys.runtime]
