--- conflicted
+++ resolved
@@ -7,14 +7,10 @@
 toc = true
 +++
 
-<<<<<<< HEAD
 ## Overview
 
-The client runs page shows all of the nodes connected to Chef Automate, either directly or via a Chef Infra Server proxy. Nodes appear in this view after a `chef-client` run has completed.
-=======
-The _Client Runs_ page shows all nodes connected to Chef Automate, either directly or via a Chef Server proxy. 
+The _Client Runs_ page shows all nodes connected to Chef Automate, either directly or via a Chef Infra Server proxy. 
 Nodes appear in this view after a Chef Client run has executed.
->>>>>>> 2415dd3d
 
 ## Chef Client Run Status Overview
 
@@ -33,13 +29,9 @@
 A node may be present in this table without any associated run history.
 This situation happens when data retention settings erase the most recent run history for such a node.
 In this case, a **no data** icon appears and you will be unable to view any node details.
-<<<<<<< HEAD
+
 The node remains listed as a missing node until it is deleted from Automate.
 Automate automatically removes any modes deleted from the Chef Infra Server.
-=======
-The node remains listed as a missing node until deleted from Chef Automate.
-Chef Automate automatically removes any nodes deleted from the Chef Server.
->>>>>>> 2415dd3d
 
 ## Node Details
 
@@ -151,13 +143,9 @@
 ```
 
 To delete nodes using the REST API, use the `"https://automate-url/api/v0/ingest/events/chef/nodedelete"` endpoint to delete a single node, or the `"https://automate-url/api/v0/ingest/events/chef/node-multiple-deletes"` endpoint to delete multiple nodes.
-<<<<<<< HEAD
-Identify your node or nodes, with either the _node\_id_ --which is the UUID of the node as it appears in Automate--or the combination of _node name_, _organization name_, and _service hostname_.
-The _service hostname_ is the `fqdn` of your Chef Infra Server or, in the case of chef-solo nodes, `localhost`.
-=======
+
 Identify your node or nodes with either the _node\_id_ --which is the UUID of the node as it appears in Chef Automate--or the combination of _node name_, _organization name_, and _service hostname_.
 The _service hostname_ is the `fqdn` of your Chef Server, or the `localhost` of chef-solo nodes.
->>>>>>> 2415dd3d
 
 #### Request for deleting a node using the _node\_id_
 
@@ -248,4 +236,4 @@
 -H "api-token: $TOKEN"
 ```
 
-You will need an [API token]({{< relref "api-tokens.md#creating-api-tokens" >}}) to send API requests. 
+You will need an [API token]({{< relref "api-tokens.md#creating-api-tokens" >}}) to send API requests. 