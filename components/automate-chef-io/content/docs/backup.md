--- conflicted
+++ resolved
@@ -132,7 +132,6 @@
 }
 ```
 
-<<<<<<< HEAD
 ## Backup to GCS (Google Cloud Storage Bucket)
 
 
@@ -176,10 +175,7 @@
 `storage.admin` to quote;
 > so that Elasticsearch clusters can read, write, and list the bucket objects.
 
-## Create a Backup
-=======
 ## Backup Commands
->>>>>>> ab83ff09
 
 ### Create a Backup
 
@@ -238,7 +234,6 @@
 chef-automate backup list s3://bucket_name/base_path
 ```
 
-<<<<<<< HEAD
 For backups stored in a GCS bucket, use:
 
 ```shell
@@ -248,13 +243,7 @@
 where `bucket_name` is the name of the S3 bucket `base_path` an optional path within the bucket where the backups live.
 
 ## Restore Chef Automate
-=======
-where `bucket_name` is the name of the S3 bucket and `base_path` is an optional path within the bucket where the backups live.
->>>>>>> ab83ff09
-
-### Delete Backups
-
-<<<<<<< HEAD
+
 ### Restore From a Filesystem Backup
 
 #### Prerequisites
@@ -345,10 +334,7 @@
 
 ## Delete Backups
 
-To delete backups from a running instance of Chef Automate, first find the relevant backup ID with `chef-automate backup list` and then delete it using `chef automate backup delete ID`.
-=======
-To delete backups from a running instance of Chef Automate, first find the backup ID with `chef-automate backup list` and then delete the backup using [`chef automate backup delete ID`]({{< ref "cli-chef-automate/#chef-automate-backup-delete" >}}).
->>>>>>> ab83ff09
+To delete backups from a running instance of Chef Automate, first find the relevant backup ID with `chef-automate backup list` and then delete it using [`chef automate backup delete ID`]({{< ref "cli-chef-automate/#chef-automate-backup-delete" >}}).
 
 ```shell
 chef-automate backup list
