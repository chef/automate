--- conflicted
+++ resolved
@@ -111,11 +111,7 @@
 The `projects` field on a statement is an array that may contain more than one existing project, a wildcard `*` to indicate permission to resources in _any project_, or `(unassigned)` to indicate permission to resources that have not been assigned to a project.
 
 Note that the `projects` property in statements designates permission for the resources within the statement (here, that is `iam:users` and `iam:teams`), _not_ for the policy itself, and _cannot_ be left empty.
-<<<<<<< HEAD
-For more about projects, see [Projects]({{< relref "iam-v2-guide.md#projects" >}}).
-=======
 For more about projects, see [Projects in the IAM Guide]({{< relref "iam-v2-guide.md#projects" >}} documentation.
->>>>>>> 97ef23ba
 
 In this case, we only need a single statement providing access to the _get_, _list_, and _update_ actions for _users_ and _teams_ that have been assigned to the project `project-devops`.
 
@@ -162,11 +158,7 @@
 }
 ```
 
-<<<<<<< HEAD
-Save your JSON file and follow the steps in [Creating a Policy]({{< relref "api/#tag/policies" >}}) to send that policy data to Chef Automate.
-=======
 Save your JSON file and refer to the [IAM Policies API reference](https://automate.chef.io/docs/api/#tag/Policies) to send that policy data to Chef Automate.
->>>>>>> 97ef23ba
 
 ### Policy Membership
 
@@ -271,11 +263,7 @@
 While Automate's local teams and tokens can be directly assigned to a project, ingested resources must be assigned to projects using ingest rules.
 
 Project ingest rules are used to associate ingested resources with projects within Automate. An ingest rule contains conditions that determine if an ingested resource should be moved into the rule's project.
-<<<<<<< HEAD
-Each condition contains an attribute, operator, and value. See [Project Rules]({{< relref "api/#tag/projects" >}}) for details on how to manage project rules.
-=======
 Each condition contains an attribute, operator, and value. See [IAM Project Rules API reference](https://automate.chef.io/docs/api/#tag/Project_rules) for details on how to manage project rules.
->>>>>>> 97ef23ba
 
 In this example, after [creating a project]({{< relref "iam-v2-guide.md#creating-a-project" >}}) with the ID `project-devops`, you will add an ingest rule to this new project.
 You will update projects to apply this new project rule, causing all matching ingested resources to be associated with `project-devops`.
