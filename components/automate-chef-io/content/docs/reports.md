--- conflicted
+++ resolved
@@ -11,11 +11,7 @@
     weight = 10
 +++
 
-<<<<<<< HEAD
 The _Reports_ page (Compliance > Reports) provides comprehensive insight into the compliance status of all scanned infrastructure.
-=======
-The Reports view under the Compliance tab provides comprehensive insight into the compliance status of all scanned infrastructure.
->>>>>>> 28aa0d4a
 
 {{% info %}}
 The control count in the _Profile Status_ pane (Reports > Profile Status) shows the total number of executed controls, not the total number of unique controls.
