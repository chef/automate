--- conflicted
+++ resolved
@@ -41,17 +41,15 @@
 ./chef-automate airgap bundle create
 ```
 
-<<<<<<< HEAD
-This command produces an Airgap Installation Bundle named
-=======
+
 To download and bundle the software included in a specific Chef Automate release, run
 
 ```shell
 ./chef-automate airgap bundle create --version VERSION
 ```
 
-A successful execution of this command produces an Airgap Installation Bundle named
->>>>>>> bc71b165
+These commands produce an Airgap Installation Bundle named:
+
 `automate-<timestamp>.aib`.
 
 ## Deploy the Airgap Installation Bundle
