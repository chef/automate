--- conflicted
+++ resolved
@@ -18,10 +18,6 @@
     </style>
   </head>
   <body>
-<<<<<<< HEAD
-    <ReDoc spec-url="/api-docs/all-apis.swagger.json" menuToggle onlyRequiredInSamples></ReDoc>
-    <script src="https://cdn.jsdelivr.net/npm/redoc@next/bundles/redoc.standalone.js"></script>
-=======
     <a style="
           background: #EF9600;
           display: block;
@@ -36,6 +32,5 @@
         " href='https://automate.chef.io/docs'>Return to Docs</a>
     <ReDoc spec-url="/api-docs/all-apis.swagger.json"></ReDoc>
     <script src="/redoc.standalone.js"></script>
->>>>>>> a328798d
   </body>
 </html>
