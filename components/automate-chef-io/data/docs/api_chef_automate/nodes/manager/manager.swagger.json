{
  "swagger": "2.0",
  "info": {
    "title": "api/external/nodes/manager/manager.proto",
    "version": "version not set"
  },
  "consumes": [
    "application/json"
  ],
  "produces": [
    "application/json"
  ],
  "paths": {
    "/nodemanagers": {
      "post": {
        "summary": "Create a nodemanager",
<<<<<<< HEAD
<<<<<<< HEAD
        "description": "Creates a nodemanager given a name, credential id or credential data, and type.\n\nExample:\n```\n{\n\"name\": \"my aws api integration with session token\",\n\"type\": \"aws-api\",\n\"instance_credentials\": [],\n\"credential_data\": [\n{\"key\": \"AWS_ACCESS_KEY_ID\", \"value\": \"value\" },\n{\"key\": \"AWS_SECRET_ACCESS_KEY\", \"value\": \"value\" },\n{\"key\": \"AWS_SESSION_TOKEN\", \"value\": \"value\" }\n]\n}\n```",
=======
        "description": "Creates a nodemanager given a name, credential id or credential data, and type.",
>>>>>>> 1649d33856d4707df5f7edc80962d6485dc17949
=======
        "description": "Creates a nodemanager given a name, credential id or credential data, and type.\n\nExample:\n```\n{\n\"name\": \"my aws api integration with session token\",\n\"type\": \"aws-api\",\n\"instance_credentials\": [],\n\"credential_data\": [\n{\"key\": \"AWS_ACCESS_KEY_ID\", \"value\": \"value\" },\n{\"key\": \"AWS_SECRET_ACCESS_KEY\", \"value\": \"value\" },\n{\"key\": \"AWS_SESSION_TOKEN\", \"value\": \"value\" }\n]\n}\n```",
>>>>>>> f3c031ed
        "operationId": "Create",
        "responses": {
          "200": {
            "description": "A successful response.",
            "schema": {
              "$ref": "#/definitions/chef.automate.api.nodes.manager.v1.Ids"
            }
          }
        },
        "parameters": [
          {
            "name": "body",
            "in": "body",
            "required": true,
            "schema": {
              "$ref": "#/definitions/chef.automate.api.nodes.manager.v1.NodeManager"
            }
          }
        ],
        "tags": [
          "NodeManagerService"
        ]
      }
    },
    "/nodemanagers/id/{id}": {
      "get": {
        "summary": "Read a nodemanager",
        "description": "Read the details of a nodemanager given an id.",
        "operationId": "Read",
        "responses": {
          "200": {
            "description": "A successful response.",
            "schema": {
              "$ref": "#/definitions/chef.automate.api.nodes.manager.v1.NodeManager"
            }
          }
        },
        "parameters": [
          {
            "name": "id",
            "description": "UUID for the nodemanager.",
            "in": "path",
            "required": true,
            "type": "string"
          }
        ],
        "tags": [
          "NodeManagerService"
        ]
      },
      "delete": {
        "summary": "Delete a nodemanager",
<<<<<<< HEAD
<<<<<<< HEAD
        "description": "Delete a nodemanager given an id. Note this only deletes the manager itself. Any nodes\nassociated with the manager will be re-assigned to the Automate node manager.",
=======
        "description": "Delete a nodemanager given an id. Note this only deletes the manager itself. Any nodes\nassociated with the manager will be abandoned.",
>>>>>>> 1649d33856d4707df5f7edc80962d6485dc17949
=======
        "description": "Delete a nodemanager given an id. Note this only deletes the manager itself. Any nodes\nassociated with the manager will be abandoned.",
>>>>>>> f3c031ed
        "operationId": "Delete",
        "responses": {
          "200": {
            "description": "A successful response.",
            "schema": {
              "properties": {}
            }
          }
        },
        "parameters": [
          {
            "name": "id",
            "description": "UUID for the nodemanager.",
            "in": "path",
            "required": true,
            "type": "string"
          }
        ],
        "tags": [
          "NodeManagerService"
        ]
      },
      "put": {
        "summary": "Update a nodemanager",
        "description": "PUT operation to update the details for a nodemanager, such as the name or associated credential id or data.\nPlease note that this is a PUT operation, so all nodemanager details included in the create function\nshould be included in the PUT message to update.",
        "operationId": "Update",
        "responses": {
          "200": {
            "description": "A successful response.",
            "schema": {
              "properties": {}
            }
          }
        },
        "parameters": [
          {
            "name": "id",
            "description": "UUID for the nodemanager.",
            "in": "path",
            "required": true,
            "type": "string"
          },
          {
            "name": "body",
            "in": "body",
            "required": true,
            "schema": {
              "$ref": "#/definitions/chef.automate.api.nodes.manager.v1.NodeManager"
            }
          }
        ],
        "tags": [
          "NodeManagerService"
        ]
      }
    },
    "/nodemanagers/id/{id}/with-node-state/stopped": {
      "delete": {
        "summary": "Delete a nodemanager and set nodes to have a state of stopped",
<<<<<<< HEAD
<<<<<<< HEAD
        "description": "Delete a nodemanager and update all associated nodes to have a state of `stopped`.",
=======
        "description": "Delete a nodemanager and update all associated nodes to have a state of stopped.",
>>>>>>> 1649d33856d4707df5f7edc80962d6485dc17949
=======
        "description": "Delete a nodemanager and update all associated nodes to have a state of stopped.",
>>>>>>> f3c031ed
        "operationId": "DeleteWithNodeStateStopped",
        "responses": {
          "200": {
            "description": "A successful response.",
            "schema": {
              "properties": {}
            }
          }
        },
        "parameters": [
          {
            "name": "id",
            "description": "UUID for the nodemanager.",
            "in": "path",
            "required": true,
            "type": "string"
          }
        ],
        "tags": [
          "NodeManagerService"
        ]
      }
    },
    "/nodemanagers/id/{id}/with-node-state/terminated": {
      "delete": {
        "summary": "Delete a nodemanager and set nodes to have a state of terminated",
        "description": "Delete a nodemanager and update all associated nodes to have a state of terminated.",
        "operationId": "DeleteWithNodeStateTerminated",
        "responses": {
          "200": {
            "description": "A successful response.",
            "schema": {
              "properties": {}
            }
          }
        },
        "parameters": [
          {
            "name": "id",
            "description": "UUID for the nodemanager.",
            "in": "path",
            "required": true,
            "type": "string"
          }
        ],
        "tags": [
          "NodeManagerService"
        ]
      }
    },
    "/nodemanagers/id/{id}/with-nodes": {
      "delete": {
        "summary": "Delete a nodemanager and all of its nodes",
        "description": "Delete a nodemanager and all associated nodes given a nodemanager id.",
        "operationId": "DeleteWithNodes",
        "responses": {
          "200": {
            "description": "A successful response.",
            "schema": {
              "$ref": "#/definitions/chef.automate.api.nodes.manager.v1.Ids"
            }
          }
        },
        "parameters": [
          {
            "name": "id",
            "description": "UUID for the nodemanager.",
            "in": "path",
            "required": true,
            "type": "string"
          }
        ],
        "tags": [
          "NodeManagerService"
        ]
      }
    },
    "/nodemanagers/id/{node_manager_id}/search-fields": {
      "post": {
        "summary": "Search node fields",
<<<<<<< HEAD
<<<<<<< HEAD
        "description": "Searches the available values for a given field across all nodes associated with the nodemanager id.\nPossible fields: regions, tags, name, subscription_id\n\nExample:\n```\n{\n\"query\": {\n\"filter_map\":[]\n},\n\"field\": \"name\"\n}\n```",
=======
        "description": "Searches the available values for a given field and nodemanager id.\nPossible fields: regions, tags, name, subscription_id",
>>>>>>> 1649d33856d4707df5f7edc80962d6485dc17949
=======
        "description": "Searches the available values for a given field and nodemanager id.\nPossible fields: regions, tags, name, subscription_id\n\nExample:\n```\n{\n\"query\": {\n\"filter_map\":[]\n},\n\"field\": \"name\"\n}\n```",
>>>>>>> f3c031ed
        "operationId": "SearchNodeFields",
        "responses": {
          "200": {
            "description": "A successful response.",
            "schema": {
              "$ref": "#/definitions/chef.automate.api.nodes.manager.v1.Fields"
            }
          }
        },
        "parameters": [
          {
            "name": "node_manager_id",
            "description": "Nodemanager id for which the search is being made.",
            "in": "path",
            "required": true,
            "type": "string"
          },
          {
            "name": "body",
            "in": "body",
            "required": true,
            "schema": {
              "$ref": "#/definitions/chef.automate.api.nodes.manager.v1.FieldQuery"
            }
          }
        ],
        "tags": [
          "NodeManagerService"
        ]
      }
    },
    "/nodemanagers/id/{node_manager_id}/search-nodes": {
      "post": {
        "summary": "Search nodes",
<<<<<<< HEAD
<<<<<<< HEAD
        "description": "Searches the available nodes for a given nodemanager id.\n\nExample:\n```\n{\n\"query\": {\n\"filter_map\":[]\n}\t\n}\n```",
=======
        "description": "Searches the available nodes for a given nodemanager id.",
>>>>>>> 1649d33856d4707df5f7edc80962d6485dc17949
=======
        "description": "Searches the available nodes for a given nodemanager id.\n\nExample:\n```\n{\n\"query\": {\n\"filter_map\":[]\n}\t\n}\n```",
>>>>>>> f3c031ed
        "operationId": "SearchNodes",
        "responses": {
          "200": {
            "description": "A successful response.",
            "schema": {
              "$ref": "#/definitions/chef.automate.api.nodes.manager.v1.Nodes"
            }
          }
        },
        "parameters": [
          {
            "name": "node_manager_id",
            "description": "Nodemanager id for which the search is being made.",
            "in": "path",
            "required": true,
            "type": "string"
          },
          {
            "name": "body",
            "in": "body",
            "required": true,
            "schema": {
              "$ref": "#/definitions/chef.automate.api.nodes.manager.v1.NodeQuery"
            }
          }
        ],
        "tags": [
          "NodeManagerService"
        ]
      }
    },
    "/nodemanagers/rerun/id/{id}": {
      "post": {
        "summary": "Connect",
<<<<<<< HEAD
<<<<<<< HEAD
        "description": "Attempts to reach the API for the given nodemanager id to validate the \ncredentials associated with the nodemanager.",
=======
        "description": "Attempts to reach the API for the given nodemanager id to check validity of the \ncredentials associated with the nodemanager.",
>>>>>>> 1649d33856d4707df5f7edc80962d6485dc17949
=======
        "description": "Attempts to reach the API for the given nodemanager id to check validity of the \ncredentials associated with the nodemanager.",
>>>>>>> f3c031ed
        "operationId": "Connect",
        "responses": {
          "200": {
            "description": "A successful response.",
            "schema": {
              "$ref": "#/definitions/chef.automate.api.nodes.manager.v1.ConnectResponse"
            }
          }
        },
        "parameters": [
          {
            "name": "id",
            "description": "UUID for the nodemanager.",
            "in": "path",
            "required": true,
            "type": "string"
          },
          {
            "name": "body",
            "in": "body",
            "required": true,
            "schema": {
              "$ref": "#/definitions/chef.automate.api.nodes.manager.v1.Id"
            }
          }
        ],
        "tags": [
          "NodeManagerService"
        ]
      }
    },
    "/nodemanagers/search": {
      "post": {
        "summary": "List of nodemanagers",
<<<<<<< HEAD
<<<<<<< HEAD
        "description": "Returns a list of nodemanagers matching the query.\nSupports filtering, sorting, and pagination.\n\nValid filtering fields: manager_type\n\nValid sorting fields: name, type, status, status_message, date_added\n\nExample:\n```\n{\n\"filter_map\": [\n{\"key\": \"manager_type\", \"values\":[\"aws-ec2\"]}\n], \n\"sort\": \"date_added\"\n}\n```",
=======
        "description": "Returns a list of nodemanagers matching the query.\nSupports filtering, sorting, and pagination.\nValid filtering fields: 'manager_type'\nValid sorting fields: name, type, status, status_message, date_added",
>>>>>>> 1649d33856d4707df5f7edc80962d6485dc17949
=======
        "description": "Returns a list of nodemanagers matching the query.\nSupports filtering, sorting, and pagination.\nValid filtering fields: 'manager_type'\nValid sorting fields: name, type, status, status_message, date_added\n\nExample:\n```\n{\n\"filter_map\": [\n{\"key\": \"manager_type\", \"values\":[\"aws-ec2\"]}\n], \n\"sort\": \"date_added\"\n}\n```",
>>>>>>> f3c031ed
        "operationId": "List",
        "responses": {
          "200": {
            "description": "A successful response.",
            "schema": {
              "$ref": "#/definitions/chef.automate.api.nodes.manager.v1.NodeManagers"
            }
          }
        },
        "parameters": [
          {
            "name": "body",
            "in": "body",
            "required": true,
            "schema": {
              "$ref": "#/definitions/chef.automate.api.nodes.manager.v1.Query"
            }
          }
        ],
        "tags": [
          "NodeManagerService"
        ]
      }
    }
  },
  "definitions": {
    "chef.automate.api.nodes.manager.v1.ConnectResponse": {
      "type": "object"
    },
    "chef.automate.api.nodes.manager.v1.CredentialsByTags": {
      "type": "object",
      "properties": {
        "tag_key": {
          "type": "string",
          "description": "Tag key to match on."
        },
        "tag_value": {
          "type": "string",
          "description": "Tag value to match on."
        },
        "credential_ids": {
          "type": "array",
          "items": {
            "type": "string"
          },
          "description": "List of credential ids to associate with the key/value pair."
        }
      }
    },
    "chef.automate.api.nodes.manager.v1.FieldQuery": {
      "type": "object",
      "properties": {
        "query": {
          "$ref": "#/definitions/chef.automate.api.nodes.manager.v1.Query",
          "description": "Query details (filters) to be applied to the results."
        },
        "field": {
          "type": "string",
          "description": "Field to search on."
        },
        "node_manager_id": {
          "type": "string",
          "description": "Nodemanager id for which the search is being made."
        }
      }
    },
    "chef.automate.api.nodes.manager.v1.Fields": {
      "type": "object",
      "properties": {
        "fields": {
          "type": "array",
          "items": {
            "type": "string"
          },
          "description": "List of available fields matching the requested criteria."
        }
      }
    },
    "chef.automate.api.nodes.manager.v1.Id": {
      "type": "object",
      "properties": {
        "id": {
          "type": "string",
          "description": "UUID for the nodemanager."
        }
      }
    },
    "chef.automate.api.nodes.manager.v1.Ids": {
      "type": "object",
      "properties": {
        "ids": {
          "type": "array",
          "items": {
            "$ref": "#/definitions/chef.automate.api.nodes.manager.v1.Id"
          },
          "description": "List of nodemanager UUIDs."
        }
      }
    },
    "chef.automate.api.nodes.manager.v1.NodeManager": {
      "type": "object",
      "properties": {
        "id": {
          "type": "string",
          "description": "UUID for the nodemanager."
        },
        "name": {
          "type": "string",
          "description": "User defined name for the nodemanager."
        },
        "type": {
          "type": "string",
          "description": "Type of nodemanager (aws-ec2, azure-vm, aws-api, azure-api, gcp)."
        },
        "credential_id": {
          "type": "string",
          "description": "UUID of credential containing the information to connect to aws, azure, or gcp."
        },
        "instance_credentials": {
          "type": "array",
          "items": {
            "$ref": "#/definitions/chef.automate.api.nodes.manager.v1.CredentialsByTags"
          },
          "description": "List of tag and credential uuid associations to make. These are ssh, winrm, and sudo creds used to access instances."
        },
        "status": {
          "type": "string",
          "description": "Status of the nodemanager (reachable, unreachable)."
        },
        "account_id": {
          "type": "string",
          "description": "Account id associated with the nodemanager."
        },
        "date_added": {
          "type": "string",
          "format": "date-time",
          "description": "Date the nodemanager was created."
        },
        "credential_data": {
          "type": "array",
          "items": {
            "$ref": "#/definitions/chef.automate.domain.compliance.api.common.Kv"
          },
          "description": "Credential data for the nodemanager. This field is used when a credential\nhas not yet been created, to be able to include credential data (such as AWS_ACCESS_KEY) inline."
        }
      }
    },
    "chef.automate.api.nodes.manager.v1.NodeManagers": {
      "type": "object",
      "properties": {
        "managers": {
          "type": "array",
          "items": {
            "$ref": "#/definitions/chef.automate.api.nodes.manager.v1.NodeManager"
          },
          "description": "List of nodemanagers."
        },
        "total": {
          "type": "integer",
          "format": "int32",
          "description": "Total count of nodemanagers."
        }
      }
    },
    "chef.automate.api.nodes.manager.v1.NodeQuery": {
      "type": "object",
      "properties": {
        "query": {
          "$ref": "#/definitions/chef.automate.api.nodes.manager.v1.Query",
          "description": "Query details (filters) to be applied to the results."
        },
        "node_manager_id": {
          "type": "string",
          "description": "Nodemanager id for which the search is being made."
        }
      }
    },
    "chef.automate.api.nodes.manager.v1.Nodes": {
      "type": "object",
      "properties": {
        "nodes": {
          "type": "array",
          "items": {
            "type": "string"
          },
          "description": "List of node names matching the request."
        },
        "total": {
          "type": "integer",
          "format": "int32",
          "description": "Total count of node names matching the request."
        }
      }
    },
    "chef.automate.api.nodes.manager.v1.Query": {
      "type": "object",
      "properties": {
        "filter_map": {
          "type": "array",
          "items": {
            "$ref": "#/definitions/chef.automate.domain.compliance.api.common.Filter"
          },
          "description": "Filters to be applied to the query."
        },
        "order": {
          "$ref": "#/definitions/chef.automate.api.nodes.manager.v1.Query.OrderType"
        },
        "sort": {
          "type": "string",
          "description": "Field to sort on."
        },
        "page": {
          "type": "integer",
          "format": "int32",
          "description": "Page number of results to return."
        },
        "per_page": {
          "type": "integer",
          "format": "int32",
          "description": "Count of results that should be returned for each page."
        }
      }
    },
    "chef.automate.api.nodes.manager.v1.Query.OrderType": {
      "type": "string",
      "enum": [
        "ASC",
        "DESC"
      ],
      "default": "ASC",
      "description": "Sort the results in ascending or descending order."
    },
    "chef.automate.domain.compliance.api.common.Filter": {
      "type": "object",
      "properties": {
        "key": {
          "type": "string",
          "description": "Field to filter on."
        },
        "exclude": {
          "type": "boolean",
          "format": "boolean",
          "description": "Include matches for this filter.(boolean)\n`true` (default) *includes* all nodes that match this filter. \n`false` *excludes* all nodes that match this filter."
        },
        "values": {
          "type": "array",
          "items": {
            "type": "string"
          },
          "description": "Field values to filter on."
        }
      }
    },
    "chef.automate.domain.compliance.api.common.Kv": {
      "type": "object",
      "properties": {
        "key": {
          "type": "string",
          "description": "Tag key."
        },
        "value": {
          "type": "string",
          "description": "Tag value."
        }
      }
    }
  }
}<|MERGE_RESOLUTION|>--- conflicted
+++ resolved
@@ -14,15 +14,7 @@
     "/nodemanagers": {
       "post": {
         "summary": "Create a nodemanager",
-<<<<<<< HEAD
-<<<<<<< HEAD
         "description": "Creates a nodemanager given a name, credential id or credential data, and type.\n\nExample:\n```\n{\n\"name\": \"my aws api integration with session token\",\n\"type\": \"aws-api\",\n\"instance_credentials\": [],\n\"credential_data\": [\n{\"key\": \"AWS_ACCESS_KEY_ID\", \"value\": \"value\" },\n{\"key\": \"AWS_SECRET_ACCESS_KEY\", \"value\": \"value\" },\n{\"key\": \"AWS_SESSION_TOKEN\", \"value\": \"value\" }\n]\n}\n```",
-=======
-        "description": "Creates a nodemanager given a name, credential id or credential data, and type.",
->>>>>>> 1649d33856d4707df5f7edc80962d6485dc17949
-=======
-        "description": "Creates a nodemanager given a name, credential id or credential data, and type.\n\nExample:\n```\n{\n\"name\": \"my aws api integration with session token\",\n\"type\": \"aws-api\",\n\"instance_credentials\": [],\n\"credential_data\": [\n{\"key\": \"AWS_ACCESS_KEY_ID\", \"value\": \"value\" },\n{\"key\": \"AWS_SECRET_ACCESS_KEY\", \"value\": \"value\" },\n{\"key\": \"AWS_SESSION_TOKEN\", \"value\": \"value\" }\n]\n}\n```",
->>>>>>> f3c031ed
         "operationId": "Create",
         "responses": {
           "200": {
@@ -75,15 +67,7 @@
       },
       "delete": {
         "summary": "Delete a nodemanager",
-<<<<<<< HEAD
-<<<<<<< HEAD
-        "description": "Delete a nodemanager given an id. Note this only deletes the manager itself. Any nodes\nassociated with the manager will be re-assigned to the Automate node manager.",
-=======
         "description": "Delete a nodemanager given an id. Note this only deletes the manager itself. Any nodes\nassociated with the manager will be abandoned.",
->>>>>>> 1649d33856d4707df5f7edc80962d6485dc17949
-=======
-        "description": "Delete a nodemanager given an id. Note this only deletes the manager itself. Any nodes\nassociated with the manager will be abandoned.",
->>>>>>> f3c031ed
         "operationId": "Delete",
         "responses": {
           "200": {
@@ -143,15 +127,7 @@
     "/nodemanagers/id/{id}/with-node-state/stopped": {
       "delete": {
         "summary": "Delete a nodemanager and set nodes to have a state of stopped",
-<<<<<<< HEAD
-<<<<<<< HEAD
-        "description": "Delete a nodemanager and update all associated nodes to have a state of `stopped`.",
-=======
         "description": "Delete a nodemanager and update all associated nodes to have a state of stopped.",
->>>>>>> 1649d33856d4707df5f7edc80962d6485dc17949
-=======
-        "description": "Delete a nodemanager and update all associated nodes to have a state of stopped.",
->>>>>>> f3c031ed
         "operationId": "DeleteWithNodeStateStopped",
         "responses": {
           "200": {
@@ -232,15 +208,7 @@
     "/nodemanagers/id/{node_manager_id}/search-fields": {
       "post": {
         "summary": "Search node fields",
-<<<<<<< HEAD
-<<<<<<< HEAD
-        "description": "Searches the available values for a given field across all nodes associated with the nodemanager id.\nPossible fields: regions, tags, name, subscription_id\n\nExample:\n```\n{\n\"query\": {\n\"filter_map\":[]\n},\n\"field\": \"name\"\n}\n```",
-=======
-        "description": "Searches the available values for a given field and nodemanager id.\nPossible fields: regions, tags, name, subscription_id",
->>>>>>> 1649d33856d4707df5f7edc80962d6485dc17949
-=======
         "description": "Searches the available values for a given field and nodemanager id.\nPossible fields: regions, tags, name, subscription_id\n\nExample:\n```\n{\n\"query\": {\n\"filter_map\":[]\n},\n\"field\": \"name\"\n}\n```",
->>>>>>> f3c031ed
         "operationId": "SearchNodeFields",
         "responses": {
           "200": {
@@ -275,15 +243,7 @@
     "/nodemanagers/id/{node_manager_id}/search-nodes": {
       "post": {
         "summary": "Search nodes",
-<<<<<<< HEAD
-<<<<<<< HEAD
         "description": "Searches the available nodes for a given nodemanager id.\n\nExample:\n```\n{\n\"query\": {\n\"filter_map\":[]\n}\t\n}\n```",
-=======
-        "description": "Searches the available nodes for a given nodemanager id.",
->>>>>>> 1649d33856d4707df5f7edc80962d6485dc17949
-=======
-        "description": "Searches the available nodes for a given nodemanager id.\n\nExample:\n```\n{\n\"query\": {\n\"filter_map\":[]\n}\t\n}\n```",
->>>>>>> f3c031ed
         "operationId": "SearchNodes",
         "responses": {
           "200": {
@@ -318,15 +278,7 @@
     "/nodemanagers/rerun/id/{id}": {
       "post": {
         "summary": "Connect",
-<<<<<<< HEAD
-<<<<<<< HEAD
-        "description": "Attempts to reach the API for the given nodemanager id to validate the \ncredentials associated with the nodemanager.",
-=======
         "description": "Attempts to reach the API for the given nodemanager id to check validity of the \ncredentials associated with the nodemanager.",
->>>>>>> 1649d33856d4707df5f7edc80962d6485dc17949
-=======
-        "description": "Attempts to reach the API for the given nodemanager id to check validity of the \ncredentials associated with the nodemanager.",
->>>>>>> f3c031ed
         "operationId": "Connect",
         "responses": {
           "200": {
@@ -361,15 +313,7 @@
     "/nodemanagers/search": {
       "post": {
         "summary": "List of nodemanagers",
-<<<<<<< HEAD
-<<<<<<< HEAD
-        "description": "Returns a list of nodemanagers matching the query.\nSupports filtering, sorting, and pagination.\n\nValid filtering fields: manager_type\n\nValid sorting fields: name, type, status, status_message, date_added\n\nExample:\n```\n{\n\"filter_map\": [\n{\"key\": \"manager_type\", \"values\":[\"aws-ec2\"]}\n], \n\"sort\": \"date_added\"\n}\n```",
-=======
-        "description": "Returns a list of nodemanagers matching the query.\nSupports filtering, sorting, and pagination.\nValid filtering fields: 'manager_type'\nValid sorting fields: name, type, status, status_message, date_added",
->>>>>>> 1649d33856d4707df5f7edc80962d6485dc17949
-=======
         "description": "Returns a list of nodemanagers matching the query.\nSupports filtering, sorting, and pagination.\nValid filtering fields: 'manager_type'\nValid sorting fields: name, type, status, status_message, date_added\n\nExample:\n```\n{\n\"filter_map\": [\n{\"key\": \"manager_type\", \"values\":[\"aws-ec2\"]}\n], \n\"sort\": \"date_added\"\n}\n```",
->>>>>>> f3c031ed
         "operationId": "List",
         "responses": {
           "200": {
