--- conflicted
+++ resolved
@@ -13,14 +13,11 @@
 +++
 
 {{< warning >}}
-<<<<<<< HEAD
-
-=======
 {{% automate/4x-warn %}}
 {{< /warning >}}
 
 {{< warning >}}
->>>>>>> 39133129
+
 - Customers using only **Chef Backend** are advised to follow this migration guidance. Customers using **Chef Manage** or **Private Chef Supermarket** with Chef Backend should not migrate with this.
 - Automate HA does not support supermarket authentication with chef-server users' credentials.
 - Post Migration Customer can not log in with chef-server users to Supermarket.
@@ -164,16 +161,15 @@
 
     ```cmd
     ./chef-automate init-config-ha existing_infra 
-<<<<<<< HEAD
     ```
 
 1. Edit `config.toml` and add the following:
 
     - Update the `instance_count`  
-    - **fqdn:** load balance URL, which points to the frontend node.
-    - **keys:** ssh username and private keys
-    - Provide Chef backend's frontend server IPs for Automate HA Chef Automate and Chef Server.
-    - Provide Chef backend's backend server IPs for Automate HA Postgres and OpenSearch machines.
+    - fqdn : load balance url, which points to frondend node.
+    - keys : ssh username and private keys
+    - Make sure to provide Chef backend's frontend server IPs for Automate HA Chef Automate and Chef Server.
+    - Make sure to provide Chef backend's backend server IPs for Automate HA Postgres and OpenSearch machines.
     - Sample configuration, please modify according to your needs.
 
     ```cmd
@@ -220,91 +216,33 @@
     ./chef-automate deploy config.toml <airgapped bundle name>
     ```
 
-1. Clean up the old packages from the chef-backend (like ElasticSearch and Postgres).
-=======
-```
-
-8. Edit `config.toml` and add the following:
-
-- Update the `intance_count`  
-- fqdn : load balance url, which points to frondend node.
-- keys : ssh username and private keys
-- Make sure to provide Chef backend's frontend server IPs for Automate HA Chef Automate and Chef Server.
-- Make sure to provide Chef backend's backend server IPs for Automate HA Postgres and OpenSearch machines.
-- Sample configuration, please modify according to your needs.
-
-```cmd
-[architecture.existing_infra]
-secrets_key_file = "/hab/a2_deploy_workspace/secrets.key"
-secrets_store_file = "/hab/a2_deploy_workspace/secrets.json"
-architecture = "existing_nodes"
-workspace_path = "/hab/a2_deploy_workspace"
-ssh_user = "myusername"
-ssh_port = "22"
-ssh_key_file = "~/.ssh/mykey.pem"
-sudo_password = ""
-
-# DON'T MODIFY THE BELOW LINE (backup_mount)
-backup_mount = "/mnt/automate_backups"
-
-[automate.config]
-# admin_password = ""
-# automate load balancer fqdn IP or path
-fqdn = "chef.example.com"
-instance_count = "2"
-# teams_port = ""
-config_file = "configs/automate.toml"
-
-[chef_server.config]
-instance_count = "2"
-
-[opensearch.config]
-instance_count = "3"
-
-[postgresql.config]
-instance_count = "3"
-
-[existing_infra.config]
-automate_private_ips = ["10.0.1.0","10.0.2.0"]
-chef_server_private_ips = ["10.0.1.0","10.0.2.0"]
-opensearch_private_ips = ["10.0.3.0","10.0.4.0","10.0.5.0"]
-postgresql_private_ips = ["10.0.3.0","10.0.4.0","10.0.5.0"]
-```
-
-9. Deploy using
-
-```cmd
-./chef-automate deploy config.toml <airgapped bundle name>
-```
-
-10. Clean up the old packages from chef-backend (like Elasticsearch and postgres)
-
-11. [Doc: Restore Backed Up Data to Chef Automate HA](/automate/ha_chef_backend_to_automate_ha/#restore-backed-up-data-to-chef-automate-ha)
-
+1. Clean up the old packages from chef-backend (like Elasticsearch and postgres)
+
+1. Refer to [Restore Backed Up Data to Chef Automate HA](/automate/ha_chef_backend_to_automate_ha/#restore-backed-up-data-to-chef-automate-ha) page.
 
 ## Using Autoamte HA for Chef-Backend user
 
 1. Download and Install chef-workstation 
     From Bashtion machine or local machine install chef-workstation
     https://www.chef.io/downloads/tools/workstation
-    
-2. Set up workstation
-    ```bash 
+
+1. Set up workstation
+
+    ```bash
     chef generate repo chef-repo 
     ```
-    ```bash 
+
+    ```bash
     cd  chef-repo 
     ```
-    ```bash 
+
+    ```bash
     knife configure 
     ```
 
-    provide chef-server FQDN of Automate HA Chef-Server
-    
-    Example :-
-    https://demo-chef-server.com/organizations/demo-org
-
-    ```bash 
+    Provide tje chef-server FQDN of Automate HA Chef-Server. For example: `https://demo-chef-server.com/organizations/demo-org`
+
+    ```bash
         knife configure
         Please enter the chef server URL: [https://ip-10-1-0-52.ap-southeast-1.compute.internal/organizations/myorg] https://demo-chef-server.com/organizations/demo-org
         Please enter an existing username or clientname for the API: [ubuntu] org-user
@@ -318,39 +256,46 @@
         Knife configuration file written to /root/.chef/credentials
     ```
 
-3. Ssl fetch command
-    ```bash 
+1. Ssl fetch command:
+
+    ```bash
     knife ssl fetch 
     ```
-4. Ssl check command
-    ```bash 
+
+1. Ssl check command:
+
+    ```bash
     knife ssl check 
     ```
 
-5. Create role command 
-    ```bash 
+1. Create role command:
+
+    ```bash
     knife role create abc --disable-editing 
     ```
 
-6. Download cookbook 
-    ```bash 
+1. Download cookbook:
+
+    ```bash
     knife supermarket download line 
     knife supermarket download apache2
     ```
 
-
-7. Upload cookbook
-    ```bash 
+1. Upload cookbook:
+
+    ```bash
     knife cookbook upload line --cookbook-path cookbooks 
     ```
 
-8. Bootstrap as node
-    ```bash 
+1. Bootstrap as node:
+
+    ```bash
         knife bootstrap <public_ip_node>  -i <key_to_connect_node> -U ubuntu -N test1 --sudo 
     ```
-    Example :- 
-    ```bash 
+
+    For example:
+
+    ```bash
         knife bootstrap 15.207.98.155 -i  ~/.ssh/ssh-key.pem -U ubuntu -N node1 --sudo 
         knife bootstrap 3.110.103.65 -i ~/.ssh/ssh-key.pem -U ubuntu -N node2 --sudo
-    ```
->>>>>>> 39133129
+    ```