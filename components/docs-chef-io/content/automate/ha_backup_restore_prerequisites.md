+++
title = "Prerequisites"

draft = false

gh_repo = "automate"

[menu]
  [menu.automate]
    title = "Prerequisites"
    identifier = "automate/deploy_high_availability/backup_and_restore/ha_backup_restore_prerequisites.md Backup and Restore Prerequisites"
    parent = "automate/deploy_high_availability/backup_and_restore"
    weight = 210
+++

<<<<<<< HEAD
This page explains the prerequisites of the backup. If we choose the AWS Deployment procedure to deploy Automate-HA, we can choose either the `efs` or `s3` backup option. In the config it will be: `backup_config = "efs"` OR `backup_config = "s3"` in `config.toml`, the below steps are not required. The below steps are taken care of by the deployment. If we have kept the `backup_config` blank, we need to perform the below steps.
=======
This page explains the prerequisites of the backup.
If we choose AWS Deployment procedure to deploy Automate-HA then we can choose the backup option either `efs` or `s3`. In the config it will be: `backup_config = "efs"` OR `backup_config = "s3"`
in `config.toml`, in that case below steps are not required. Below steps are taken care by the deployment.
If we have kept the `backup_config` blank, in that case to need to perform the below steps.
>>>>>>> e559487c

{{< note >}} You can take backup on EFS system through DNS or IP. {{< /note >}}

## AWS Backed Backup

The two pre-backup configurations for AWS are:

- For S3 Backup
- For EFS Backup

### Pre Backup Configuration for S3 Backup

To run the terraform scripts, the IAM users should have proper permissions. Going forward, we will also discuss the required permissions. You should have your `secret access key` and `key id`, or else you can regenerate a new access key.

**Permissions Required**

Check if the IAM user has all the required permissions. The permission policies are listed below:

1. AdministratorAccess

1. APIGatewayAdministrator (For aws AmazonAPIGatewayAdministrator)

1. S3FullAccess (for aws AmazonS3FullAccess)

Create an IAM role to give access of **S3** to **OpenSearch** instances. The role should already be assigned as the OpenSearch instance tries to communicate S3.

The permissions can either be directly added to the user or added via **IAM Group**.

Once done with the above steps, `.toml` file and patch the `.config`. In the file, modify the values listed below:

1. **bucket name (bucket = "bucket-name" and name = "bucket-name")**

2. `mkdir configs`

3. `vi configs/automate.toml`

Refer to the content for the `automate.toml` file below:

```sh
[global.v1]
  [global.v1.external.opensearch.backup]
    enable = true
    location = "s3"

  [global.v1.external.opensearch.backup.s3]

    # bucket (required): The name of the bucket
    bucket = "bucket-name"

    # base_path (optional):  The path within the bucket where backups should be stored
    # If base_path is not set, backups will be stored at the root of the bucket.
    base_path = "opensearch"

    # name of an s3 client configuration you create in your opensearch.yml
    # see https://www.open.co/guide/en/opensearch/plugins/current/repository-s3-client.html
    # for full documentation on how to configure client settings on your
    # OpenSearch nodes
    client = "default"

  [global.v1.external.opensearch.backup.s3.settings]
    ## The meaning of these settings is documented in the S3 Repository Plugin
    ## documentation. See the following links:
    ## https://www.open.co/guide/en/opensearch/plugins/current/repository-s3-repository.html

    ## Backup repo settings
    # compress = false
    # server_side_encryption = false
    # buffer_size = "100mb"
    # canned_acl = "private"
    # storage_class = "standard"
    ## Snapshot settings
    # max_snapshot_bytes_per_sec = "40mb"
    # max_restore_bytes_per_sec = "40mb"
    # chunk_size = "null"
    ## S3 client settings
    # read_timeout = "50s"
    # max_retries = 3
    # use_throttle_retries = true
    # protocol = "https"

  [global.v1.backups]
    location = "s3"

  [global.v1.backups.s3.bucket]
    # name (required): The name of the bucket
    name = "bucket-name"

    # endpoint (required): The endpoint for the region the bucket lives in.
    endpoint = "https://s3.amazonaws.com"

    # base_path (optional):  The path within the bucket where backups should be stored
    # If base_path is not set, backups will be stored at the root of the bucket.
    base_path = "automate"

  [global.v1.backups.s3.credentials]
    access_key = "AKIAO"
    secret_key = "s3kQ"
```

Execute the command given below to trigger the deployment.

```sh
./chef-automate config patch configs/automate.toml
```

Take a [back-up](/automate/ha_restore/) of the configurations once the cluster has been deployed.

{{< note >}} **IAM Role:** Assign the IAM Role to all the OpenSearch instances in the cluster created above. {{< /note >}}

### Elastic File System(EFS) Configuration for backup

To backup on the shared file system for AWS, follow the steps given below:

- Create the **EFS** over AWS. (Make sure to enable network access to all the available AZs in that VPC)
- Open the **Port(2049) Proto(NFS)** for EFS Security Group.
- Mount the created EFS using **DNS** or **IP** in exact same path (mount point) in all OpenSearch node. `Eg: /mnt/automate_backups. For this example, make sure directory /mnt/automate_backups is present`

{{< note >}} Refer [here](https://docs.aws.amazon.com/efs/latest/ug/wt1-test.html) to mount EFS to instances. {{< /note >}}

Once the shared EFS filesystem is mounted to the mount point (`/mnt/automate_backups`),

- Create an OpenSearch sub-directory and set permissions to one of the OpenSearch server (only if the network mount is correctly mounted).

```sh
sudo mkdir /mnt/automate_backups/opensearch
sudo chown hab:hab /mnt/automate_backups/opensearch/
```

Configure the OpenSearch `path.repo` setting by SSH to a single OpenSearch server by following the steps given below:

- Export the current OpenSearch config from the Habitat supervisor. Get the root access to run the following commands:

```sh
source /hab/sup/default/SystemdEnvironmentFile.sh
automate-backend-ctl applied --svc=automate-ha-opensearch | tail -n +2 > es_config.toml
```

- Edit `es_config.toml` and add the following settings to the end of the file.

{{< note >}} If the credentials have never been rotated, the above file may be empty. {{< /note >}}

```sh
[path]
# Replace /mnt/automate_backups with the backup_mount config found on the provisioning host in /hab/a2_deploy_workspace/a2ha.rb
repo = "/mnt/automate_backups/opensearch"
```

To trigger the restart of the OpenSearch on each server, apply the updated `es_config.toml` config to OpenSearch once.

```sh
hab config apply automate-ha-opensearch.default $(date '+%s') es_config.toml

hab svc status (check whether OpenSearch service is up or not)

curl -k -X GET "<https://localhost:9200/_cat/indices/*?v=true&s=index&pretty>" -u admin:admin (Another way to check is to check whether all the indices are green or not)

# Watch for a message about OpenSearch going from RED to GREEN
`journalctl -u hab-sup -f | grep 'automate-ha-opensearch'
```

- Configure Automate to handle _External OpenSearch Backups_.

- Create an `automate.toml` file on the provisioning server using the following command:

```bash
touch automate.toml
```

Add the following configuration to `automate.toml` on the provisioning host:

```sh
[global.v1.external.opensearch.backup]
enable = true
location = "fs"

[global.v1.external.opensearch.backup.fs]
# The `path.repo` setting you've configured on your OpenSearch nodes must be a parent directory of the setting you configure here:
path = "/mnt/automate_backups/opensearch"

[global.v1.backups.filesystem]
path = "/mnt/automate_backups/backups"
```

- Patch the `.config` to trigger the deployment.

```sh
./chef-automate config patch automate.toml
```

## On-Premise Backed Backup

The two pre-backup configurations for On-Premise are:

- For File System Backup
- For Object Storage

### Pre Backup Configuration for File System Backup

A shared file system is always required to create **OpenSearch** snapshots. To register the snapshot repository using OpenSearch, it is necessary to mount the same shared filesystem to the exact location on all master and data nodes. Register the location (or one of its parent directories) in the `path.repo` setting on all master and data nodes.

Once the shared filesystem is mounted to `/mnt/automate_backups`, configure Automate to register the snapshot locations with OpenSearch.

- Mount the shared file system on all OpenSearch servers:

```sh
mount /mnt/automate_backups
```

- Create an OpenSearch sub-directory and set permissions to one of the OpenSearch server (only if the network mount is correctly mounted).

```sh
sudo mkdir /mnt/automate_backups/opensearch
sudo chown hab:hab /mnt/automate_backups/opensearch/
```

Configure the OpenSearch `path.repo` setting by SSH to a single OpenSearch server by following the steps given below:

- Export the current OpenSearch config from the Habitat supervisor. Get the root access to run the following commands:

```sh
source /hab/sup/default/SystemdEnvironmentFile.sh
automate-backend-ctl applied --svc=automate-ha-opensearch | tail -n +2 > es_config.toml
```

- Edit `es_config.toml` and add the following settings to the end of the file.

{{< note >}} If the credentials have never been rotated, the above file may be empty. {{< /note >}}

```sh
[path]
# Replace /mnt/automate_backups with the backup_mount config found on the provisioning host in /hab/a2_deploy_workspace/a2ha.rb
repo = "/mnt/automate_backups/opensearch"
```

To trigger the restart of the OpenSearch on each server, apply the updated `es_config.toml` config to OpenSearch once.

```sh
hab config apply automate-ha-opensearch.default $(date '+%s') es_config.toml

hab svc status (check whether OpenSearch service is up or not)

curl -k -X GET "<https://localhost:9200/_cat/indices/*?v=true&s=index&pretty>" -u admin:admin (Another way to check is to check whether all the indices are green or not)

# Watch for a message about OpenSearch going from RED to GREEN
`journalctl -u hab-sup -f | grep 'automate-ha-opensearch'
```

- Configure Automate to handle _External OpenSearch Backups_.

- Create an `automate.toml` file on the provisioning server using the following command:

```bash
touch automate.toml
```

Add the following configuration to `automate.toml` on the provisioning host:

```sh
[global.v1.external.opensearch.backup]
enable = true
location = "fs"

[global.v1.external.opensearch.backup.fs]
# The `path.repo` setting you've configured on your OpenSearch nodes must be a parent directory of the setting you configure here:
path = "/mnt/automate_backups/opensearch"

[global.v1.backups.filesystem]
path = "/mnt/automate_backups/backups"
```

- Patch the `.config` to trigger the deployment.

```sh
./chef-automate config patch automate.toml
```

### Pre-Backup Configuration for Object Storage

This section provides the pre-backup configuration required to backup the data on Object Storage System (Other than AWS S3) like _Minio_, _Non-AWS S3_. The steps to set a secret key using commands are given below:

1. Log in to all the opensearch nodes and follow the steps on all the opensearch nodes.

- Export `ES_PATH_CONF="/hab/svc/automate-ha-opensearch/config"`
- `hab pkg exec chef/automate-ha-opensearch opensearch-keystore add s3.client.default.access_key` (When asked, Enter your key)
- `hab pkg exec chef/automate-ha-opensearch opensearch-keystore add s3.client.default.secret_key` (When asked, Enter your key/secret)
- `chown -RL hab:hab /hab/svc/automate-ha-opensearch/config/opensearch.keystore` (Setting hab:hab permission)
- `curl -k -X POST "https://127.0.0.1:9200/_nodes/reload_secure_settings?pretty" -u admin:admin` (Command to load the above setting)

The final output after running the command 1.5 on the third node is given below:

```json
{
	"_nodes": {
		"total": 3,
		"successful": 3,
		"failed": 0
	},
	"cluster_name": "chef-insights",
	"nodes": {
		"lenRTrZ1QS2uv_vJIwL-kQ": {
			"name": "lenRTrZ"
		},
		"Us5iBo4_RoaeojySjWpr9A": {
			"name": "Us5iBo4"
		},
		"qtz7KseqSlGm2lEm0BiUEg": {
			"name": "qtz7Kse"
		}
	}
}
```

2. To override the existing default endpoint:

- Login to one of the open search instances and run the following command (You need root access to run the command):

```sh
source /hab/sup/default/SystemdEnvironmentFile.sh
automate-backend-ctl applied --svc=automate-ha-opensearch | tail -n +2 > es_config.toml
```

- Edit the created `es_config.toml` file and add the following settings at the end of the file. (_The file will be empty if the credentials have not been rotated_)

```sh
[s3]
  [s3.client.default]
    protocol = "https"
    read_timeout = "60s"
    max_retries = "3"
    use_throttle_retries = true
    endpoint = "s3.amazonaws.com"
```

- Run the following command to apply the updated `es_config.toml` changes. Run this command only once. (_This will trigger a restart of the OpenSearch services on each server_)

```sh
hab config apply automate-ha-opensearch.default $(date '+%s') es_config.toml
```

- Once done with the above steps, run the following command:

```sh
journalctl -u hab-sup -f | grep 'automate-ha-opensearch'
```

The screen will display a message of OpenSearch going from **RED/YELLOW** to **GREEN**.<|MERGE_RESOLUTION|>--- conflicted
+++ resolved
@@ -13,14 +13,11 @@
     weight = 210
 +++
 
-<<<<<<< HEAD
-This page explains the prerequisites of the backup. If we choose the AWS Deployment procedure to deploy Automate-HA, we can choose either the `efs` or `s3` backup option. In the config it will be: `backup_config = "efs"` OR `backup_config = "s3"` in `config.toml`, the below steps are not required. The below steps are taken care of by the deployment. If we have kept the `backup_config` blank, we need to perform the below steps.
-=======
-This page explains the prerequisites of the backup.
+This page explains the prerequisites of the backup. 
 If we choose AWS Deployment procedure to deploy Automate-HA then we can choose the backup option either `efs` or `s3`. In the config it will be: `backup_config = "efs"` OR `backup_config = "s3"`
 in `config.toml`, in that case below steps are not required. Below steps are taken care by the deployment.
 If we have kept the `backup_config` blank, in that case to need to perform the below steps.
->>>>>>> e559487c
+
 
 {{< note >}} You can take backup on EFS system through DNS or IP. {{< /note >}}
 
