+++
title = "VPC and CIDR Setup"

draft = false

gh_repo = "automate"

[menu]
  [menu.automate]
    title = "VPC and CIDR Setup"
    parent = "automate/deploy_high_availability/reference"
    identifier = "automate/deploy_high_availability/reference/ha_vpc_setup.md HA VPC and CIDR Setup"
    weight = 200
+++

<<<<<<< HEAD
This page explains the Amazon VPC and CIDR notations concepts. You must provide these values in `config.toml` values to deploy Chef Automate High Availability (HA) using AWS.
=======
{{< warning >}}
{{% automate/4x-warn %}}
{{< /warning >}}

This page explains the Amazon VPC and CIDR notations concepts. You need to provide these values in `config.toml` values to deploy Chef Automate High Availability (HA) using AWS.
>>>>>>> 39133129

## Understanding VPC

Amazon Virtual Private Cloud (VPC) enables you to launch AWS (Amazon Web Services) resources into your virtual network. This virtual network resembles a traditional network that you had to operate in your own data center, with the benefits of using the AWS scalable infrastructure.

Amazon VPC is the networking layer for Amazon EC2 (Elastic Compute Cloud). Amazon EC2 provides scalable computing capacity in the AWS Cloud. Using Amazon EC2 eliminates your need to invest upfront hardware in developing and deploying applications faster. You can use Amazon EC2 to launch as many or a few virtual servers as you need, configure security and networking, and manage storage. Amazon EC2 enables you to scale up or down to handle changes in requirements or spikes in popularity, reducing your need to forecast network traffic.

VPC creates an isolated virtual network environment dedicated to your AWS account in the AWS cloud. Other AWS resources and services operate inside VPC networks to provide cloud services. A VPC behaves like a traditional TCP/IP network in a physical data center that can be expanded and scaled. However, the Domain Controllers (DC) components used to deal with routers, switches, and VLANs do not explicitly exist in a VPC. They are abstracted and re-engineered into cloud software.

All VPCs are created and exist in one AWS region. AWS regions are geographic locations where Amazon clusters its cloud data centers. The advantage of regionalization is that a regional VPC provides network services from that geographical area. If you need to provide closer access for customers in another region, you can set up another VPC in that region. The process will align with the theory of AWS cloud computing, where IT applications and resources are delivered through the internet on-demand and with pay-as-you-go pricing. Limiting VPC configurations to specific regions allows you to selectively provide network services where they are needed, as they are required.

Each Amazon account can host multiple VPCs. Because VPCs are isolated, you can duplicate private subnets among VPCs the same way you could use the same subnet in two different physical data centers. You can also add public IP addresses to reach VPC-launched instances from the internet.

You can modify or use that VPC for your cloud configurations or build a new VPC and support services from scratch. However, no VPCs can communicate directly.

## Understanding CIDR

CIDR stands for Classless Inter-Domain Routing, a 32 -bit number underlying the octets. We need to understand IPv4 addresses/ notation to understand CIDR blocks.

E.g., 10.10.101.5 might be the database's address, a 32-bit binary number. The ten maps to the first octet of 0001010, another octet for the second 10, a third octet, fourth octet, each one ranging from 0 to 255 as far as our numbers. We are not describing a single number and a range of numbers, all the possible IP addresses that begin with the numbers 10.10. To tell a number, a range of numbers, that start 10.10 using CIDR notation, we are freezing the first 16 bits and wild card the rest, so we draw out the number as 10.10, meaning these are the numbers going to stay the same. It doesn't matter commonly; we'll put zeros here. And then, after the slash, how many bits are frozen, so 10.10.0.0. Whatever/16 indicates, the first two octets never change in this case. The last two can be whatever you want. Inside a notation is determining how many bits you are freezing. The rest are all being wildcarded in IPv4 notation.

/16 is the most common number for a VPC CIDR block. It's also the most you're allowed to do. You certainly could go smaller than /16, and smaller being 17, 18, 19, and so on in this case. You can go as small as /28, but that's going to give you a possible 12 addresses, 16 addresses minus the ones we take away, that's going to be for use inside your VPC, whereas a /16 is going to give you about 65,000 possible addresses.

If /16 is my CIDR block for your main VPC, we subdivide it into subnets, which need to be a subset of the /16. They all need to start at least with a 10.10, but if multiple subnets are required without collisions, we commonly see those as /24. What a /24 means, means the first 24 bits are frozen. Say the subnet where the database lives; we call that out as 10.10.101. If /24 is defined, one could have any private IP address beginning from 0 to 255. In other words, wildcard the last 8 bits.

A /32 is a single specific address. In this case, 10.10.101.5, not wildcarding anything. Only one IP address is used to authorize a security group traffic. Likewise, if you want to authorize traffic from the entire internet, wild card everything. 000/0 becomes the final notation to the front-end web servers or other elements.

## VPC Setup

You can either create a new VPC or use an existing available one in the region where you are setting up the Chef Automate HA infrastructure.

### VPC Limit

The default limit to create a VPC in a region is *5*. However, if the VPCs used in the respective area is exhausted, you can increase the limit in your AWS account. Chef Automate HA on AWS deployment creates two VPCs, one for the bastion host and another for the rest of the node in a cluster.

{{< note >}} You require a minimum of three node clusters for ElasticSearch and Postgres-sql instances. {{< /note >}}

AWS limits the size of each VPC; you cannot change the size once you create the VPC. Amazon VPC also sets a limit of **200 subnets per VPC**, which can support a minimum of **14 IP addresses**. AWS places further limitations per account or region, including limiting the number of VPCs to five, the number of Elastic IP addresses to five, and the number of Internet gateways per VPC to one, the number of virtual private gateways to five, and the number of customer gateways to 50.

Classless interdomain routing (CIDR) IPv4 and IPv6 blocks define VPC IP address ranges. You can add primary and secondary CIDR blocks to your VPC if the secondary CIDR block comes from the same address range as the preceding block.

### Copying an Existing VPC

1. Navigate to the **AWS Management Console**.

1. Select your **AWS Region** from the top toolbar.

1. From the navigation pane, select **VPC Dashboard** in the upper-left corner.

1. Select **Your VPCs**.

1. Copy any available **VPC ID** from the **Your VPCs** screen.

{{< figure src="/images/automate/ha_aws_vpc_existing.png" alt="Using Existing VPC">}}

#### Adding a Private Subnet to the Available VPC

1. From the navigation pane, select **Subnets**.

1. Search your **VPC ID** in the *Subnets* screen.

1. Copy the corresponding **IPv4 CIDR** value.

{{< figure src="/images/automate/ha_aws_vpc_existing_subnet.png" alt="Using Existing VPC Subnet Value">}}

### Creating a VPC

1. Navigate to the **AWS Management Console**.

1. Select your **AWS Region** from the top toolbar.

1. From the navigation pane, select **VPC Dashboard** in the upper-left corner.

1. Select **Your VPCs**.

1. Select **Create VPC** from the left.

1. For the **IPv4 CIDR** block, enter the CIDR block for the VPC. We recommend using a CIDR block from the private (non-publicly routable) IP address ranges. For example, 10.0.0.0/16. For more information, refer to [VPC and Subnet Sizing for IPv4 page](https://docs.aws.amazon.com/vpc/latest/userguide/VPC_Subnets.html#vpc-sizing-ipv4).

1. For **IPv6 CIDR** block, keep No IPv6 CIDR Block.

1. For the  VPC name, enter a **tag name**.

1. Select **Create VPC**. Once done, select **OK**.

{{< figure src="/images/automate/ha_aws_vpc.png" alt="VPC Creation">}}

#### Adding a Private Subnet

1. From the navigation pane, select **Subnets**.

1. Select **Create Subnet**.

1. Select your **VPC ID** from the drop-down.

1. Enter **Subnet name** for the private subnet (for example, WorkSpaces Private Subnet 2).

1. To make an appropriate selection for **Availability Zone**, see Availability Zones for Amazon WorkSpaces.

1. Enter the CIDR block for the subnet in the **IPv4 CIDR block**. For example, 10.0.2.0/24. Ensure you provide a unique value.

1. Select **Create Subnet**.

{{< figure src="/images/automate/ha_aws_subnet.png" alt="VPC Subnets">}}

{{< note >}}

Refer [select correct CIDR block](https://www.calculator.net/ip-subnet-calculator.html?cclass=a&csubnet=20&cip=172.31.0.0&ctype=ipv4&printit=0&x=82&y=36) page for selecting unique CIDR value for your VPC ID to make it special.

{{< /note >}}

### Example config.toml file with VPC and CIDR Values

```ruby
region = "ap-south-1"
aws_vpc_id  = "vpc-8d1390e5"
aws_cidr_block_addr  = "172.31.128.0"
```<|MERGE_RESOLUTION|>--- conflicted
+++ resolved
@@ -13,15 +13,11 @@
     weight = 200
 +++
 
-<<<<<<< HEAD
-This page explains the Amazon VPC and CIDR notations concepts. You must provide these values in `config.toml` values to deploy Chef Automate High Availability (HA) using AWS.
-=======
 {{< warning >}}
 {{% automate/4x-warn %}}
 {{< /warning >}}
 
 This page explains the Amazon VPC and CIDR notations concepts. You need to provide these values in `config.toml` values to deploy Chef Automate High Availability (HA) using AWS.
->>>>>>> 39133129
 
 ## Understanding VPC
 
