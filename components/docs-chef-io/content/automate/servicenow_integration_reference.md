+++
title = "Chef Automate Integration App Reference"

draft = false

gh_repo = "automate"

[menu]
  [menu.automate]
    title = "Chef Automate Integration App Reference"
    parent = "automate/reference"
    identifier = "automate/reference/servicenow_integration_addendum.md ServiceNow Integration Reference"
    weight = 60
+++

This page details information on the topics that will aid you while installing and configuring the Chef Automate Integration App in the  ServiceNow ecosystem.

Refer to the [ServiceNow Integration]({{< relref "servicenow_integration" >}}) page to install and configure the Chef Automate Integration App in the ServiceNow ecosystem.

{{< note >}}

You can list the Chef Automate features in the ServiceNow instance by entering **Chef** in the **Filer Navigator** text box. All Chef features displays within **Chef Automate** menu.

{{< /note >}}

## Events

Navigate to the **Events** section by selecting **Chef Automate** > **Events** from ServiceNow.

`x_chef_automate.chef.process.data`
: Triggers when ServiceNow receives node data from either the terminal or the app.

  {{< figure src="/images/automate/snow_integration_event_registration.png" alt="Event Registration - Process Data">}}

`x_chef_automate.chef.process.installation`
: Triggers when the asset import table receives software installation details to map in the _CMDB server_ table.

  {{< figure src="/images/automate/snow_integration_event_registration1.png" alt="Event Registration - Process Installation">}}

## Scripts

### Script Actions

Navigate to the **Script Actions** section by selecting **Chef Automate** > **Script Actions** from ServiceNow.

- The **Asset Process** script action processes events and updates the node data into the _asset import_ table.

{{< figure src="/images/automate/snow_integration_script_action.png" alt="Asset Process">}}

- The **Process Software Instance** script action processes events and updates the software installation data in the _CMDB_ sever table.

{{< figure src="/images/automate/snow_integration_script_action1.png" alt="Process Software Instance">}}

### Script Includes

You can navigate to the **Script Includes** section by selecting **Chef Automate** > **Script Includes** from ServiceNow.

`AutomateApi`
: Calls the Chef Automate API and checks the status of the response.

`AutomateApiClient`
: Updates the token and password in the Chef Automate instance.

`BufferToImportUtil`
: Updates the CPU speed in Linux server, CMDB server, CMDB OSX server, and CMDB win server.

`ImportUtil`
: Updates the compliance import data.

`JsonUtil`
: Updates the JSON objects.

`Logger`
: Updates logging status as `enabled` or `disabled`.

`PropertiesUtil`
: Updates the role in the property.

`Util`
: Updates manufacturer data in the core company table and updates the category and manufacturer data in the _CMDB model_ table.

{{< figure src="/images/automate/snow_integration_transform_map_scripts.png" alt="Script Includes">}}

### Scripted REST API

The **Scripted Rest API** feature aids in establishing a connection between ServiceNow and the Chef Automate application with authentication. You can navigate to this section by selecting **Chef Automate** > **Script Rest API** from ServiceNow.

{{< figure src="/images/automate/snow_integration_scripted_restapi_1.png" alt="Scripted REST Service">}}

{{< figure src="/images/automate/snow_integration_scripted_restapi_2.png" alt="Scripted REST Resource">}}

## Transform Maps

The **Transform Maps** feature maps the source table, asset import to the target table, and the CMDB Server. You can navigate to the **Transform Maps** section by selecting **Chef Automate** > **Transform Maps** from ServiceNow, and make the required changes.

{{< figure src="/images/automate/snow_integration_field_map.png" alt="Table Transaction Map">}}

### Field Maps

The **Field Maps** establishes a relationship between a field in an import set table and the target table.

| Source field | Target field |
| :---        | :---   |
| asset_tag | asset_tag |
| attributes | attributes |
| cpu_core_count | cpu_core_count |
| cpu_count | cpu_count |
| cpu_manufacturer | cpu_manufacturer |
| cpu_speed | cpu_speed |
| cpu_type | cpu_type |
| disk_space | disk_space |
| dns_domain | dns_domain |
| host_name | host_name |
| ip_address | ip_address |
| mac_address | mac_address |
| manufacturer | manufacturer |
| model | model_id |
| model_category_name | x_chef_automate_model_categoryname |
| name | name |
| os | os |
| os_service_pack | os_service_pack |
| os_version | os_version |
| ram | ram |
| serial_number | serial_number |
| short_description | short_description |
| system_class_name | sys_class_name |
| virtual | virtual |
| [Script] | install_status |

### Transform Map Scripts

**Transformation** events occur while transforming an import set table into a target table.

`On Before`
: Mapping manufacturer, CPU manufacturer, model category, and model by using this script.

`On After`
: The five `On After` scripts required to update the values are:

  1. Update **node id**, **node name**, **organization**, **IP address** and insert the record into Chef Automate client run cookbooks, Chef Automate client run recipes, Chef Automate client run lists.
  1. Update **software**, **name** and installed in _CMDB software instance_ table.
  1. Update data in the _cmdb\_ci\_spkg_ table and the _cmdb\_software\_instance_ table.
  1. Insert or update data in the _cmdb\_ci\_file\_system_ table.
  1. Insert or update data in the _cmdb\_ci\_network\_adapter_ table.

{{< figure src="/images/automate/snow_integration_transform_map_scripts1.png" alt="Transform Map Scripts">}}

## Discovery

[ServiceNow's](https://www.servicenow.com/) Discovery feature finds applications and devices on your network, and then updates the Configuration Management Database (CMDB) with the information it finds. It discovers both physical and logical components, including virtual machines, servers, storage, databases, applications, and more.

Refer to ServiceNow's [Discovery](https://docs.servicenow.com/bundle/paris-it-operations-management/page/product/discovery/reference/r-discovery.html) page for information on Discovery and its types.

### Identification and Reconciliation

The Identification and Reconciliation rules maintain the integrity of the CMDB by managing duplicate CIs and controlling updates to CIs when multiple data sources are used to create and update CI records. These rules help prevent duplication of CI records, reconcile CI attributes, reclassify CIs, and allow authoritative data sources to update CI records in the CMDB.

<<<<<<< HEAD
Identification rules identify new CIs and existing CIs. It applies to a CI class, and it can be single or multiple with different priorities.

Reconciliation is the synchronization of two or more matching database segments to ensure consistency across them. Reconciliation rules specify which discovery sources can update a table or a set of table attributes, and the precedence order among these discovery sources. You can define these rules at the parent or at the child class level. Without reconciliation rules, discovery sources are overwritten with each other's updates to attribute values.

Refer to ServiceNow's [CMDB Identification and Reconciliation](https://docs.servicenow.com/bundle/quebec-servicenow-platform/page/product/configuration-management/concept/c_CMDBIdentifyandReconcile.html) page for detailed information on these rules.

You can navigate to the reconciliation rules section by selecting **CI Class Manager** > **Hierarchy** > **CI Classes** > **Reconciliation Rules** from ServiceNow.
=======
Identification rules identify new CIs and existing CIs. Identification rules apply to a CI class and consist of a single CI identifier with one or more entries that match CIs based on related attributes or by tables of related CIs.

Reconciliation is the synchronization of two or more matching database segments to ensure consistency across them. Reconciliation rules specify which discovery sources can update a table or a set of table attributes, and the precedence order among these discovery sources. You can define these rules at the parent or at the child class level. Without reconciliation rules, discovery sources may be overwritten by updates to attribute from other discovery sources.

Refer to ServiceNow's [CMDB Identification and Reconciliation](https://docs.servicenow.com/bundle/quebec-servicenow-platform/page/product/configuration-management/concept/c_CMDBIdentifyandReconcile.html) page for detailed information on these rules.

You can view the reconciliation rules by selecting **CI Class Manager** > **Hierarchy** > **CI Classes** > **Reconciliation Rules** from ServiceNow.
>>>>>>> f47994912b0516b476761467f84ff0aa1f5c1df4

{{< figure src="/images/automate/snow_integration_reconcile.png" alt="Reconciliation Rules">}}

Refer to ServiceNow's [Create a CI reconciliation rule](https://docs.servicenow.com/bundle/quebec-servicenow-platform/page/product/configuration-management/task/t_CreateCIReconciliationRule.html) page on how to set a reconciliation rule.

{{< figure src="/images/automate/snow_integration_reconcile1.png" alt="Create Reconcile Rule">}}

{{< note >}}

The Chef Automate Integration App does not provide any reconciliation rules.

{{< /note >}}

## Roles

You can associate a single user with more than one roles.

### Role x_chef_automate.admin

You can assign the `x_chef_automate.admin` role to a user other than a System Administrator to allow another user to manage the application properties and logs.

The System Administrator authorization includes access to the tasks in the **Admin** role.

The **Admin** role grants user access to the:

- Asset Imports module
- Properties
- Chef Automate instances
- Servers
- Chef Infra Client runs
- Compliance reports profiles
- Compliance report results
- Compliance Profiles
- Compliance Profiles results
- Support
- Events
- Script includes
- Transform maps
- Chef Infra Servers

### Role x_chef_automate.user

The `x_chef_automate.user` role is suitable for those users who require application access without administration rights. The role grants a user access to the:

- Chef Automate menu
- Servers module
- Client runs module
- CI cookbooks module
- Compliance reports module
- Compliance reports profiles module
- Compliance reports module
- Compliance profiles module
- Compliance profiles controls module
- Logs module
- Properties module
- Support module

{{< note >}}
For integration with CMDB data, you need to assign the _OOB ITIL_ role.role for integration with CMDB data in ServiceNow.
{{< /note >}}

### Role x_chef_automate.api

The `x_chef_automate.api` role is suitable for users responsible for integrating the Chef Automate data into ServiceNow. We recommend creating a new user specifically for this role. The Chef Automate Integration App requires the API role to set up communication with Chef Automate.

{{< note >}}
For integration with CMDB data, you need to assign the _OOB ITIL_ role. Also, you must select **Web service** access for this user role.
{{< /note >}}<|MERGE_RESOLUTION|>--- conflicted
+++ resolved
@@ -155,23 +155,13 @@
 
 The Identification and Reconciliation rules maintain the integrity of the CMDB by managing duplicate CIs and controlling updates to CIs when multiple data sources are used to create and update CI records. These rules help prevent duplication of CI records, reconcile CI attributes, reclassify CIs, and allow authoritative data sources to update CI records in the CMDB.
 
-<<<<<<< HEAD
-Identification rules identify new CIs and existing CIs. It applies to a CI class, and it can be single or multiple with different priorities.
-
-Reconciliation is the synchronization of two or more matching database segments to ensure consistency across them. Reconciliation rules specify which discovery sources can update a table or a set of table attributes, and the precedence order among these discovery sources. You can define these rules at the parent or at the child class level. Without reconciliation rules, discovery sources are overwritten with each other's updates to attribute values.
+Identification rules identify new CIs and existing CIs. Identification rules apply to a CI class and consist of a single CI identifier with one or more entries that match CIs based on related attributes or by tables of related CIs.
+
+Reconciliation is the synchronization of two or more matching database segments to ensure consistency across them. Reconciliation rules specify which discovery sources can update a table or a set of table attributes, and the precedence order among these discovery sources. You can define these rules at the parent or at the child class level. Without reconciliation rules, discovery sources may be overwritten by updates to attribute from other discovery sources.
 
 Refer to ServiceNow's [CMDB Identification and Reconciliation](https://docs.servicenow.com/bundle/quebec-servicenow-platform/page/product/configuration-management/concept/c_CMDBIdentifyandReconcile.html) page for detailed information on these rules.
 
-You can navigate to the reconciliation rules section by selecting **CI Class Manager** > **Hierarchy** > **CI Classes** > **Reconciliation Rules** from ServiceNow.
-=======
-Identification rules identify new CIs and existing CIs. Identification rules apply to a CI class and consist of a single CI identifier with one or more entries that match CIs based on related attributes or by tables of related CIs.
-
-Reconciliation is the synchronization of two or more matching database segments to ensure consistency across them. Reconciliation rules specify which discovery sources can update a table or a set of table attributes, and the precedence order among these discovery sources. You can define these rules at the parent or at the child class level. Without reconciliation rules, discovery sources may be overwritten by updates to attribute from other discovery sources.
-
-Refer to ServiceNow's [CMDB Identification and Reconciliation](https://docs.servicenow.com/bundle/quebec-servicenow-platform/page/product/configuration-management/concept/c_CMDBIdentifyandReconcile.html) page for detailed information on these rules.
-
 You can view the reconciliation rules by selecting **CI Class Manager** > **Hierarchy** > **CI Classes** > **Reconciliation Rules** from ServiceNow.
->>>>>>> f47994912b0516b476761467f84ff0aa1f5c1df4
 
 {{< figure src="/images/automate/snow_integration_reconcile.png" alt="Reconciliation Rules">}}
 
