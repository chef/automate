+++
title = "Deployment Workflows"

draft = false

gh_repo = "automate"
[menu]
  [menu.automate]
    title = "Deployment Workflows"
    parent = "automate/deploy_high_availability/introduction"
    identifier = "automate/deploy_high_availability/introduction/ha_workflow.md Deployment Workflows"
    weight = 230
+++

This page includes the two types of Chef Automate High Availability (HA) Workflows in words and infographic format.

## Bare Infra Deployment

![On-Premises Deployment Workflow](/images/automate/ha_bare_infra_deploy.png)

1. Set the software and hardware requirements.
1. Obtain necessary virtual machine (VM) instance details (with private IP addresses and added public address for Elasticsearch) to create the cluster of the **Chef Automate** , **Chef Server** , **Postgres** , and **Elasticsearch** nodes.
1. Obtain Bastion host server details from your system administrator.

1. Ensure the following network infrastructure is available:

   1. Linux or Centos 64 bit operating system available.
   1. A Bastion host has the necessary 4 GB memory, 100 GB hard disk, and ports 22 and 9631 publicly accessible.
   1. PostgreSQL instance of _t3.medium_ type with 8GB RAM for production (4 GB is enough for testing), 50 GB hard disk space, gp2 volume type, and 150 volume IOPS (input/output operations per second).
   1. Elasticsearch instance of _m5.large_ type with 16GB RAM for production (8 GB is enough for testing), 50 GB hard disk space, gp2 volume type, and 300 volume IOPS.
   1. Chef Automate instance of _t3.medium_ type with 8GB RAM for production (4 GB is enough for testing), 50 GB hard disk space, gp2 volume type, and 100 volume IOPS.
   1. Chef Infra Server instance of _t3.medium_ type with 8GB RAM for production (4 GB is enough for testing), 50 GB hard disk space, gp2 volume type, and 100 volume IOPS.

1. Ensure the following ports are open:

   | Habitat gossip (UDP), 9638 | Habitat http API, 9631 |
   | --- | --- |
   | PostgreSQL, 5432 | Pgleaderchk, 6432 |
   | HaProxy, 7432 | Elasticsearch (https), 9200 |
   | Elasticsearch (transport), 9300 | Kibana, 5601 |
   | Automate, ES-Node, 22,443 | |

1. Login as a root in the Bastion host.
1. Ensure you have _Chef Automate_ utility installed, else download and install the latest version.
1. Execute the command, _./chef-automate init-config-ha existing\_infra_, that generates **config.toml** file.
1. In the **config.toml** file, specify the list of VM's public IP addresses for the cluster.
1. Execute the command, **./chef-automate deploy config.toml**, that creates deployment workspace (\*/hab/a2\_deploy\_workspace\*), downloads Habitat, and establishes the cluster provisioning in your workspace.
1. Specify the following edits in the **config.toml** file:

   1. SSH pair name, key file path, chef automate nodes, number of PostgreSQL nodes, number of Chef Server, and ElasticSearch nodes.
   1. Provide load balancer URL as FQDN (Fully Qualified Domain Name).

1. Deploy and provision the Chef Automate HA.

## AWS Deployment

![AWS Deployment Workflow](/images/automate/ha_aws_deploy.png)

1. Set the software and hardware requirements.
1. Access or obtain an AWS account.

1. Ensure the following network infrastructure is available in your AWS account:
   1. Linux or Centos 64 bit operating system available.
   1. A bastion host has the necessary 4 GB memory, 100 GB hard disk, and ports 22 and _9631_ publicly accessible.
   1. PostgreSQL instance of _t3.medium_ type with 8GB RAM for production (4 GB is enough for testing), 50 GB hard disk space, gp2 volume type, and 150 volume IOPS (input/output operations per second).
   1. Elasticsearch instance of _m5.large_ type with 16GB RAM for production (8 GB is enough for testing), 50 GB hard disk space, gp2 volume type, and 300 volume IOPS.
   1. Chef Automate instance of _t3.medium_ type with 8GB RAM for production (4 GB is enough for testing), 50 GB hard disk space, gp2 volume type, and 100 volume IOPS.
   1. Chef Infra Server instance of _t3.medium_ type with 8GB RAM for production (4 GB is enough for testing), 50 GB hard disk space, gp2 volume type, and 100 volume IOPS.

1. Setup Virtual Private Cloud (VPC) in AWS.

1. Build an AWS bastion host using the **AWS EC2 instance** option.
   1. Specify instance type as t2.medium, vCPUs as 1, Memory (GiB) as 4, and Instance Storage (GB) as EBS only.
   1. Modify **VPC** and **subnet** values as required.
   1. Specify 100 GB of storage in the **Size** (GiB) field.
   1. Create a new security group or Select an existing security group option. Ensure Type is SSH, Protocol is TCP, and Port Range is 22 to create rules and connections.
   1. Launch the **EC2 instance**.

1. Ensure you have Chef Automate utility installed. Else download and install the latest version.
1. Establish an AWS connection with the bastion host.
    1. SSH your instance using public DNS.

1. Create an IAM user using your AWS account.
   1. Provide the Programmatic access to the created user.
   1. Attach the existing policy directly.
   1. Provide Administrator access policy to the user.
   1. Download and save the access key and secret key.

1. Configure the AWS Credential on the bastion host.
   1. SSH into the bastion host.
   1. Create a directory **.aws** in /root folder.
   1. Create file **credentials** in the _/root/.aws_ directory.
   1. Touch _~/.aws/credentials_.
   1. Add the access key ID and secret key to the credentials file:
      - aws\_access\_key\_id=access key id of the IAM user
      - aws\_secret\_access\_key=secret access key of the IAM user.

1. Create the certificate for the Chef Automate and Chef Server load balancers.
1. Log in as a root in the Bastion host.
1. Execute the command, _`./chef-automate init-config-ha aws_, which generates **config.toml** file with default settings and installs latest deployment package.
1. Execute the command, _./chef-automate provision-infra config.toml_, which downloads Habitat, creates deployment workspace (_/hab/a2\_deploy\_workspace_), and provisions the infrastructure on AWS.

1. Specify the following edits in the **config.toml** file:
   1. SSH pair name, key file path, chef automate nodes, number of PostgreSQL nodes, number of Chef Server, and ElasticSearch nodes.
<<<<<<< HEAD
   1. Attach the DNS certificate ARN to Chef Server load balancer certificate ARN (_automate\_lb\_certificate\_arn_) and Chef Automate load balancer certificate ARN (_chef\_server\_lb\_certificate\_arn_).
1. Deploy and provision the chef automate HA.
=======
   1. Attach the DNS certificate ARN to Chef Server load balancer certificate ARN (_automate\_lb\_certificate\_arn_)and Chef Automate load balancer certificate ARN (_chef\_server\_lb\_certificate\_arn_).
1. Deploy and provision the Chef Automate HA.
>>>>>>> 232029f0
<|MERGE_RESOLUTION|>--- conflicted
+++ resolved
@@ -102,10 +102,5 @@
 
 1. Specify the following edits in the **config.toml** file:
    1. SSH pair name, key file path, chef automate nodes, number of PostgreSQL nodes, number of Chef Server, and ElasticSearch nodes.
-<<<<<<< HEAD
-   1. Attach the DNS certificate ARN to Chef Server load balancer certificate ARN (_automate\_lb\_certificate\_arn_) and Chef Automate load balancer certificate ARN (_chef\_server\_lb\_certificate\_arn_).
-1. Deploy and provision the chef automate HA.
-=======
    1. Attach the DNS certificate ARN to Chef Server load balancer certificate ARN (_automate\_lb\_certificate\_arn_)and Chef Automate load balancer certificate ARN (_chef\_server\_lb\_certificate\_arn_).
-1. Deploy and provision the Chef Automate HA.
->>>>>>> 232029f0
+1. Deploy and provision the Chef Automate HA.