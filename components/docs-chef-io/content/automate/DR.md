+++
title = "Disaster Recovery"

draft = false

gh_repo = "automate"
[menu]
  [menu.automate]
    title = "Disaster Recovery"
    parent = "automate/deploy_high_availability/DR SetUp"
    identifier = "automate/deploy_high_availability/dr.md Disaster Recovery"
    weight = 220
+++

## How To SetUp Disaster Recovery Cluster For OnPrem Deployment

<<<<<<< HEAD
If the Frequency of Data Sync between the Live System(Production cluster) and DR ranges between 6 and 24 hrs, then we have an option which utilize the regular backup and restore cadence, that syncs data from the Production cluster to the DR cluster. Typically these two clusters should be located in different data centres or cloud provider regions.
=======
If the Frequency of Data Sync between the Live System(Production cluster) and DR ranges between few hrs, then we have an option which utilize the regular backup and restore cadence, that syncs data from the Production cluster to the DR cluster.
Typically these two clusters should be located in different data centres or cloud provider regions.
>>>>>>> 56e14b4e

In this approach we have to running 2 Parallel Cluster of same capacity.

- Primary Cluster (or Production Cluster)
- DR Cluster

![DR SetUp with 2 Parallel Cluster](/images/automate/DR-2-cluster.png)

Primary cluster will be in use and will take the backup at regular interval with `chef-automate backup create` command. At the same time DR cluster will be restoring the latest backup data via `chef-automate backup restore` command.
In case of Primary Cluster Failure, we can change the DNS routing to DR Cluster.

### Caveat with above approach

<<<<<<< HEAD
-   Running two parallel cluster can be expensive.
-   Data available till last backup performed.
-   While changeing the DNS from Primary to DR, it might take some time to reflect.
=======
- Running two parallel cluster can be expensive.
- Data available till last backup performed.
>>>>>>> 56e14b4e

### Steps to setup the Production and DR Cluster

1. Please follow the steps for fresh [deployment](/automate/ha_onprim_deployment_procedure/#Run-these-steps-on-Bastion-Host-Machine) for Production cluster.

1. DR Cluster will be same as the Production cluster, we can use the above steps to setup the DR cluster.

1. Do the backup configuration as explained in backup section for [file system](/automate/ha_backup_restore_prerequisites/#pre-backup-configuration-for-file-system-backup) or [object storage](https://deploy-preview-7425--chef-automate.netlify.app/automate/ha_backup_restore_prerequisites/#pre-backup-configuration-for-object-storage).

    {{< note >}}

<<<<<<< HEAD
Both the clusters should be configured with same storage i.e., if Primary cluster is configured with a object storage (per say the bucket name is `chef-automate-DR`, similar to S3), then DR cluser should also configured with same bucket (`chef-automate-DR`) in the same object storage.
=======
    Both the clusters  should be configured with same object storage or file system i.e.
    if Primary cluster is configured with a object storage or file system,
    then DR cluster should also configured with same object storage or file system.
>>>>>>> 56e14b4e

    {{< /note >}}

1. On Primary Cluster

    - In one of the Chef Automate node, configure the cron which triggers the `chef-automate backup` command at certain interval.

        For example : sample cron for backup look like

        ```sh
        sudo chef-automate backup create
        ```

    - Create bootstrap bundle and save it some where save (or save it in DR cluster). To create the bootstrap bundle, run the following command in one of the Automate nodes.

        ```sh
        chef-automate bootstrap bundle create bootstrap.abb
        ```

    - Copy `bootstrap.abb` to all the of Frontend nodes of DR Cluster.

    {{< note >}}

    - Suggested frequency of backup cron and restore cron is one hour i.e., backup and restore in respective machines can be done as frequent as 1 hour
    - Make sure the Restore cron always restores the latest backed-up data
    - A cron job is a Linux command used to schedule a job that is executed periodically

    {{< /note >}}

1. On DR Cluster

    - Install `bootstrap.abb` on all the Frontend nodes (Chef-server and Automate nodes), by running the following command

        ```cmd
        sudo chef-automate bootstrap bundle unpack bootstrap.abb
        ```

    - We do not recommend to trigger the backup from the DR Cluster, unless it is switched as a primary cluster.

    - Stop all the services on all the Frontend node with the following command.

        ```sh
        systemctl stop chef-automate
        ```

    - Make sure that both backup and restore cron are align.

    - Run the following command in one of the Automate nodes to get the IDs of all the backup

        ```sh
        chef-automate backup list
        ```

    - Configure the cron which trigger the `chef-automate backup restore` on one of the Chef Automate node.

        - To run the restore command we need the airgap bundle. Get the Automate HA airgap bundle from the location `/var/tmp/` in Automate instance. Example : `frontend-4.x.y.aib`.

        - In case of airgap bundle is not present at `/var/tmp`, the same can be copied from the bastion node to the Automate node.

        - Run the command at the Automate node of Automate HA cluster to get the applied config

        ```bash
        sudo chef-automate config show > current_config.toml
        ```

        - Add the OpenSearch credentials to the applied config. If using Chef Managed Opensearch, then add the below config into `current_config.toml` (without any changes).

        ```bash
        [global.v1.external.opensearch.auth.basic_auth]
            username = "admin"
            password = "admin"
        ```

        - To restore backup on Chef Automate HA, below is the restore command, which can be trigger from any Chef Automate instance of DR cluster. Below restore command is an example command for the file system as a backup options.

            For example : Sample cron for restoring backup saved in file system look like

            ```cmd
            id=$(sudo chef-automate backup list | tail -1 | awk '{print $1}')
            sudo chef-automate backup restore /mnt/automate_backups/backups/$id/ --patch-config current_config.toml --airgap-bundle /var/tmp/frontend-4.x.y.aib --skip-preflight
            ```

            Sample cron for restoring backup saved in object storage (S3) look like

            ```cmd
            id=$(sudo chef-automate backup list | tail -1 | awk '{print $1}')
            sudo chef-automate backup restore <backup-url-to-object-storage>/automate/$id/ --patch-config current_config.toml --airgap-bundle /var/tmp/frontend-4.x.y.aib --skip-preflight --s3-access-key "Access_Key"  --s3-secret-key "Secret_Key"
            ```

### Steps to switch to DR Cluster

- Stop the Restore cron
- Start all the service on all the Frontend node.
- Update the DNS entry. Now DNS will point to the DR Load balancer.
- After doing the above steps, DR Cluster will be primary cluster.
- Need to setup the backup cron, so that it will perform the backup.<|MERGE_RESOLUTION|>--- conflicted
+++ resolved
@@ -14,17 +14,13 @@
 
 ## How To SetUp Disaster Recovery Cluster For OnPrem Deployment
 
-<<<<<<< HEAD
-If the Frequency of Data Sync between the Live System(Production cluster) and DR ranges between 6 and 24 hrs, then we have an option which utilize the regular backup and restore cadence, that syncs data from the Production cluster to the DR cluster. Typically these two clusters should be located in different data centres or cloud provider regions.
-=======
 If the Frequency of Data Sync between the Live System(Production cluster) and DR ranges between few hrs, then we have an option which utilize the regular backup and restore cadence, that syncs data from the Production cluster to the DR cluster.
 Typically these two clusters should be located in different data centres or cloud provider regions.
->>>>>>> 56e14b4e
 
 In this approach we have to running 2 Parallel Cluster of same capacity.
 
-- Primary Cluster (or Production Cluster)
-- DR Cluster
+-   Primary Cluster (or Production Cluster)
+-   DR Cluster
 
 ![DR SetUp with 2 Parallel Cluster](/images/automate/DR-2-cluster.png)
 
@@ -33,14 +29,9 @@
 
 ### Caveat with above approach
 
-<<<<<<< HEAD
 -   Running two parallel cluster can be expensive.
 -   Data available till last backup performed.
 -   While changeing the DNS from Primary to DR, it might take some time to reflect.
-=======
-- Running two parallel cluster can be expensive.
-- Data available till last backup performed.
->>>>>>> 56e14b4e
 
 ### Steps to setup the Production and DR Cluster
 
@@ -52,13 +43,9 @@
 
     {{< note >}}
 
-<<<<<<< HEAD
-Both the clusters should be configured with same storage i.e., if Primary cluster is configured with a object storage (per say the bucket name is `chef-automate-DR`, similar to S3), then DR cluser should also configured with same bucket (`chef-automate-DR`) in the same object storage.
-=======
-    Both the clusters  should be configured with same object storage or file system i.e.
+    Both the clusters should be configured with same object storage or file system i.e.
     if Primary cluster is configured with a object storage or file system,
     then DR cluster should also configured with same object storage or file system.
->>>>>>> 56e14b4e
 
     {{< /note >}}
 
@@ -150,8 +137,8 @@
 
 ### Steps to switch to DR Cluster
 
-- Stop the Restore cron
-- Start all the service on all the Frontend node.
-- Update the DNS entry. Now DNS will point to the DR Load balancer.
-- After doing the above steps, DR Cluster will be primary cluster.
-- Need to setup the backup cron, so that it will perform the backup.+-   Stop the Restore cron
+-   Start all the service on all the Frontend node.
+-   Update the DNS entry. Now DNS will point to the DR Load balancer.
+-   After doing the above steps, DR Cluster will be primary cluster.
+-   Need to setup the backup cron, so that it will perform the backup.