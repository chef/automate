--- conflicted
+++ resolved
@@ -13,15 +13,11 @@
     weight = 240
 +++
 
-<<<<<<< HEAD
-This page details the topics common to Chef Automate High Availability (HA) deployment models and aids you in deploying them in your network infrastructure.
-=======
 {{< warning >}}
 {{% automate/4x-warn %}}
 {{< /warning >}}
 
 This page details the topics that are common to Chef Automate High Availability (HA) deployment models and aid you in deploying it in your network infrastructure.
->>>>>>> 39133129
 
 ## IAM Users
 
