+++
title = "Automate HA Commands"

draft = false

gh_repo = "automate"
[menu]
  [menu.automate]
    title = "Automate HA Commands"
    parent = "automate/deploy_high_availability/manage_ha_cluster"
    identifier = "automate/deploy_high_availability/manage_ha_cluster/ha_healthcheck.md Automate HA Commands"
    weight = 240
+++

{{< warning >}}
{{% automate/ha-warn %}}s
{{< /warning >}}

This page includes commands that can be executed for the Chef Automate cluster part of the Chef Automate High Availability (HA) system. These commands aid you in assessing the health and status of the components part of the HA cluster. It is highly recommended to run these commands on a test cluster before using them in a production environment.

## Automate HA Service Commands

- Get the Automate HA cluster Information

<<<<<<< HEAD
   ```sh
   chef-automate info
   ```

- Post Deployment, run the smoke test cases on Automate HA cluster and run the command from the bastion node.

   ```sh
   chef-automate test --full
   ```

- Validate the cluster but skip "chef-automate diagnostic run" when performing the smoke tests

  ```sh
   chef-automate test
  ```

- Run the smoke test on specific cluster

  ```sh
   chef-automate test automate
   chef-automate test chef_server
   chef-automate test opensearch
   chef-automate test postgresql
  ```

- To get the status of the cluster, run the command from the bastion node.

  ```sh
   chef-automate status
  ```
=======
```sh
chef-automate info
```

- Post Deployment, run the smoke test cases on Automate HA cluster and run the command from the bastion node.

```sh
chef-automate test --full
```

- Validate the cluster but skip "chef-automate diagnostic run" when performing the smoke tests

```sh
chef-automate test
```

- Run the smoke test on specific cluster

```sh
chef-automate test automate
chef-automate test chef_server
chef-automate test opensearch
chef-automate test postgresql
```

- To get the status of the cluster, run the command from the bastion node.

```sh
chef-automate status
```
>>>>>>> f54f16c6

- To check the service status on Automate nodes.

```sh
chef-automate status --automate
chef-automate status --a2
```

- To check the service status on Chef Infra Server nodes.

```sh
chef-automate status --chef_server
chef-automate status --cs
```

<<<<<<< HEAD
- To check the service status on PostgreSQL nodes.
=======
- To check the service status on Postgres nodes.
>>>>>>> f54f16c6

```sh
chef-automate status --postgresql
chef-automate status -pg
```

<<<<<<< HEAD
- To check the service status on OpenSearch nodes.
=======
- To check the service status on Opensearch nodes.
>>>>>>> f54f16c6

```sh
chef-automate status --opensearch
chef-automate status --os
```

- Patch a config to the Front end nodes (Automate)
  - create a config file `automate.toml`

``` cmd
chef-automate config patch automate.toml --automate
```

sorthands for --automate is --a2 and -a

- Patch a config to the Front end nodes (Chef Server)
  - create a config file `chefserver.toml`

``` cmd
chef-automate config patch chefserver.toml --chef_server
```

sorthands for --chef_server is --cs and -c

- Patch a config to the all Front end nodes (Chef Server + Automate)
<<<<<<< HEAD
  - create a config file `frontend.toml`
=======
  - Create a config file `frontend.toml`
>>>>>>> f54f16c6

``` cmd
chef-automate config patch frontend.toml --frontend
```

sorthands for --chef_server is --fe and -f

<<<<<<< HEAD
- Patch a config to the Back end nodes (OpenSearch)
  - create a config file `opensearch.toml`
=======
- Patch a config to the Back end nodes (Open Search)
  - Create a config file `opensearch.toml`
>>>>>>> f54f16c6

``` cmd
chef-automate config patch opensearch.toml --opensearch
```

sorthands for --opensearch is --os and -o

<<<<<<< HEAD
- Patch a config to the Back end nodes (PostgreSQL)
  - create a config file `postgresql.toml`
=======
- Patch a config to the Back end nodes (Postgresql)
  - Create a config file `postgresql.toml`
>>>>>>> f54f16c6

``` cmd
chef-automate config patch postgresql.toml --postgresql
```

sorthands for --postgresql is --pg and -p

{{< note >}}

- Frontend patch will be applied to all nodes where are PostgreSQL and OpenSearch changes will be applied to only one node.
- After patching, some services will go restart. So the health status will take up to 2 minutes to show healthy.

{{< /note >}}

{{< warning >}}

- For certificate rotation, don't use config patch. Instead, the cert-rotate command can be used. To learn more about certificate rotation, see [Certificate Rotation](/automate/ha_cert_rotation).
- While patching the same from **the provision host**, structures such as TLS from OpenSearch configuration toml file and SSL from PostgreQL configuration toml file will be ignored.

{{< /warning >}}

- Collect the Gatherlogs for Automate HA cluster, and run the command from the bastion node.
<<<<<<< HEAD
  - logs are collected at `/var/tmp`
=======
  - Logs are collected at `/var/tmp`
>>>>>>> f54f16c6

```sh
chef-automate gather-logs
```

- View the active Habitat gossiped toml config for any locally loaded service:
  - SSH to the backend opensearch nodes `chef-automate ssh --hostname os`

```sh
source /hab/sup/default/SystemdEnvironmentFile.sh
automate-backend-ctl show --svc=automate-ha-opensearch
```

- SSH to the backend postgres nodes `chef-automate ssh --hostname pg`

```sh
source /hab/sup/default/SystemdEnvironmentFile.sh
automate-backend-ctl show --svc=automate-ha-postgresql
```

- To Rotate the password for Postgres cluster, run the command from the bastion node

```sh
  cd /hab/a2_deploy_workspace/
  ./scripts/credentials set postgresql --no-auto
```

- To Rotate the password for Opensearch cluster, run the command from the bastion node

```sh
  cd /hab/a2_deploy_workspace/
  ./scripts/credentials set opensearch --no-auto
```<|MERGE_RESOLUTION|>--- conflicted
+++ resolved
@@ -22,38 +22,6 @@
 
 - Get the Automate HA cluster Information
 
-<<<<<<< HEAD
-   ```sh
-   chef-automate info
-   ```
-
-- Post Deployment, run the smoke test cases on Automate HA cluster and run the command from the bastion node.
-
-   ```sh
-   chef-automate test --full
-   ```
-
-- Validate the cluster but skip "chef-automate diagnostic run" when performing the smoke tests
-
-  ```sh
-   chef-automate test
-  ```
-
-- Run the smoke test on specific cluster
-
-  ```sh
-   chef-automate test automate
-   chef-automate test chef_server
-   chef-automate test opensearch
-   chef-automate test postgresql
-  ```
-
-- To get the status of the cluster, run the command from the bastion node.
-
-  ```sh
-   chef-automate status
-  ```
-=======
 ```sh
 chef-automate info
 ```
@@ -84,7 +52,6 @@
 ```sh
 chef-automate status
 ```
->>>>>>> f54f16c6
 
 - To check the service status on Automate nodes.
 
@@ -100,22 +67,14 @@
 chef-automate status --cs
 ```
 
-<<<<<<< HEAD
-- To check the service status on PostgreSQL nodes.
-=======
 - To check the service status on Postgres nodes.
->>>>>>> f54f16c6
 
 ```sh
 chef-automate status --postgresql
 chef-automate status -pg
 ```
 
-<<<<<<< HEAD
-- To check the service status on OpenSearch nodes.
-=======
 - To check the service status on Opensearch nodes.
->>>>>>> f54f16c6
 
 ```sh
 chef-automate status --opensearch
@@ -141,11 +100,7 @@
 sorthands for --chef_server is --cs and -c
 
 - Patch a config to the all Front end nodes (Chef Server + Automate)
-<<<<<<< HEAD
-  - create a config file `frontend.toml`
-=======
   - Create a config file `frontend.toml`
->>>>>>> f54f16c6
 
 ``` cmd
 chef-automate config patch frontend.toml --frontend
@@ -153,13 +108,8 @@
 
 sorthands for --chef_server is --fe and -f
 
-<<<<<<< HEAD
-- Patch a config to the Back end nodes (OpenSearch)
-  - create a config file `opensearch.toml`
-=======
 - Patch a config to the Back end nodes (Open Search)
   - Create a config file `opensearch.toml`
->>>>>>> f54f16c6
 
 ``` cmd
 chef-automate config patch opensearch.toml --opensearch
@@ -167,13 +117,8 @@
 
 sorthands for --opensearch is --os and -o
 
-<<<<<<< HEAD
-- Patch a config to the Back end nodes (PostgreSQL)
-  - create a config file `postgresql.toml`
-=======
 - Patch a config to the Back end nodes (Postgresql)
   - Create a config file `postgresql.toml`
->>>>>>> f54f16c6
 
 ``` cmd
 chef-automate config patch postgresql.toml --postgresql
@@ -196,11 +141,7 @@
 {{< /warning >}}
 
 - Collect the Gatherlogs for Automate HA cluster, and run the command from the bastion node.
-<<<<<<< HEAD
-  - logs are collected at `/var/tmp`
-=======
   - Logs are collected at `/var/tmp`
->>>>>>> f54f16c6
 
 ```sh
 chef-automate gather-logs
