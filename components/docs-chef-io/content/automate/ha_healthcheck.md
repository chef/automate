+++
title = "Automate HA Commands"

draft = false

gh_repo = "automate"
[menu]
  [menu.automate]
    title = "Automate HA Commands"
    parent = "automate/deploy_high_availability/manage_ha_cluster"
    identifier = "automate/deploy_high_availability/manage_ha_cluster/ha_healthcheck.md Automate HA Commands"
    weight = 240
+++

{{< warning >}}
{{% automate/ha-warn %}}s
{{< /warning >}}

This page includes commands that can be executed for the Chef Automate cluster part of the Chef Automate High Availability (HA) system. These commands aid you in assessing the health and status of the components part of the HA cluster. It is highly recommended to run these commands on a test cluster before using them in a production environment.

## Automate HA Service Commands

- Get the Automate HA cluster Information

```sh
chef-automate info
```

- Post Deployment, run the smoke test cases on Automate HA cluster and run the command from the bastion node.

```sh
chef-automate test --full
```

- Validate the cluster but skip "chef-automate diagnostic run" when performing the smoke tests

```sh
chef-automate test
```

- Run the smoke test on specific cluster

```sh
chef-automate test automate
chef-automate test chef_server
chef-automate test opensearch
chef-automate test postgresql
```

- To get the status of the cluster, run the command from the bastion node.

```sh
chef-automate status
```

- To check the service status on Automate nodes.

```sh
chef-automate status --automate
chef-automate status --a2
```

- To check the service status on Chef Infra Server nodes.

```sh
chef-automate status --chef_server
chef-automate status --cs
```

- To check the service status on Postgres nodes.

```sh
chef-automate status --postgresql
chef-automate status -pg
```

- To check the service status on Opensearch nodes.

```sh
chef-automate status --opensearch
chef-automate status --os
```

- Patch a config to the Front end nodes (Automate)
  - create a config file `automate.toml`

``` cmd
chef-automate config patch automate.toml --automate
```

sorthands for --automate is --a2 and -a

- Patch a config to the Front end nodes (Chef Server)
  - create a config file `chefserver.toml`

``` cmd
chef-automate config patch chefserver.toml --chef_server
```

sorthands for --chef_server is --cs and -c

- Patch a config to the all Front end nodes (Chef Server + Automate)
  - Create a config file `frontend.toml`

``` cmd
chef-automate config patch frontend.toml --frontend
```

sorthands for --chef_server is --fe and -f

- Patch a config to the Back end nodes (Open Search)
  - Create a config file `opensearch.toml`

``` cmd
chef-automate config patch opensearch.toml --opensearch
```

sorthands for --opensearch is --os and -o

- Patch a config to the Back end nodes (Postgresql)
  - Create a config file `postgresql.toml`

``` cmd
chef-automate config patch postgresql.toml --postgresql
```

sorthands for --postgresql is --pg and -p

{{< note >}}

- Frontend patch will be applied to all nodes where are Postgresql and OpenSearch changes will be applied to only one node.
- After patching, some services will go restart. So the health status will take up to 2 minutes to show healthy.

{{< /note >}}

{{< warning >}}

- For certificate rotation, don't use config patch. Instead, the cert-rotate command can be used. To learn more about certificate rotation, see [Certificate Rotation](/automate/ha_cert_rotation).
- While patching the same from **the provision host**, structures such as TLS from OpenSearch configuration toml file and SSL from PostgreQL configuration toml file will be ignored.

{{< /warning >}}

- Collect the Gatherlogs for Automate HA cluster, and run the command from the bastion node.
  - Logs are collected at `/var/tmp`

```sh
chef-automate gather-logs
```

- View the active Habitat gossiped toml config for any locally loaded service:
  - SSH to the backend opensearch nodes `chef-automate ssh --hostname os`

```sh
source /hab/sup/default/SystemdEnvironmentFile.sh
automate-backend-ctl show --svc=automate-ha-opensearch
```

- SSH to the backend postgres nodes `chef-automate ssh --hostname pg`

```sh
<<<<<<< HEAD
source /hab/sup/default/SystemdEnvironmentFile.sh
automate-backend-ctl show --svc=automate-ha-postgresql
=======
 source /hab/sup/default/SystemdEnvironmentFile.sh
 automate-backend-ctl show --svc=automate-ha-postgresql
```

- To Rotate the password for Postgres cluster, run the command from the bastion node

```sh
  cd /hab/a2_deploy_workspace/
  ./scripts/credentials set postgresql --no-auto
```

- To Rotate the password for Opensearch cluster, run the command from the bastion node

```sh
  cd /hab/a2_deploy_workspace/
  ./scripts/credentials set opensearch --no-auto
>>>>>>> 45cba34d
```<|MERGE_RESOLUTION|>--- conflicted
+++ resolved
@@ -158,12 +158,8 @@
 - SSH to the backend postgres nodes `chef-automate ssh --hostname pg`
 
 ```sh
-<<<<<<< HEAD
 source /hab/sup/default/SystemdEnvironmentFile.sh
 automate-backend-ctl show --svc=automate-ha-postgresql
-=======
- source /hab/sup/default/SystemdEnvironmentFile.sh
- automate-backend-ctl show --svc=automate-ha-postgresql
 ```
 
 - To Rotate the password for Postgres cluster, run the command from the bastion node
@@ -178,5 +174,4 @@
 ```sh
   cd /hab/a2_deploy_workspace/
   ./scripts/credentials set opensearch --no-auto
->>>>>>> 45cba34d
 ```