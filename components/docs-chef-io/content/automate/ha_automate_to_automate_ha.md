+++
title = "Automate to Automate HA"

draft = false

gh_repo = "automate"
[menu]
  [menu.automate]
    title = "Automate to Automate HA"
    parent = "automate/deploy_high_availability/migration"
    identifier = "automate/deploy_high_availability/migration/ha_automate_to_automate_ha.md Automate to Automate HA"
    weight = 220
+++

{{< warning >}}
{{% automate/4x-warn %}}
{{< /warning >}}

{{< warning >}}

- Standalone Chef Automate or Chef Automate with embedded Chef Infra Server can migrate to Automate HA, with the minimum version of Chef Automate: [20201230192246](https://docs.chef.io/release_notes_automate/#20201230192246).

- Chef Automate users running Chef Infra Server in external mode should not migrate to Automate HA.

{{< /warning >}}

## Upgrade with FileSystem Backup Locally

<<<<<<< HEAD
1. Create a Backup of Chef Automate Standalone using the following command:

    ```bash
    chef-automate backup create
    chef-automate bootstrap bundle create bootstrap.abb
    ```

    - The first command will create the backup to the `/var/opt/chef-automate/backup` location unless you specify the location in the `config.toml` file.
=======
1. Create Backup of Chef Automate Standalone using the following command:

    ```bash
    chef-automate backup create
    chef-automate bootstrap bundle create bootstrap.abb
    ```

    - The first command will create the backup to the `/var/opt/chef-automate/backup` location unless you specify the location in `config.toml` file.
>>>>>>> 8ba2b222
    - The second command will create the `bootstrap.abb`.
    - Once the backup is completed, save the backup Id. For example: `20210622065515`.

1. Create **Bundle** using the following command:

    ```bash
    tar -cvf backup.tar.gz path/to/backup/<backup_id>/ /path/to/backup/automatebackup-elasticsearch/ /path/to/backup/.tmp/
    ```

1. Transfer the `tar` bundle to one of the Chef Automate HA Frontend Nodes.

1. Transfer the `bootstrap.abb` file to all the Chef Automate HA FrontEnd Nodes (both Chef Automate and Chef Infra Server).

1. Go the Chef Automate HA, where we copied the `tar` file. Unzip the bundle using:

    ```bash
    tar -xf backup.tar.gz -C /mnt/automate_backups
    ```

1. Stop all the services at frontend nodes in Automate HA Cluster. Run the following command to all the Automate and Chef Infra Server nodes:

    ``` bash
    sudo chef-automate stop
    ```

<<<<<<< HEAD
7. Run the following command at the Chef-Automate node of Automate HA cluster to get the applied `config`:
=======
1. Run the following command at Chef-Automate node of Automate HA cluster to get the applied `config`:
>>>>>>> 8ba2b222

    ```bash
    sudo chef-automate config show > current_config.toml 
    ```

<<<<<<< HEAD
    {{< note >}}

    In Automate **4.x.y** version onwards, OpenSearch credentials are not stored in the config. Add the OpenSearch password to the generated config above. For example:

    ```bash
    [global.v1.external.opensearch.auth.basic_auth]
    username = "admin"
    password = "admin"
    ```

    {{< /note >}}
=======
    
    From Automate **4.x.y** version onwards, OpenSearch credentials are not stored in the config. Add the OpenSearch password to the generated config above. For example:

    ```bash
    [global.v1.external.opensearch.auth.basic_auth]
    username = "admin"
    password = "admin"
    ```

{{< warning >}}
{{% automate/char-warn %}}
{{< /warning >}}

>>>>>>> 8ba2b222

1. Restore in Chef-Automate HA using the following command:

    ```bash
<<<<<<< HEAD
    automate_version_number=4.x.y ## Please change this to the Chef Automate HA installed version. Look for /var/tmp/frontend-4.x.y.aib file
=======
    automate_version_number=4.x.y ## Please change this to the version of Chef Automate HA installed. Look for /var/tmp/frontend-4.x.y.aib file
>>>>>>> 8ba2b222
     
    chef-automate backup restore /mnt/automate_backups/backups/<backup_id>/ --patch-config current_config.toml --airgap-bundle /var/tmp/frontend-${automate_version_number}.aib --skip-preflight
    ```

1. Unpack the `bootstrap.abb` file on all the Frontend nodes:

    Login to Each Frontend Node and then run after copying the `bootstrap.abb` file.

    ```bash
    chef-automate bootstrap bundle unpack bootstrap.abb
    ```

1. Start the Service in all the Frontend Nodes with the command shown below:

    ```bash
    sudo chef-automate start
    ```

## Upgrade with FileSystem Backup via Volume Mount

1. Create *Backup* of Chef Automate Standalone using the following command:

    ```bash
    chef-automate backup create
    chef-automate bootstrap bundle create bootstrap.abb
    ```

    - The first command will create the backup at the file mount location mentioned in the `config.toml` file.
    - The second command will create the `bootstrap.abb`.
    - Once the backup is completed, save the backup Id. For example: `20210622065515`

1. Detach the File system from Standalone Chef-Automate.

1. Attach and Mount the same file system to the Automate-HA all the nodes:

    - Make sure that it should have permission for hab user

1. Stop all the services at frontend nodes in Automate HA Cluster. Run the below command to all the Automate and Chef Infra Server nodes

    ``` bash
    sudo chef-automate stop
    ```

1. Get the Automate HA version number from the location `/var/tmp/` in Automate instance. For example : `frontend-4.x.y.aib`

<<<<<<< HEAD
6. Run the command at the Chef-Automate node of Automate HA cluster to get the applied config:
=======
1. Run the command at Chef-Automate node of Automate HA cluster to get the applied config:
>>>>>>> 8ba2b222

    ```bash
    sudo chef-automate config show > current_config.toml 
    ```

<<<<<<< HEAD
    {{< note >}}

    From Automate `4.x.y` version onwards, OpenSearch credentials are not stored in the config. Add the OpenSearch password to the generated config above. For example:

    ```bash
    [global.v1.external.opensearch.auth.basic_auth]
    username = "admin"
    password = "admin"
    ```

    {{< /note >}}

7. Run the restore command in one of the Chef Automate nodes in the Chef-Automate HA cluster:
  
    ```bash
    automate_version_number=4.x.y ## Please change this to the Chef Automate HA installed version. Look for /var/tmp/frontend-4.x.y.aib file

=======
   
    From Automate **4.x.y** version onwards, OpenSearch credentials are not stored in the config. Add the OpenSearch password to the generated config above. For example:

    ```bash
    [global.v1.external.opensearch.auth.basic_auth]
    username = "admin"
    password = "admin"
    ```

{{< warning >}}
{{% automate/char-warn %}}
{{< /warning >}}


1. Run the restore command in one of the Chef Automate node in Chef-Automate HA cluster:

    ```bash
    automate_version_number=4.x.y ## Please change this to the version of Chef Automate HA installed. Look for /var/tmp/frontend-4.x.y.aib file

>>>>>>> 8ba2b222
    chef-automate backup restore /mnt/automate_backups/backups/<backup_id>/ --patch-config current_config.toml --airgap-bundle /var/tmp/frontend-${automate_version_number}.aib --skip-preflight
    ```

1. Copy the `bootstrap.abb` file to all the Chef Automate HA FrontEnd Nodes (both Chef Automate and Chef Infra Server).

<<<<<<< HEAD
9. Unpack the `bootstrap.abb` file on all the Frontend nodes. `ssh` to Each Frontend Node and run the following command:
=======
1. Unpack the `bootstrap.abb` file on all the Frontend nodes. `ssh` to Each Frontend Node and run the following command:
>>>>>>> 8ba2b222

    ```bash
    chef-automate bootstrap bundle unpack bootstrap.abb
    ```

<<<<<<< HEAD
10. Start the Service in All the Frontend Nodes with the command shown below:

    ```bash
=======
1. Start the Service in All the Frontend Nodes with command shown below:

    ``` bash
>>>>>>> 8ba2b222
    sudo chef-automate start
    ```<|MERGE_RESOLUTION|>--- conflicted
+++ resolved
@@ -26,7 +26,6 @@
 
 ## Upgrade with FileSystem Backup Locally
 
-<<<<<<< HEAD
 1. Create a Backup of Chef Automate Standalone using the following command:
 
     ```bash
@@ -35,16 +34,6 @@
     ```
 
     - The first command will create the backup to the `/var/opt/chef-automate/backup` location unless you specify the location in the `config.toml` file.
-=======
-1. Create Backup of Chef Automate Standalone using the following command:
-
-    ```bash
-    chef-automate backup create
-    chef-automate bootstrap bundle create bootstrap.abb
-    ```
-
-    - The first command will create the backup to the `/var/opt/chef-automate/backup` location unless you specify the location in `config.toml` file.
->>>>>>> 8ba2b222
     - The second command will create the `bootstrap.abb`.
     - Once the backup is completed, save the backup Id. For example: `20210622065515`.
 
@@ -70,29 +59,11 @@
     sudo chef-automate stop
     ```
 
-<<<<<<< HEAD
-7. Run the following command at the Chef-Automate node of Automate HA cluster to get the applied `config`:
-=======
-1. Run the following command at Chef-Automate node of Automate HA cluster to get the applied `config`:
->>>>>>> 8ba2b222
+1. Run the following command at the Chef-Automate node of Automate HA cluster to get the applied `config`:
 
     ```bash
     sudo chef-automate config show > current_config.toml 
     ```
-
-<<<<<<< HEAD
-    {{< note >}}
-
-    In Automate **4.x.y** version onwards, OpenSearch credentials are not stored in the config. Add the OpenSearch password to the generated config above. For example:
-
-    ```bash
-    [global.v1.external.opensearch.auth.basic_auth]
-    username = "admin"
-    password = "admin"
-    ```
-
-    {{< /note >}}
-=======
     
     From Automate **4.x.y** version onwards, OpenSearch credentials are not stored in the config. Add the OpenSearch password to the generated config above. For example:
 
@@ -102,20 +73,15 @@
     password = "admin"
     ```
 
-{{< warning >}}
-{{% automate/char-warn %}}
-{{< /warning >}}
+    {{< warning >}}
+    {{% automate/char-warn %}}
+    {{< /warning >}}
 
->>>>>>> 8ba2b222
 
 1. Restore in Chef-Automate HA using the following command:
 
     ```bash
-<<<<<<< HEAD
     automate_version_number=4.x.y ## Please change this to the Chef Automate HA installed version. Look for /var/tmp/frontend-4.x.y.aib file
-=======
-    automate_version_number=4.x.y ## Please change this to the version of Chef Automate HA installed. Look for /var/tmp/frontend-4.x.y.aib file
->>>>>>> 8ba2b222
      
     chef-automate backup restore /mnt/automate_backups/backups/<backup_id>/ --patch-config current_config.toml --airgap-bundle /var/tmp/frontend-${automate_version_number}.aib --skip-preflight
     ```
@@ -161,35 +127,12 @@
 
 1. Get the Automate HA version number from the location `/var/tmp/` in Automate instance. For example : `frontend-4.x.y.aib`
 
-<<<<<<< HEAD
-6. Run the command at the Chef-Automate node of Automate HA cluster to get the applied config:
-=======
-1. Run the command at Chef-Automate node of Automate HA cluster to get the applied config:
->>>>>>> 8ba2b222
+1. Run the command at the Chef-Automate node of Automate HA cluster to get the applied config:
 
     ```bash
     sudo chef-automate config show > current_config.toml 
     ```
 
-<<<<<<< HEAD
-    {{< note >}}
-
-    From Automate `4.x.y` version onwards, OpenSearch credentials are not stored in the config. Add the OpenSearch password to the generated config above. For example:
-
-    ```bash
-    [global.v1.external.opensearch.auth.basic_auth]
-    username = "admin"
-    password = "admin"
-    ```
-
-    {{< /note >}}
-
-7. Run the restore command in one of the Chef Automate nodes in the Chef-Automate HA cluster:
-  
-    ```bash
-    automate_version_number=4.x.y ## Please change this to the Chef Automate HA installed version. Look for /var/tmp/frontend-4.x.y.aib file
-
-=======
    
     From Automate **4.x.y** version onwards, OpenSearch credentials are not stored in the config. Add the OpenSearch password to the generated config above. For example:
 
@@ -199,9 +142,9 @@
     password = "admin"
     ```
 
-{{< warning >}}
-{{% automate/char-warn %}}
-{{< /warning >}}
+    {{< warning >}}
+    {{% automate/char-warn %}}
+    {{< /warning >}}
 
 
 1. Run the restore command in one of the Chef Automate node in Chef-Automate HA cluster:
@@ -209,30 +152,19 @@
     ```bash
     automate_version_number=4.x.y ## Please change this to the version of Chef Automate HA installed. Look for /var/tmp/frontend-4.x.y.aib file
 
->>>>>>> 8ba2b222
     chef-automate backup restore /mnt/automate_backups/backups/<backup_id>/ --patch-config current_config.toml --airgap-bundle /var/tmp/frontend-${automate_version_number}.aib --skip-preflight
     ```
 
 1. Copy the `bootstrap.abb` file to all the Chef Automate HA FrontEnd Nodes (both Chef Automate and Chef Infra Server).
 
-<<<<<<< HEAD
-9. Unpack the `bootstrap.abb` file on all the Frontend nodes. `ssh` to Each Frontend Node and run the following command:
-=======
 1. Unpack the `bootstrap.abb` file on all the Frontend nodes. `ssh` to Each Frontend Node and run the following command:
->>>>>>> 8ba2b222
 
     ```bash
     chef-automate bootstrap bundle unpack bootstrap.abb
     ```
 
-<<<<<<< HEAD
-10. Start the Service in All the Frontend Nodes with the command shown below:
-
-    ```bash
-=======
 1. Start the Service in All the Frontend Nodes with command shown below:
 
     ``` bash
->>>>>>> 8ba2b222
     sudo chef-automate start
     ```