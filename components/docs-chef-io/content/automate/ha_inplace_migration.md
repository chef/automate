--- conflicted
+++ resolved
@@ -137,12 +137,7 @@
 
 {{<note>}}
 
-<<<<<<< HEAD
-While configuring the backup configuration provide the path of **ElasticSearch** instead of **OpenSearch** as A2HA backup was in Elasticsearch directory
-like instead of `/mnt/automate_backups/opensearch/` it will be `/mnt/automate_backups/elasticsearch/`
-=======
 While configuring the backup configuration provide the path of **Elasticsearch** instead of **Opensearch** as A2HA backup was in Elasticsearch directory like instead of `/mnt/automate_backups/opensearch/` it will be `/mnt/automate_backups/elasticsearch/`.
->>>>>>> f54f16c6
 
 {{</note>}}
 
@@ -208,11 +203,7 @@
 {{< note >}}
 
 1. Once Automate HA is up and running with restored data, We can remove old backed-up directories sudo `rm -rf hab-old`, freeing up acquired space.
-<<<<<<< HEAD
-1. Reset the backup configuration path to OpenSearch so that new backups will be stored in OpenSearch directory, please click [here](/automate/ha_backup_restore_file_system/#configuration-for-automate-node-from-provision-host) to know more.
-=======
 1. Reset the backup configuration path to Opensearch so that new backups will be stored in Opensearch directory. For more information, see [configuration for automate node from provision host](/automate/ha_backup_restore_file_system/#configuration-for-automate-node-from-provision-host).
->>>>>>> f54f16c6
 {{< /note >}}
 
 ## Validate successful migration
@@ -254,15 +245,10 @@
 
 1. While installing the new Automate HA, if PostgreSQL is having any issues in starting, and in PostgreSQL instance `hab svc status` shows a secret key mismatch error, then try the cleanup command with new Automate HA CLI `chef-automate cleanup --onprem-deployment` and then remove `/bin/chef-automate` from all frontend nodes, now try the installation again.
 
-<<<<<<< HEAD
-1. Click [here](/automate/ha_existing_a2ha_to_automate_ha/#troubleshooting) to know more if you encounter an error while restoring related to the Elasticsearch snapshot.
-2. While restoring the backup if an error related to backup directory occurs like
-=======
 1. See the [troubleshooting](/automate/ha_existing_a2ha_to_automate_ha/#troubleshooting) section to know more if you encounter an error while restoring related to the ElasticSearch snapshot.
 
 1. While restoring the backup if an error related to backup directory occurs like:
 
->>>>>>> f54f16c6
 > **Error in Automate node:** failed to create snapshot repository: Elasticsearch repository create request failed for repo**
 > OR
 > **Error in OpenSearch node:** /mnt/automate_backups/backups/automate-elasticsearch-data/chef-automate-*-service] doesn't match any of the locations specified by path.repo
