--- conflicted
+++ resolved
@@ -13,15 +13,11 @@
     weight = 220
 +++
 
-<<<<<<< HEAD
-Certificate rotation replaces existing certificates with new ones when any certificate expires or is based on your organization's policy. A new CA authority is substituted for the old, requiring a replacement of the root certificate for the cluster.
-=======
 {{< warning >}}
 {{% automate/4x-warn %}}
 {{< /warning >}}
 
 Certificate rotation is the replacement of existing certificates with new ones when any certificate expires or is based on your organization's policy. A new CA authority is substituted for the old, requiring a replacement of the root certificate for the cluster.
->>>>>>> 39133129
 
 The certificate rotation is also required when the key for a node, client, or CA is compromised. If compromised, you need to change the contents of a certificate. For example, to add another DNS name or the IP address of a load balancer to reach a node, you have to rotate only the node certificates.
 
