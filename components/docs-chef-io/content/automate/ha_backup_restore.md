+++
title = "Overview"

draft = false

gh_repo = "automate"

[menu]
  [menu.automate]
    title = "Overview"
    identifier = "automate/deploy_high_availability/backup_and_restore/ha_backup_restore.md Overview"
    parent = "automate/deploy_high_availability/backup_and_restore"
    weight = 200
+++

Computer security safeguards the computer system and data against theft, unlawful access, or any disaster. It's guarding against and detecting unlawful access to your computer system. Data security refers to securing data from unlawful access or any disaster. This process includes the following terms:

- Data Backup
- Data Restore

## Data Backup

Backup refers to making copies of data or data files to use in the event the original data or data files are lost or destroyed.

In information technology, a data backup is a copy of computer data taken and stored elsewhere to restore the original after a data loss event. A backup system contains at least one copy of all data considered worth saving. The data storage requirements can be extensive. An information repository model may be used to provide structure to this storage. Typically, backup data includes all the data such as documents, media files, configuration and registry files, and machine images.

## Data Restore

Data restore is the process of copying backup data from secondary storage and restoring it to its original location or a new location. A restoring process is carried out to return lost, stolen, or damaged data to its original condition or move it to a new location.

## Chef Automate High Availability (HA) Backups

You can manually back up the OpenSearch, Postgres, and Chef Automate Server data and configurations. The built-in Chef Automate CLI has no automated backup procedure that periodically backups the data.

## Backup Types

<<<<<<< HEAD
You can backup the Chef Automate HA data either using an:
=======
You can backup the Chef Automate HA data either using an External file-system (EFS) or Amazon's S3 bucket.

### What is EFS System?

External file system refers to any non-volatile storage device external to the computer. It can be any storage device that serves as an addition to the computer's primary storage, RAM, and cache memory. EFS aids in backing up the data used for future restores or disaster recovery, long-term archiving of data that is not frequently accessed, and storage of non-critical data in lower-performing, less expensive drives. These systems do not directly interact with the computer's CPU (Central Processing Unit).

External file systems include devices such as Solid-state drives (SSDs), Hard disk drives (HDDs), Cloud storage, CD-ROM drives, DVD drives, Blu-ray drives, USB flash drives, SD cards, Tape drives.

### What is Amazon's S3 Bucket?

An Amazon S3 bucket is a public cloud storage resource available in Amazon Web Services (AWS) Simple Storage Service (S3), an object storage offering. Amazon S3 buckets, similar to file folders, store objects consisting of data and its descriptive metadata. Amazon S3 is a program built to store, protect, and retrieve data from *buckets* at any time from anywhere on any device such as websites, mobile apps, archiving, data backups and restorations, IoT devices, enterprise application storage, and providing the underlying storage layer for your data lake.

With the AWS Free Usage Tier*, you can get started with Amazon S3 for free in all regions except the AWS GovCloud Regions. [See](https://aws.amazon.com/s3/) for more information.

## Taking Backup with Amazon S3 Bucket

This section explains how to take backup for External Elastic Search (ES) and Postgres-Sql to the Amazon S3 bucket.

{{< note >}}

Ensure you perform the backup configuration before deploying the Chef Automate High Availability (HA) cluster.

{{< /note >}}

### Pre-Backup Configurations

- Configure an [Amazon S3 storage bucket](https://docs.aws.amazon.com/AmazonS3/latest/userguide/create-bucket-overview.html).
- Configure [External Elasticsearch](https://docs.chef.io/automate/install/#configuring-external-elasticsearch).
- Configure AWS credentials and generate access key ID and secret access key.
- Create an IAM user in your AWS account to access the S3 bucket.
- Provide `AdministratorAccess`, `APIGatewayAdministrator` (for AWS, AmazonAPIGatewayAdministrator), `S3FullAccess` (for AWS, AmazonS3FullAccess)permissions to IAM user.
- Add the IAM role to the IAM user.
- Create an IAM policy to be associated with an IAM role. On Elasticsearch Access Policy, associate the ARN to the resource section of your bucket.
- Ensure the Chef Automate has basic [permissions](https://docs.chef.io/automate/backup/#aws-s3-permissions) to run backup operation.
- Ensure the statuses of Chef Automate services are up and running. You can check the status by typing the command, `sudo chef-automate status`.
- Create `.toml` file.

### Backup Procedure

1. Navigate to your deploy workspace. For example, `cd /hab/a2_deploy_workspace`.
2. Create directory `configs` by typing the command, `mkdir configs`.
3. Create *.toml* file by typing command, `vi /configs/automate.toml`.
4. Copy the following Ruby code into this file by altering the value of *bucket* with `bucket-name` and *name* with `bucket-name`.

``` ruby
[global.v1.external.elasticsearch.backup]

    enable = true

    location = "s3"

[global.v1.external.elasticsearch.backup.s3]

  # bucket (required): The name of the bucket

  bucket = "bucket-name"

  # base_path (optional):  The path within the bucket where backups should be stored

  # If base_path is not set, backups will be stored at the root of the bucket.

  base_path = "elasticsearch"

  # name of an s3 client configuration you create in your elasticsearch.yml

  # see https://www.elastic.co/guide/en/elasticsearch/plugins/current/repository-s3-client.html

  # for full documentation on how to configure client settings on your

  # Elasticsearch nodes

  client = "default"

[global.v1.external.elasticsearch.backup.s3.settings]

    ## The meaning of these settings is documented in the S3 Repository Plugin

    ## documentation. See the following links:

    ## https://www.elastic.co/guide/en/elasticsearch/plugins/current/repository-s3-repository.html



    ## Backup repo settings

    # compress = false

    # server_side_encryption = false

    # buffer_size = "100mb"

    # canned_acl = "private"

    # storage_class = "standard"

    ## Snapshot settings

    # max_snapshot_bytes_per_sec = "40mb"

    # max_restore_bytes_per_sec = "40mb"

    # chunk_size = "null"

    ## S3 client settings

    # read_timeout = "50s"

    # max_retries = 3

    # use_throttle_retries = true

    # protocol = "https"

[global.v1.backups]

    location = "s3"

[global.v1.backups.s3.bucket]

    # name (required): The name of the bucket

    name = "bucket-name"

    # endpoint (required): The endpoint for the region the bucket lives in.

    # See https://docs.aws.amazon.com/general/latest/gr/rande.html#s3_region

    endpoint = "https://s3.amazonaws.com"

    # base_path (optional):  The path within the bucket where backups should be stored

    # If base_path is not set, backups will be stored at the root of the bucket.

    base_path = "automate"

[global.v1.backups.s3.credentials]

    # Optionally, AWS credentials may be provided. If these are not provided, IAM instance

    # credentials will be used. It's also possible for these to be read through the standard

    # AWS environment variables or through the shared AWS config files.

    # Use the credentials obtained from here [AWS-Credential](https://github.com/chef/automate-as-saas/wiki/Bastion-Setup#aws-credentials)

    access_key = "AKIARUQHMSKHGYTUJ&UI"

    secret_key = "s3kQ4Idyf9WjAgRXyv9tLYCQgYTRESDFRFV"
```

1. Save `.toml file` and exit *VI editor*.

1. Execute command, `./chef-automate patch configs/automate.toml`. This command triggers the deployment.

1. Assign the created IAM role to all the elastic search instances.

1. SSH into the automate instance by typing the command, `sudo automate-cluster-ctl ssh automate`.

1. Execute command, `./chef-automate backup create`, from the Chef Automate front-end node. The backup gets created.

### Restoring the S3 Backed-up Data

This section includes the procedure to restore backed-up data of the Chef Automate High Availability [HA] using EFS [External File System].

1. Check the status of all Chef Automate and Chef Infra Server front-end nodes by executing the command, `chef-automate status`.

1. Shutdown Chef Automate service on all front-end nodes by executing the command, `sudo systemctl stop chef-automate`.

1. Login to the same instance of Chef Automate front-end node from which backup is taken.

1. Execute the restore command, `chef-automate backup restore s3://bucket_name/path/to/backups/BACKUP_ID --skip-preflight --s3-access-key "Access_Key"  --s3-secret-key "Secret_Key"`.

1. Start all Chef Automate and Chef Infra Server front-end nodes by executing the command, `sudo systemctl start chef-automate`.

## Backup with EFS System

This section explains how to take backup and restore for External Elastic Search (ES) and Postgres-Sql on External File-System (EFS). You can take the backup and restore on EFS system through DNS or IP.

A shared file system requires you to create Elasticsearch snapshots. To mount the same shared filesystem to the same location on all master and data nodes, register these snapshot repositories with Elasticsearch.

You must register this location (or one of its parent directories) in the `path.repo` setting on all master and data nodes.

{{< note >}}

Ensure you perform the backup configuration before deploying the Chef Automate High Availability (HA) cluster.

{{< /note >}}

### Pre-Backup Configurations

- Create the EFS over the AWS.
- Open the port `2049` Proto(NFS) for the EFS security group.

### Backup Procedure

Let us assume that the shared filesystem is mounted to `/mnt/automate_backups`. Now, follow these steps to configure the Chef Automate High Availability (HA) to register the snapshot locations with Elasticsearch:

1. Enter the `mount /mnt/automate_backups` command to ensure the shared file system exists on all Elasticsearch servers.

1. Create Elasticsearch sub-directory and set permissions by executing the following commands:

```bash
sudo mkdir /mnt/automate_backups/elasticsearch
sudo chown hab:hab /mnt/automate_backups/elasticsearch/
```

{{< note >}}

If the network is mounted correctly, you need to perform this step on a single Opensearch server.

{{< /note >}}

1. Export the current Opensearch configuration from the Habitat supervisor.

1. Log in as a root user.

1. SSH to a single Opensearch server and configure Opensearch `path.repo` setting by executing the following commands:

```bash
source /hab/sup/default/SystemdEnvironmentFile.sh
automate-backend-ctl applied --svc=automate-ha-opensearch | tail -n +2 > es_config.toml
```

1. Edit `es_config.toml` to add the following settings at the end of the file:

```ruby
[es_yaml.path]
   # Replace /mnt/automate_backups with the backup_mount config found on the provisioning host in /hab/a2_deploy_workspace/a2ha.rb
   repo = "/mnt/automate_backups/elasticsearch"
```

{{< note >}}

This file may be empty if credentials are never rotated.

{{< /note >}}

1. Apply updated `es_config.toml` configuration to Elasticsearch by executing the following commands:

```bash
hab config apply automate-ha-opensearch.default $(date '+%s') es_config.toml
hab svc status (check opensearch service is up or not)
curl -k -X GET "https://localhost:9200/_cat/indices/*?v=true&s=index&pretty" -u admin:admin
   # Watch for a message about Elasticsearch going from RED to GREEN
`journalctl -u hab-sup -f | grep 'automate-ha-opensearch'
```

You can perform this application only once, which triggers a restart of the Elasticsearch services on each server.

1. Configure Chef Automate HA to handle external Elasticsearch backups by adding the following configuration to `/hab/a2_deploy_workspace/config/automate.toml` on the provisioning host or from the bastion host:

```ruby
[global.v1.external.elasticsearch.backup]
   enable = true
   location = "fs"

   [global.v1.external.elasticsearch.backup.fs]
   # The `path.repo` setting you've configured on your Elasticsearch nodes must be
   # a parent directory of the setting you configure here:
   path = "/mnt/automate_backups/elasticsearch"

   [global.v1.backups.filesystem]
   path = "/mnt/automate_backups/backups"
```

1. Enter the `./chef-automate config patch automate.toml` command to apply the patch configuration to the Chef Automate HA servers. This command also triggers the deployment.

1. Enter the `chef-automate backup create` command from a Chef Automate front-end node to create a backup.
>>>>>>> d03cc797

- External File-System (EFS) OR
- Amazon's S3 Bucket

### EFS System

*External File System* refers to any non-volatile storage device external to the computer. It can be any storage device that serves as an addition to the computer's primary storage, RAM, and cache memory. EFS aids in backing up the data used for future restores or disaster recovery, long-term archiving of data that is not frequently accessed, and storage of non-critical data in lower-performing, less expensive drives. These systems do not directly interact with the computer's CPU (Central Processing Unit).

External file systems include devices such as Solid-state drives (SSDs), Hard disk drives (HDDs), Cloud storage, CD-ROM drives, DVD drives, Blu-ray drives, USB flash drives, SD cards, and Tape drives.

### Amazon's S3 Bucket

An *Amazon S3 Bucket* is a public cloud storage resource available in Amazon Web Services (AWS) Simple Storage Service (S3), an object storage offering. Amazon S3 buckets, similar to file folders, store objects consisting of data and its descriptive metadata. Amazon S3 is a program built to store, protect, and retrieve data from *buckets* anytime from anywhere on any device. The devices can be websites, mobile apps, archiving, data backups and restorations, IoT devices, enterprise application storage, and providing the underlying storage layer for your data lake.

With the AWS Free Usage Tier*, you can get started with Amazon S3 for free in all regions except the AWS GovCloud Regions. Click [here](https://aws.amazon.com/s3/) to know more.<|MERGE_RESOLUTION|>--- conflicted
+++ resolved
@@ -34,9 +34,6 @@
 
 ## Backup Types
 
-<<<<<<< HEAD
-You can backup the Chef Automate HA data either using an:
-=======
 You can backup the Chef Automate HA data either using an External file-system (EFS) or Amazon's S3 bucket.
 
 ### What is EFS System?
@@ -305,7 +302,6 @@
 1. Enter the `./chef-automate config patch automate.toml` command to apply the patch configuration to the Chef Automate HA servers. This command also triggers the deployment.
 
 1. Enter the `chef-automate backup create` command from a Chef Automate front-end node to create a backup.
->>>>>>> d03cc797
 
 - External File-System (EFS) OR
 - Amazon's S3 Bucket
