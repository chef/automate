+++
title = "Overview"

draft = false

gh_repo = "automate"

[menu]
  [menu.automate]
    title = "Overview"
    identifier = "automate/deploy_high_availability/backup_and_restore/ha_backup_restore.md Overview Of Backup and Restore"
    parent = "automate/deploy_high_availability/backup_and_restore"
    weight = 200
+++

{{< warning >}}
{{% automate/4x-warn %}}
{{< /warning >}}

Computer security safeguards the computer system and data against theft, unlawful access, or any disaster. It's guarding against and detecting unlawful access to your computer system. Data security refers to securing data from unlawful access or any disaster. This process includes the following terms:

- Data Backup
- Data Restore

## Data Backup

Backup refers to making copies of data or files to use if the original data or files are lost or destroyed.

In information technology, a data backup is a copy of computer data taken and stored elsewhere to restore the original after a data loss event. A backup system contains at least one copy of all data considered worth saving. The data storage requirements can be extensive. An information repository model may be used to provide structure to this storage. Typically, backup data includes all the data such as documents, media files, configuration and registry files, and machine images.

## Data Restore

Data restortion is copying backup data from secondary storage and restoring it to its original location or a new location. A restoring process is carried out to return lost, stolen, or damaged data to its original condition or move it to a new location.

## Chef Automate High Availability (HA) Backups

You can manually back up the OpenSearch, Postgres, and Chef Automate Server data and configurations. The built-in Chef Automate CLI has no automated backup procedure that periodically backups the data.

## Backup Types

You can backup the Chef Automate HA data using an External file system (EFS) or Amazon's S3 bucket.

### EFS System

External file system refers to any non-volatile storage device external to the computer. It can be any storage device that serves as an addition to the computer's primary storage, RAM, and cache memory. EFS aids in backing up the data used for future restores or disaster recovery, long-term archiving of data that is not frequently accessed, and storage of non-critical data in lower-performing, less expensive drives. These systems do not directly interact with the computer's CPU (Central Processing Unit).

External file systems include devices such as Solid-state drives (SSDs), Hard disk drives (HDDs), Cloud storage, CD-ROM drives, DVD drives, Blu-ray drives, USB flash drives, SD cards, and Tape drives.

### Amazon's S3 Bucket

An Amazon S3 bucket is a public cloud storage resource available in Amazon Web Services (AWS) Simple Storage Service (S3), an object storage offering. Amazon S3 buckets, similar to file folders, store objects consisting of data and its descriptive metadata. Amazon S3 is a program built to store, protect, and retrieve data from *buckets* at any time from anywhere on any device such as websites, mobile apps, archiving, data backups and restorations, IoT devices, enterprise application storage, and providing the underlying storage layer for your data lake.

With the AWS Free Usage Tier*, you can get started with Amazon S3 for free in all regions except the AWS GovCloud Regions. [See](https://aws.amazon.com/s3/) for more information.

## Backup with Amazon S3 Bucket

This section explains how to take backup for External Elastic Search (ES) and PostgreSQL to the Amazon S3 bucket.

{{< note >}} Ensure you perform the backup configuration before deploying the Chef Automate High Availability (HA) cluster. {{< /note >}}

### Pre-Backup Configurations

- Configure an [Amazon S3 storage bucket](https://docs.aws.amazon.com/AmazonS3/latest/userguide/create-bucket-overview.html).
- Configure [External Elasticsearch](https://docs.chef.io/automate/install/#configuring-external-elasticsearch).
- Configure AWS credentials and generate **access key ID** and **secret access key**.
- Create an IAM user in your AWS account to access the S3 bucket.
- Provide `AdministratorAccess`, `APIGatewayAdministrator` (for AWS, AmazonAPIGatewayAdministrator), `S3FullAccess` (for AWS, AmazonS3FullAccess) permissions to IAM user.
- Add the IAM role to the IAM user.
- Create an IAM policy to be associated with an IAM role. On Elasticsearch Access Policy, associate the ARN to the resource section of your bucket.
- Ensure the Chef Automate has basic [permissions](https://docs.chef.io/automate/backup/#aws-s3-permissions) to run backup operation.
- Ensure the statuses of Chef Automate services are up and running. You can check the status by running the command, `sudo chef-automate status`.
- Create `.toml` file.

### Backup Procedure

1. Navigate to your deploy workspace. For example, `cd /hab/a2_deploy_workspace`.
<<<<<<< HEAD
1. Create directory `configs` by running the command `mkdir configs`.
1. Create *.toml* file by running the command, `vi /configs/automate.toml`.
1. Copy the following Ruby code into the above-created file by altering the value of *bucket* with `bucket-name` and *name* with `bucket-name`.
=======
2. Create directory `configs` by typing the command, `mkdir configs`.
3. Create *.toml* file by typing command, `vi /configs/automate.toml`.
4. Copy the following Ruby code into this file by altering the value of *bucket* with `bucket-name` and *name* with `bucket-name`.

``` ruby
[global.v1.external.opensearch.backup]
>>>>>>> 8ba2b222

    ``` ruby
    [global.v1.external.elasticsearch.backup]

        enable = true
        location = "s3"

<<<<<<< HEAD
    [global.v1.external.elasticsearch.backup.s3]
=======
[global.v1.external.opensearch.backup.s3]
>>>>>>> 8ba2b222

    # bucket (required): The name of the bucket

    bucket = "bucket-name"

    # base_path (optional):  The path within the bucket where backups should be stored

    # If base_path is not set, backups will be stored at the root of the bucket.

<<<<<<< HEAD
        base_path = "elasticsearch"

    # name of an s3 client configuration you create in your elasticsearch.yml

    # see https://www.elastic.co/guide/en/elasticsearch/plugins/current/repository-s3-client.html
=======
  base_path = "opensearch"

  # name of an s3 client configuration you create in your opensearch.yml

  # see https://www.open.co/guide/en/opensearch/plugins/current/repository-s3-client.html
>>>>>>> 8ba2b222

    # for complete documentation on how to configure client settings on your

<<<<<<< HEAD
    # Elasticsearch nodes
=======
  # Opensearch nodes
>>>>>>> 8ba2b222

        client = "default"

<<<<<<< HEAD
    [global.v1.external.elasticsearch.backup.s3.settings]
=======
[global.v1.external.opensearch.backup.s3.settings]
>>>>>>> 8ba2b222

    ## The meaning of these settings is documented in the S3 Repository Plugin

    ## documentation. See the following links:

    ## https://www.open.co/guide/en/opensearch/plugins/current/repository-s3-repository.html

    ## Backup repo settings

    # compress = false

    # server_side_encryption = false

    # buffer_size = "100mb"

    # canned_acl = "private"

    # storage_class = "standard"

    ## Snapshot settings

    # max_snapshot_bytes_per_sec = "40mb"

    # max_restore_bytes_per_sec = "40mb"

    # chunk_size = "null"

    ## S3 client settings

    # read_timeout = "50s"

    # max_retries = 3

    # use_throttle_retries = true

    # protocol = "https"

    [global.v1.backups]

        location = "s3"

    [global.v1.backups.s3.bucket]

    # name (required): The name of the bucket

        name = "bucket-name"

    # endpoint (required): The endpoint for the region the bucket lives in for Automate Version 3.x.y
    # endpoint (required): For Automate Version 4.x.y, use this https://s3.amazonaws.com
    
        endpoint = "https://s3.amazonaws.com"

    # base_path (optional):  The path within the bucket where backups should be stored

    # If base_path is not set, backups will be stored at the root of the bucket.

        base_path = "automate"

    [global.v1.backups.s3.credentials]

    # Optionally, AWS credentials may be provided. If these are not provided, the IAM instance

    # credentials will be used. It's also possible for these to be read through the standard

    # AWS environment variables or through the shared AWS config files.

    # Use the credentials obtained from here [AWS-Credential](https://github.com/chef/automate-as-saas/wiki/Bastion-Setup#aws-credentials)

        access_key = "AKIARUQHMSKHGYTUJ&UI"

        secret_key = "s3kQ4Idyf9WjAgRXyv9tLYCQgYTRESDFRFV"
    ```

1. Save `.toml file` and exit *VI editor*.

1. Execute command, `./chef-automate patch configs/automate.toml`. This command triggers the deployment.

1. Assign the created IAM role to all the ElasticSearch instances.

1. SSH into the Chef Automate instance by typing the command, `sudo automate-cluster-ctl ssh automate`.

1. Execute command, `./chef-automate backup create`, from the Chef Automate front-end node. The backup gets created.

### Restore the S3 Backed-up Data

This section includes the procedure to restore backed-up data of the Chef Automate High Availability [HA] using EFS [External File System].

1. Check the status of all Chef Automate and Chef Infra Server front-end nodes by executing the command, `chef-automate status`.

1. Shutdown Chef Automate service on all front-end nodes by executing the command, `sudo systemctl stop chef-automate`.

1. Login to the same instance of Chef Automate front-end node from which backup is taken.

1. Execute the restore command, `chef-automate backup restore s3://bucket_name/path/to/backups/BACKUP_ID --skip-preflight --s3-access-key "Access_Key"  --s3-secret-key "Secret_Key"`.

1. Start all Chef Automate and Chef Infra Server front-end nodes by executing the command, `sudo systemctl start chef-automate`.

## Backup with EFS System

This section explains how to take backup and restore for External Elastic Search (ES) and PostgreSQL it on External File-System (EFS). You can take the backup and restore on the EFS system through DNS or IP.

A shared file system requires you to create ElasticSearch snapshots. To mount the same shared filesystem to the exact location on all master and data nodes, register these snapshot repositories with ElasticSearch.

You must register this location (or one of its parent directories) in the `path.repo` setting on all master and data nodes.

{{< note >}} Ensure you perform the backup configuration before deploying the Chef Automate High Availability (HA) cluster. {{< /note >}}

### Pre-Backup Configurations

- Create the EFS over the AWS.
- Open the port `2049` Proto(NFS) for the EFS security group.

### Backup Procedure

Let us assume that the shared filesystem is mounted to `/mnt/automate_backups`. Now, follow these steps to configure the Chef Automate High Availability (HA) to register the snapshot locations with ElasticSearch:

1. Enter the `mount /mnt/automate_backups` command to ensure the shared file system exists on all ElasticSearch servers.

1. Create ElasticSearch sub-directory and set permissions by executing the following commands:

```bash
sudo mkdir /mnt/automate_backups/elasticsearch
sudo chown hab:hab /mnt/automate_backups/elasticsearch/
```

{{< note >}} If the network is mounted correctly, you need to perform this step on a single OpenSearch server. {{< /note >}}

1. Export the current OpenSearch configuration from the Habitat supervisor.

1. Log in as a root user.

1. SSH to a single OpenSearch server and configure OpenSearch `path.repo` setting by executing the following commands:

    ```bash
    source /hab/sup/default/SystemdEnvironmentFile.sh
    automate-backend-ctl applied --svc=automate-ha-opensearch | tail -n +2 > es_config.toml
    ```

1. Edit `es_config.toml` to add the following settings at the end of the file:

    ```ruby
    [path]
    # Replace /mnt/automate_backups with the backup_mount config found on the provisioning host in /hab/a2_deploy_workspace/a2ha.rb
    repo = "/mnt/automate_backups/elasticsearch"
    ```

    {{< note >}} This file may be empty if credentials are never rotated. {{< /note >}}

1. Apply the updated `es_config.toml` configuration to ElasticSearch by executing the following commands:

    ```bash
    hab config apply automate-ha-opensearch.default $(date '+%s') es_config.toml
    hab svc status (check opensearch service is up or not)
    curl -k -X GET "https://localhost:9200/_cat/indices/*?v=true&s=index&pretty" -u admin:admin
    # Watch for a message about Elasticsearch going from RED to GREEN
    `journalctl -u hab-sup -f | grep 'automate-ha-opensearch'
    ```

    You can perform the above application only once, which triggers a restart of the ElasticSearch services on each server.

1. Configure Chef Automate HA to handle external ElasticSearch backups by adding the following configuration to `/hab/a2_deploy_workspace/config/automate.toml` on the provisioning host or from the bastion host:

    ```ruby
    [global.v1.external.elasticsearch.backup]
        enable = true
        location = "fs"

    [global.v1.external.elasticsearch.backup.fs]
    # The `path.repo` setting you've configured on your Elasticsearch nodes must be
    # a parent directory of the setting you configure here:
        path = "/mnt/automate_backups/elasticsearch"

    [global.v1.backups.filesystem]
        path = "/mnt/automate_backups/backups"
    ```

1. Enter the `./chef-automate config patch automate.toml` command to apply the patch configuration to the Chef Automate HA servers. This command also triggers the deployment.

1. Enter the `chef-automate backup create` command from a Chef Automate front-end node to create a backup.

    - External File-System (EFS) OR
    - Amazon's S3 Bucket

### EFS System

*External File System* refers to any non-volatile storage device external to the computer. It can be any storage device that serves as an addition to the computer's primary storage, RAM, and cache memory. EFS aids in backing up the data used for future restores or disaster recovery, long-term archiving of data that is not frequently accessed, and storage of non-critical data in lower-performing, less expensive drives. These systems do not directly interact with the computer's CPU (Central Processing Unit).

External file systems include devices such as Solid-state drives (SSDs), Hard disk drives (HDDs), Cloud storage, CD-ROM drives, DVD drives, Blu-ray drives, USB flash drives, SD cards, and Tape drives.

### Amazon's S3 Bucket

An *Amazon S3 Bucket* is a public cloud storage resource available in Amazon Web Services (AWS) Simple Storage Service (S3), an object storage offering. Amazon S3 buckets, similar to file folders, store objects consisting of data and its descriptive metadata. Amazon S3 is a program built to store, protect, and retrieve data from *buckets* anytime from anywhere on any device. The devices can be websites, mobile apps, archiving, data backups and restorations, IoT devices, enterprise application storage, and providing the underlying storage layer for your data lake.

With the AWS Free Usage Tier*, you can get started with Amazon S3 for free in all regions except the AWS GovCloud Regions. Click [here](https://aws.amazon.com/s3/) to know more.<|MERGE_RESOLUTION|>--- conflicted
+++ resolved
@@ -74,18 +74,9 @@
 ### Backup Procedure
 
 1. Navigate to your deploy workspace. For example, `cd /hab/a2_deploy_workspace`.
-<<<<<<< HEAD
 1. Create directory `configs` by running the command `mkdir configs`.
 1. Create *.toml* file by running the command, `vi /configs/automate.toml`.
 1. Copy the following Ruby code into the above-created file by altering the value of *bucket* with `bucket-name` and *name* with `bucket-name`.
-=======
-2. Create directory `configs` by typing the command, `mkdir configs`.
-3. Create *.toml* file by typing command, `vi /configs/automate.toml`.
-4. Copy the following Ruby code into this file by altering the value of *bucket* with `bucket-name` and *name* with `bucket-name`.
-
-``` ruby
-[global.v1.external.opensearch.backup]
->>>>>>> 8ba2b222
 
     ``` ruby
     [global.v1.external.elasticsearch.backup]
@@ -93,11 +84,7 @@
         enable = true
         location = "s3"
 
-<<<<<<< HEAD
     [global.v1.external.elasticsearch.backup.s3]
-=======
-[global.v1.external.opensearch.backup.s3]
->>>>>>> 8ba2b222
 
     # bucket (required): The name of the bucket
 
@@ -107,35 +94,19 @@
 
     # If base_path is not set, backups will be stored at the root of the bucket.
 
-<<<<<<< HEAD
         base_path = "elasticsearch"
 
     # name of an s3 client configuration you create in your elasticsearch.yml
 
     # see https://www.elastic.co/guide/en/elasticsearch/plugins/current/repository-s3-client.html
-=======
-  base_path = "opensearch"
-
-  # name of an s3 client configuration you create in your opensearch.yml
-
-  # see https://www.open.co/guide/en/opensearch/plugins/current/repository-s3-client.html
->>>>>>> 8ba2b222
 
     # for complete documentation on how to configure client settings on your
 
-<<<<<<< HEAD
     # Elasticsearch nodes
-=======
-  # Opensearch nodes
->>>>>>> 8ba2b222
 
         client = "default"
 
-<<<<<<< HEAD
     [global.v1.external.elasticsearch.backup.s3.settings]
-=======
-[global.v1.external.opensearch.backup.s3.settings]
->>>>>>> 8ba2b222
 
     ## The meaning of these settings is documented in the S3 Repository Plugin
 
