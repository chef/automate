+++
title = "AWS Deployment with AWS Managed Database"
draft = false
gh_repo = "automate"

[menu]
  [menu.automate]
    title = "AWS Deployment with AWS Managed Database"
    parent = "automate/deploy_high_availability/deployment"
    identifier = "automate/deploy_high_availability/deployment/ha_aws_managed_deploy_steps.md AWS Deployment with AWS Managed Database"
    weight = 240
+++

{{< warning >}}
 {{% automate/ha-warn %}}
{{< /warning >}}

Follow the steps below to deploy Chef Automate High Availability (HA) on AWS (Amazon Web Services) cloud with Managed AWS Services.

## Prerequisites

- Virtual Private Cloud (VPC) should be created in AWS before starting. Reference for [VPC and CIDR creation](/automate/ha_vpc_setup/)
- If you want to use Default VPC, you have to create a Public and Private Subnet if subnets are unavailable. Please refer [this](https://docs.aws.amazon.com/vpc/latest/userguide/default-vpc.html)
- We need three private and three public subnets in a vpc (1 subnet for each AZ). As of now, we support a dedicated subnet for each AZ.
- We recommend creating a new VPC. And Bastion should be in the same VPC.
- Set up AWS RDS PostgreSQL 13.5-R1 in the same VPC where we have the basion and automate ha node to be created. Click [here](/automate/create_amazon_rds/) to know more.
- Set up AWS OpenSearch 1.3 in the same VPC where we have the basion and automate ha node to be created. Click [here](/automate/create_amazon_opensearch/) to know more.
- For Backup with Managed Service, we have only one option: ' Amazon S3`.
- For Backup and Restore with Managed Service. Click [here](/automate/managed_services/#enabling-opensearch-backup-restore) to know more.
- Preferred key type will be ed25519
- Ensure your Linux has the `sysctl` utility available in all nodes.
- Attach IAM role to the Bastion with `AmazonS3FullAccess`, `AdministratorAccess` privileges or get AWS user credentials with the same privileges. Click [here](/automate/ha_iam_user/) to learn more about creating IAM Users.

Set the AWS user credentials in `~/.aws/credentials` in Bastion Host:

  ```bash
  sudo su -
  ```

  ```bash
  mkdir -p ~/.aws
  echo "[default]" >>  ~/.aws/credentials
  echo "aws_access_key_id=<ACCESS_KEY_ID>" >> ~/.aws/credentials
  echo "aws_secret_access_key=<SECRET_KEY>" >> ~/.aws/credentials
  echo "region=<AWS-REGION>" >> ~/.aws/credentials
  ```

- Have SSH Key Pair ready in AWS so new VMs are created using that pair. Reference for [AWS SSH Key Pair creation](https://docs.aws.amazon.com/ground-station/latest/ug/create-ec2-ssh-key-pair.html)
- We do not support passphrases for Private Key authentication.
- Make sure that the bastion machine should be in the same vpc as mentioned in `config.toml`; otherwise, we need to do [vpc peering](https://docs.aws.amazon.com/vpc/latest/peering/what-is-vpc-peering.html).
- Use subnet-id instead of CIDR block in `config.toml`, to avoid the subnet conflict.
- Create the below attributes by following [this document.](/automate/managed_services/#enabling-opensearch-backup-restore)
  - `aws_os_snapshot_role_arn`
  - `os_snapshot_user_access_key_id`
  - `os_snapshot_user_access_key_secret`

  Add this to your `config.toml`

- If you choose `backup_config` as `s3`, provide the bucket name to field `s3_bucketName`. If `s3_bucketName` exists, it is directly used for backup configuration, and if it doesn't exist, then the deployment process will create `s3_bucketName`.
- We recommended using `backup_config` to be set to `s3` at the time of deployment.

{{< warning >}}

- PLEASE DO NOT MODIFY THE WORKSPACE PATH; it should always be "/hab/a2_deploy_workspace"
- We currently don't support AD managed users in nodes. We only support local Linux users.
- If you have configured a sudo password for the user, you must create an environment variable `sudo_password` and set the password as the variable's value. Example: `export sudo_password=<password>`. And then, run all sudo commands with the `sudo -E or --preserve-env` option. Example: `sudo -E ./chef-automate deploy config.toml --airgap-bundle automate.aib`. This is required for the `chef-automate` CLI to run the commands with sudo privileges. Please refer [this](/automate/ha_sudo_password/) for details.

{{< /warning >}}

## Run these steps on Bastion Host Machine

1. Run the below commands to download the latest Automate CLI and Airgapped Bundle:

   ```bash
   #Run commands as sudo.
   sudo -- sh -c "
   #Download Chef Automate CLI.
   curl https://packages.chef.io/files/current/latest/chef-automate-cli/chef-automate_linux_amd64.zip \
   | gunzip - > chef-automate && chmod +x chef-automate \
   | cp -f chef-automate /usr/bin/chef-automate
   #Download the latest Airgapped Bundle.
   #To download specific version bundle, example version: 4.2.59 then replace latest.aib with 4.2.59.aib
   curl https://packages.chef.io/airgap_bundle/current/automate/latest.aib -o automate.aib
   "
   ```

   {{< note >}}
   Chef Automate bundles are available for 365 days from the release of a version. However, the milestone release bundles are available for download forever.
   {{< /note >}}

## Steps to Generate Config

1. Generate config with relevant data using the below command:

    ```bash
    sudo -- sh -c "
    chef-automate config gen config.toml
    "
    ```

    Click [here](/automate/ha_config_gen) to know more about generating config

<<<<<<< HEAD
    {{< note >}} You can also generate config using **init config** and then generate init config for existing infrastructure. The command is as shown below:

    `chef-automate init-config-ha existing_infra`{{< /note >}}

=======
    or

    Generate the empty config and populate manually
    ```bash
    sudo -- sh -c "
    chef-automate init-ha-config aws
    "
    ```
>>>>>>> f0180a36
    {{< warning spaces=4 >}}
    {{% automate/char-warn %}}
    {{< /warning >}}

## Steps to Provision

1. Continue with the deployment after generating the config:

    ```bash
    #Run commands as sudo.
    sudo -- sh -c "
    #Print data in the config
    cat config.toml
    #Run provision command to deploy `automate.aib` with set `config.toml`
    chef-automate provision-infra config.toml --airgap-bundle automate.aib
    "
    ```

<<<<<<< HEAD
## Config Verify

=======
{{< note >}}

Once the provisioning is successful, **if you have added custom DNS to your configuration file (`fqdn`), make sure to map the load-balancer FQDN from the output of the previous command to your DNS from DNS Provider**

{{< /note >}}

#####  Config Verify
>>>>>>> f0180a36
1. After successful provision, run verify config command:

    ```bash
    sudo chef-automate verify -c config.toml
    ```

    To know more about config verify you can check [Config Verify Doc page](/automate/ha_verification_check/).

    Once the verification is successfully completed, then proceed with deployment, In case of failure please fix the issue and re-run the verify command.

## Steps to deploy

<<<<<<< HEAD
1. Once the provisioning is successful, **if you have added custom DNS to your configuration file (`fqdn`), make sure to map the load-balancer FQDN from the output of the previous command to your DNS from DNS Provider**. After that, continue with the deployment process with the following.
=======
##### Steps to deploy
1. The following command will run the deployment.
>>>>>>> f0180a36

    ```bash
    sudo -- sh -c "
   #Run deploy command to deploy `automate.aib` with set `config.toml`
   chef-automate deploy config.toml --airgap-bundle automate.aib
   "
   ```

## Verify Deployment

1. Once the deployment is successful, we can verify deployment by checking status summary and info

  ```bash
   sudo -- sh -c "
   #After Deployment is done successfully. Check the status of Chef Automate HA services
   chef-automate status summary

   #Check Chef Automate HA deployment information using the following command
   chef-automate info
   "
  ```

1. After the deployment is completed. To view the automate UI, run the command `chef-automate info`, and you will get the `automate_url`.
  If you want to change the FQDN URL from the loadbalancer URL to some other FQDN URL, then use the below template.

    - Create a file `a2.fqdn.toml`

    ```toml
    [global]
      [global.v1]
        fqdn = "AUTOMATE-DNS-URL-WITHOUT-HTTP"
    ```

    - Run the command to apply the config from the bastion

    ```toml
    chef-automate config patch a2.fqdn.toml --automate
    ```

    - Create a file `cs.fqdn.toml`

    ```toml
    [global]
      [global.v1]
        fqdn = "AUTOMATE-DNS-URL-WITHOUT-HTTPS"
      [global.v1.external.automate]
        node = "https://AUTOMATE-DNS-URL"
    ```

    - Run the command to apply the config from the bastion

    ```toml
    chef-automate config patch cs.fqdn.toml --chef_server
    ```

{{< note >}}

- Have DNS certificate ready in ACM for 2 DNS entries: Example: `chefautomate.example.com`, `chefinfraserver.example.com`, Reference for [Creating new DNS Certificate in ACM](/automate/ha_aws_cert_mngr/).
- DNS should have entries for `chefautomate.example.com` and `chefinfraserver.example.com` pointing to respective Load Balancers as shown in the `chef-automate info` command

{{< /note >}}

Check if Chef Automate UI is accessible by going to (Domain used for Chef Automate) [https://chefautomate.example.com](https://chefautomate.example.com).

After successful deployment, proceed with following:

   1. Create user and orgs, Click [here](/automate/ha_node_bootstraping/#create-users-and-organization) to learn more about user and org creation
   1. Workstation setup, Click [here](/automate/ha_node_bootstraping/#workstation-setup) to learn more about workstation setup
   1. Node bootstrapping,  Click [here](/automate/ha_node_bootstraping/#bootstraping-a-node) to learn more about node bootstraping.

## Sample Config

{{< note >}} Assuming 8+1 nodes (1 bastion, 1 for automate UI, 1 for Chef-server, Managed RDS Postgresql, and Managed OpenSearch) {{< /note >}}

{{< note >}}

- User only needs to create/set up **the bastion node**, a **user** with IAM role of Admin access and the s3 bucket access attached to it.
- The following config will create an s3 bucket for backup.
- To provide multiline certificates use triple quotes like `""" multiline certificate contents"""`.

{{< /note >}}

```config
[architecture]
  [architecture.aws]
    ssh_user = "ec2-user"
    ssh_group_name = "ec2-user"
    ssh_key_file = "~/.ssh/my-key.pem"
    ssh_port = "22"
    secrets_key_file = "/hab/a2_deploy_workspace/secrets.key"
    secrets_store_file = "/hab/a2_deploy_workspace/secrets.json"
    architecture = "aws"
    workspace_path = "/hab/a2_deploy_workspace"
    backup_mount = "/mnt/automate_backups"
    backup_config = "s3"
    s3_bucketName = "My-Bucket-Name"
[automate]
  [automate.config]
    admin_password = "test@343423"
    fqdn = "chefautomate.example.com"
    config_file = "configs/automate.toml"
    root_ca = "-----BEGIN CERTIFICATE-----
    -----END CERTIFICATE-----"
    instance_count = "2"
[chef_server]
  [chef_server.config]
    fqdn = "chefserver.example.com"
    lb_root_ca = "-----BEGIN CERTIFICATE-----
    -----END CERTIFICATE-----"
    instance_count = "2"
[opensearch]
  [opensearch.config]
    instance_count = "0"
[postgresql]
  [postgresql.config]
    instance_count = "0"
[aws]
  [aws.config]
    profile = "default"   # This should be commented incase if IAM role is attached
    region = "us-east-2"
    aws_vpc_id = "vpc12318h"
    private_custom_subnets = ["subnet-e556d512", "subnet-e556d513", "subnet-e556d514"]
    public_custom_subnets = ["subnet-p556d512", "subnet-p556d513", "subnet-p556d514"]
    ssh_key_pair_name = "my-key"
    setup_managed_services = true
    managed_opensearch_domain_name = "automate-ha"
    managed_opensearch_domain_url = "vpc-automate-ha-a6uhtsu.ap-southeast-2.es.amazonaws.com"
    managed_opensearch_username = "MY-USER-NAME"
    managed_opensearch_user_password = "MY-OPENSEARCH-PASSWORD"
    aws_os_snapshot_role_arn = "......."
    os_snapshot_user_access_key_id = "......."
    os_snapshot_user_access_key_secret = "......."
    managed_rds_instance_url = "database-1.jux.us-east-2.rds.amazonaws.com:5432"
    managed_rds_superuser_username = "MY-POSTGRES-SUPER-USER-NAME"
    managed_rds_superuser_password = "MY-POSTGRES-PASSWORD"
    managed_rds_dbuser_username = "MY-DB-USERNAME"
    managed_rds_dbuser_password = "MY-DB-PASSWORD"
    ami_id = "ami-08d4ac5b634553e16"
    automate_server_instance_type = "m5.large"
    chef_server_instance_type = "m5.large"
    automate_lb_certificate_arn = "arn:aws:acm:ap-southeast-2:112758395563:certificate/9b04-6513-4ac5-9332-2ce4e"
    chef_server_lb_certificate_arn = "arn:aws:acm:ap-southeast-2:112758395563:certificate/9b04-6513-4ac5-9332-2ce4e"
    chef_ebs_volume_iops = "100"
    chef_ebs_volume_size = "200"
    chef_ebs_volume_type = "gp3"
    automate_ebs_volume_iops = "100"
    automate_ebs_volume_size = "200"
    automate_ebs_volume_type = "gp3"
    lb_access_logs = "true"
```

## Minimum Changes required in the Sample Config

- Provide `ssh_user` which has access to all the machines. E.g., `ec2-user`
- Provide a `ssh_key_file` path; this key should have access to all the Machines or VMs. E.g.: `~/.ssh/user-key.pem`.
- Provide `region` Eg: `ap-southeast-2`.
- Provide `aws_vpc_id` Eg: `vpc-0a12*****`.
- Provide `private_custom_subnets` and `public_custom_subnets`.
- Provide `ssh_key_pair_name` Eg: `user-key`.
- Provide `setup_managed_services` Eg: `true`.
- Provide `managed_opensearch_domain_name`,`managed_opensearch_domain_url`,`managed_opensearch_username`,`managed_opensearch_user_password`.
- Provide `managed_rds_instance_url`,`managed_rds_superuser_username`,`managed_rds_superuser_password`,`managed_rds_dbuser_username`,`managed_rds_dbuser_password`.
- Provide `ami_id` for the region where the infra is created. Eg: `ami-0bb66b6ba59664870`.
- Provide `certificate ARN` for both automate and Chef servers in `automate_lb_certificate_arn` and `chef_server_lb_certificate_arn`, respectively.<|MERGE_RESOLUTION|>--- conflicted
+++ resolved
@@ -100,21 +100,10 @@
 
     Click [here](/automate/ha_config_gen) to know more about generating config
 
-<<<<<<< HEAD
     {{< note >}} You can also generate config using **init config** and then generate init config for existing infrastructure. The command is as shown below:
 
     `chef-automate init-config-ha existing_infra`{{< /note >}}
 
-=======
-    or
-
-    Generate the empty config and populate manually
-    ```bash
-    sudo -- sh -c "
-    chef-automate init-ha-config aws
-    "
-    ```
->>>>>>> f0180a36
     {{< warning spaces=4 >}}
     {{% automate/char-warn %}}
     {{< /warning >}}
@@ -133,18 +122,14 @@
     "
     ```
 
-<<<<<<< HEAD
-## Config Verify
-
-=======
 {{< note >}}
 
 Once the provisioning is successful, **if you have added custom DNS to your configuration file (`fqdn`), make sure to map the load-balancer FQDN from the output of the previous command to your DNS from DNS Provider**
 
 {{< /note >}}
 
-#####  Config Verify
->>>>>>> f0180a36
+##  Config Verify
+
 1. After successful provision, run verify config command:
 
     ```bash
@@ -156,13 +141,6 @@
     Once the verification is successfully completed, then proceed with deployment, In case of failure please fix the issue and re-run the verify command.
 
 ## Steps to deploy
-
-<<<<<<< HEAD
-1. Once the provisioning is successful, **if you have added custom DNS to your configuration file (`fqdn`), make sure to map the load-balancer FQDN from the output of the previous command to your DNS from DNS Provider**. After that, continue with the deployment process with the following.
-=======
-##### Steps to deploy
-1. The following command will run the deployment.
->>>>>>> f0180a36
 
     ```bash
     sudo -- sh -c "
