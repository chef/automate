+++
title = "Chef Infra Server"

weight = 20
draft = false

gh_repo = "automate"
[menu]
  [menu.automate]
    title = "Chef Infra Server"
    parent = "automate/infrastructure"
    identifier = "automate/infrastructure/chef_infra_server.md Chef Infra Server"
    weight = 20
+++

## Overview

The _Chef Infra Server_ page (**Infrastructure > Chef Servers**) lets you connect existing Chef Infra Servers to Chef Automate, view all of the connected Chef Infra Servers, and manage all of the objects on your connected Chef Infra Servers.

The _Chef Infra Server_ acts as a hub for configuration data. The Chef Infra Server stores _cookbooks_, the policies that are applied to _nodes_, and metadata that describes each registered node that is being managed by Chef Infra Client.

Nodes use Chef Infra Client to ask the Chef Infra Server for configuration details, such as recipes, templates, and file distributions. Chef Infra Client then does as much of the configuration work as possible on the nodes themselves (and not on the Chef Infra Server).

This scalable approach distributes the configuration effort throughout the organization.

{{< figure src="/images/automate/chef-server-page.png" alt="Chef Infra Server Page">}}

The objects that you can manage from the Chef Infra Server are:

- Cookbooks
- Roles
- Environments
- Data Bags
- Clients
- Nodes
- Policyfiles

## Connect Chef Infra Servers to Chef Automate

The _Chef Infra Server_ panel starts out with an empty list of servers.

To add existing Chef Infra Servers to the Chef Automate infrastructure, select **Add Chef Server** which will request the name, FQDN, and IP address of your Chef Infra Server:

{{< figure src="/images/automate/add-chef-server-popup-menu.png" width="500" alt="Add Chef Server Form">}}

Chef Automate will warn you if you enter an invalid FQDN or IP address:

{{< figure src="/images/automate/add-chef-server-popup-menu-with-error.png" width="500" alt="Add Chef Server Form">}}

Once you are finished, select **Add Chef Server** and you will see your server in the list of Chef Infra Servers.

## Connect a Chef Organization to a Chef Infra Server

To view a list of existing [organizations]({{< relref "server_orgs" >}}) on a Chef Infra Server,
select a Chef Infra Server from the **Chef Servers** list, then select the **Organizations** tab, as shown below:

{{< figure src="/images/automate/chef-server-organization.png" alt="Chef Infra Server Organization">}}

To create a new organization, see the documentation on [setting up a Chef Infra Server]({{< relref "infra_server#set-up-the-chef-infra-server" >}}).

To add an existing organization, select **Add Chef Organization**, which opens a dialog box as shown below:

{{< figure src="/images/automate/add-chef-organization-popup-menu.png" width="500" alt="Add Chef Organization Form">}}

Enter the _Name_, _Projects_, _Admin User_, and _Admin Key_ fields using the same values that were provided when the organization was configured using _Knife_.
Copy the contents of the `~/.chef/USER.pem` file and paste it into the **Admin Key** field. Then select **Add Chef Organization** to add the organization to the Chef Infra Server.

## Access Chef Infra Server Components

The following Chef Infra Server components for an organization can be managed using Chef Automate:

- Cookbooks
- Roles
- Environments
- Data Bags
- Clients

To access these components for an organization, select **Chef Servers > Organizations** and then select an organization. Refer to the image below:

{{< figure src="/images/automate/chef-infra-server-objects.png" alt="Chef Infra Server Objects">}}

### Cookbooks

A [cookbook]({{< relref "cookbooks" >}}) is the fundamental unit of configuration and policy distribution. A cookbook contains recipes and other files, components, or directories.

The Chef Infra Server lets you:

- View the list of cookbooks with their latest version
- View different versions of a cookbook
- View the contents of a cookbook
- View the details of a cookbook

#### List of Cookbooks

In Chef Infra Server, you can view all the cookbooks of an organization. The latest version of the cookbooks are mentioned in the list.

{{< figure src="/images/automate/list-of-cookbooks.png" alt="List of Cookbooks">}}

Select a cookbook from the list to view the details of that cookbook.

#### View Different Versions of Cookbooks

To view different versions of cookbook:

<<<<<<< HEAD
- Select a specific cookbook from the list.
- Select any version from the dropdown list to view the details.
=======
- Select a cookbook from the list.
- The interface contains a dropdown list for versions. Select any version to view the details.
>>>>>>> 30f64716

{{< note >}}
The dropdown shows the latest version of the cookbook.
{{< /note >}}

{{< figure src="/images/automate/view-different-versions-of-cookbook.png" alt="Versions of a Cookbook">}}

#### Cookbook Content

Select the content tab to view the recipes and other optional components of a cookbook. It also contains the files or directories of the components. To view the cookbook content, select the file from the component list.

{{< figure src="/images/automate/contents-of-a-cookbook.png" alt="Cookbook Contents">}}

#### Details of a Cookbook

Select the **Details** tab to view the requirements, usage, resources, and license of a cookbook.

{{< figure src="/images/automate/details-of-a-cookbook.png" alt="Details of a Cookbook">}}

### Roles

[Roles]({{< relref "roles" >}}) let you define patterns and processes that exist across nodes in an organization as belonging to a single job function. Each role consists of zero (or more) attributes and a run-list.

The Chef Infra Server lets you:

- Create a role
- List all the roles at one place.
- Search for a specific role from a list of roles.
- View the details of roles:
  - Run List
  - Attributes
- Delete a role

#### Create a Role

To create a new role, select **Create Role**:

{{< figure src="/images/automate/create-role-button.png" alt="Create Roles Button">}}

Selecting the **Create Role** button opens a dialog box. The dialog box contains four different sections: _Details_, _Run List_, _Default Attributes_ and _Override Attributes_. Enter the details in the possible sections and select **Create** to create a new role.

{{< figure src="/images/automate/create-role-popup.png" alt="Create Roles Dialog Box">}}

#### Search for a Role

Use the **Search Roles** bar to find the existing role from the list of roles. Entering the name of a role in the search box returns roles matching your search criteria.

{{< figure src="/images/automate/create-role-button.png" alt="Select Create Roles Button">}}

#### View Role Details

Select a specific role to view the details of that particular role. Its contains two tabs, _Details_ and _Attributes_.

{{< figure src="/images/automate/view-role-details.png" alt="View Role Details">}}

The _Details_ contains the Run List, whereas the attributes tab displays the *default* and the *override* attributes of the role.

{{< figure src="/images/automate/view-attributes-details.png" alt="View Attributes Details">}}

You can edit the *default* and *override* attributes by selecting the **Edit** option. It opens a popup window where you can make the changes and click **Save**.

#### Delete a Role

Chef Infra Server lets you delete the existing roles one at a time. To delete a role, select the ellipses icon {{< fontawesome class="fas fa-ellipsis-h" >}} and then **Delete**, as illustrated below:

{{< figure src="/images/automate/delete-a-role.png" alt="Delete A Role">}}

### Environments

An [environment]({{< relref "environments" >}}) can be used to map an organization's real-life workflow to what can be configured and managed when using Chef Infra. This mapping is accomplished by setting attributes and pinning cookbooks at the environment level.

The Chef Infra Server UI lets you:

- Create an environment.
- Search for a specific environment from a list of environments.
- List all the environments at one place.
- View the details of an environment.
- Edit an environment.
- Delete an environment.

#### Create an Environment

To create a new Environment, select **Create Environment**, as shown below:

{{< figure src="/images/automate/create-environment-button.png" alt="Create Environment Button">}}

Selecting the **Create Environment** button opens a dialog box. The dialog box contains four different sections: _Details_, _Constraints_, _Default Attributes_ and _Override Attributes_. Enter the details in the possible sections and select **Create** to create a new environment.

{{< figure src="/images/automate/create-environment-popup.png" alt="Create Environment Dialog Box">}}

#### Search for an Environment

Use the **Search environments** bar to find an existing environment from the list of environments.
Entering the name of an environment in the search box returns environments matching your search criteria.

{{< figure src="/images/automate/create-environment-button.png" alt="Create Environment Button">}}

#### Details of an Environment

Select a specific environment to view that environment's cookbook constraints and attributes.

##### Cookbook Constraints

 The selected bar contains the list of all the cookbook constraints with _Name_, their _Operator_, and _Version_ respectively. Select **Edit** to change the _Cookbook Constraints_.

  {{< figure src="/images/automate/cookbook-constraints-in-environment.png" alt="Cookbook Constraints In Environment">}}

##### Attributes

The attributes window shows all the default and overridden [attributes]({{< relref "attributes" >}}). Select **Expand All** or **Collapse All** to view or hide the attributes. Select **Edit** to change the _Default Attributes_ and _Override Attributes_.

{{< note >}} You can edit _Cookbook Constraints_ and the _Attributes_ only for environments with an existing _client_ for that _organization_.
{{< /note >}}

{{< figure src="/images/automate/attributes-in-environment.png" alt="Attributes In Environment">}}

#### Delete an Environment

The Chef Infra Server lets you delete environments one at a time. Select **Delete** from the more information (three dots) icon on the far right side of the environment that you want to delete, as shown below:

{{< figure src="/images/automate/delete-an-environment.png" alt="Delete an Environment by selecting the more information icon on the right side of an environment list item">}}

### Data Bags

[Data bags]({{< relref "data_bags" >}}) store global variables as JSON data. Data bags are indexed for searching and can be loaded by a cookbook or accessed during a search.

Chef Infra Server UI lets you:

- Create a data bag.
- List all the data bags in one place.
- Search for a specific data bag item from a list of items.
- Create a data bag item.
- Edit a data bag item.
- Delete a data bag item.
- Delete a data bag.

#### Create a Data Bag

To create a new data bag, select **Create Data Bag**, as shown below:

{{< figure src="/images/automate/create-data-bag-button.png" alt="Create Data Bag Button">}}

Selecting the **Create Data Bag** button opens a dialog box. Enter the name and select **Create**.

{{< figure src="/images/automate/create-data-bag-popup.png" alt="Create Data Bag Dialog Box">}}

#### Create a Data Bag Item

To create a data bag item, select the data bag from the list of created data bags and follow the steps given below:

Select **Create Item**, as shown below:

{{< figure src="/images/automate/create-data-bag-item-button.png" alt="Create Data Bag Item Button">}}

Selecting the **Create Item** button opens a dialog box. Enter the **Data Bag Item ID** and the details of the key value pairs of that particular item. Select **Create**.

{{< figure src="/images/automate/create-data-bag-item-popup.png" alt="Create Data Bag Item Dialog Box">}}

#### Search for an Item

Use the **Search data bag items** bar to find an item from the list of data bag items. Entering the name of an item in the search bar returns data bag items that match your search criteria.

{{< figure src="/images/automate/create-data-bag-item-button.png" alt="Search Data Bag Item Bar">}}

#### Edit a Data Bag Item

Select a specific data bag item to view the details. The details contain an *id*, and a couple of _key values_. Chef Infra Server lets you **edit** a data bag item.

{{< figure src="/images/automate/edit-and-delete-data-bag-item.png" alt="Edit and Delete a Data Bag Item">}}

To edit the details of the data bag items, select **Edit**. In the dialog box, you can edit the details for the specific data bag item. Once done, Select **Save Item**.

{{< figure src="/images/automate/edit-data-bag-item.png" alt="Edit a Data Bag Item">}}

#### Delete a Data Bag Item

Select a specific data bag item to view the details. The details contain an *id*, and a couple of _key values_. Chef Infra Server lets you **delete** a data bag item.

{{< figure src="/images/automate/edit-and-delete-data-bag-item.png" alt="Edit and Delete a Data Bag Item">}}

To delete a data bag item, select **Delete**. In the dialog box displayed, select **Delete** to delete the data bag item.

{{< figure src="/images/automate/delete-data-bag-item.png" alt="Delete a Data Bag Item">}}

#### Delete a Data Bag

Chef Infra Server lets you delete the existing data bag one at a time. To delete a data bag, select the ellipses icon {{< fontawesome class="fas fa-ellipsis-h" >}} and then **Delete**, as illustrated below:

{{< figure src="/images/automate/delete-a-data-bag.png" alt="Delete a Data Bag">}}

### Clients

Chef Infra Clients provide secure API access to the Chef Infra Server. Chef Infra Server UI lets you:

- Create a client.
- Search for a specific client from a list of clients.
- List out all the clients at one place.
- Reset a client key.
- Delete a client.

#### Create a Client

To create a new client, select **Create Client**.

{{< figure src="/images/automate/create-client-button.png" alt="Create Client Button">}}

The **Create Client** button opens a dialog box. Enter the _Client Name_ and select _Validation Client_ to create a Validation Client. Select **Create**.

{{< figure src="/images/automate/create-client-popup.png" alt="Create Client Dialog Box">}}

Selecting **Create** opens a dialog box which contains the _Private Key_ of that particular client. Select **Download** to download the _Private Key_.

{{< figure src="/images/automate/client-private-key.png" alt="Create Private Key of a Client">}}

#### Search for a Client

Use the **Search Clients** bar to find an client from the list of clients.
Entering the name of a client in the search bar returns clients matching your search criteria.

{{< figure src="/images/automate/create-client-button.png" alt="Create Client Button">}}

#### Public Key of a Client

Select the client to view the _Public Key_ for that client. The _Public Key_ of that client will be displayed in **Details**.

{{< figure src="/images/automate/client-details-public-key.png" alt="Public Key of Clients">}}

The Chef Infra Server lets you reset the _Public Key_ using the _Reset Key_ option. Selecting the _Reset Key_ option opens an alert stating _The current key will no longer be accepted._

{{< figure src="/images/automate/reset-key-in-client-details.png" alt="Reset Key Option of a Client" width="400" height="300">}}

Selecting the _Reset Key_ shown in the above image opens a new dialog box which contains the new _Private Key_ of that client. To download the new _Private Key_, select **Download**.

{{< figure src="/images/automate/reset-public-key-of-a-client.png" alt="Reset Public Key of a Clients">}}

#### Delete a Client

Chef Infra Server lets you delete the existing clients one at a time. To delete a client, select the ellipses icon {{< fontawesome class="fas fa-ellipsis-h" >}} and then **Delete**, as illustrated below:

{{< figure src="/images/automate/delete-a-client.png" alt="Delete a Client">}}

### Nodes

A [node]({{< relref "/nodes" >}}) is a device that is managed by Chef Infra. During the Chef Infra Client run, the Infra Client retrieves [attributes](/nodes#attributes) that defines the expected state of the node and a [run-list](/nodes#run-lists) that defines how a node will be configured to that state from the Infra Server. The Infra Client then uses that information to update the node to its expected state.

The Chef Infra Server integration lets you:

- Search for a specific node from a list of nodes
- View a list of all the connected nodes
- Details of a node
- Edit Run list
- Edit Attributes
- Manage tags
- Reset a node key
- Delete a node

#### Search for a Node

Use the search bar on the Nodes tab (**Chef Infra Servers > Nodes**)  to find a node from the list of nodes. Entering the name of a node in the search bar returns nodes matching your search criteria.

{{< figure src="/images/automate/search-a-node.png" alt="Search a Node">}}

#### Details of a Node

Select a specific node to view the node information, metadata and details of the environment of the node. The first section of the page has the **Node Information** like `Environment`, `Policy Group` and `Policy Name`. You can also view the **Metadata** for the node which contains the name of the `Chef Server`, and name of the `Chef Organization`.

The above information looks like as shown below:

{{< figure src="/images/automate/node-information-metadata.png" alt="Node Information & Metadata">}}

The next section of the page contains two options:

- Details
- Run List
- Attributes

##### Details

The **Details** section lets you view and update the node environment. The drop-down menu consists of the list of environments created in the chef server. You can select any one environment for the selected node.

To select the environment:

- Click on the dropdown menu and select the name of the environment.

- You can add tags to the environment from the text bar below the dropdown menu.
**Note:** To add multiple tags at a time, use comma separator. Example: Tag1, Tag2, Tag3.

- Selecting an environment will open a popup to save the node environment. Select **Save** to change the node environment.

{{< figure src="/images/automate/update-node-environment.png" alt="Update Node Environment">}}

##### Run List

You can edit, expand or collapse a node's run list.

{{< figure src="/images/automate/run-list-of-a-node.png" alt="Run List of a Node">}}

Edit a run list by:

1. Select **edit**. A popup window opens.

2. The left side of the window contains the list of environments. Select an environment from the list.

3. The right side of the window will show the run list for the selected environment.

4. Select the run list for a specific environment.

5. Select **Create**.

This opens a pop-up window similar to:

{{< figure src="/images/automate/edit-run-list.png" alt="Edit Run List">}}

You can find the editing window directly by selecting the ellipses icon {{< fontawesome class="fas fa-ellipsis-h" >}} and then **Edit Run List**  of a specific node in the node list. Selecting the option opens a pop-up for editing the run list.

##### Attributes

The attributes window shows all the default and overridden [attributes]({{< relref "attributes" >}}). Select **Expand All** or **Collapse All** to view or hide the attributes. Select **Edit** to change or update the existing attributes.

{{< figure src="/images/automate/node-attributes-list.png" alt="Node Attributes List">}}

You can find the editing window directly by selecting the ellipses icon {{< fontawesome class="fas fa-ellipsis-h" >}} and then **Edit Attributes**  of a specific node in the node list. Selecting the option opens a pop-up for editing the attributes.

#### Manage Tags

Chef Infra allows you to manage tags of the environment. You can add or remove multiple tags in two ways:

1. Selecting the node and add the tags from the text bar below the dropdown menu of environments.

2. Select the ellipses icon {{< fontawesome class="fas fa-ellipsis-h" >}} and then **Manage Tags** for a specific node. Add and remove tags in tag editor and select **Update Tags** to save your changes.

{{< figure src="/images/automate/manage-tags-from-ellipses-icon.png" alt="Manage Tags">}}

#### Reset a Client Key

Reset a client key by selecting the ellipses icon {{< fontawesome class="fas fa-ellipsis-h" >}} and then **Reset Key** of a specific node in the node list. Selecting **Reset Key** opens a warning that the current key will no longer be accepted. Select **Reset Key** once again to confirm.

{{< figure src="/images/automate/reset-the-node-key.png" alt="Reset the Client Key">}}

#### Delete a Node

Delete individual existing nodes by selecting the ellipses icon {{< fontawesome class="fas fa-ellipsis-h" >}} and then **Delete**:

{{< figure src="/images/automate/delete-a-node.png" alt="Delete a Node">}}

### Policyfiles

A [Policyfile]({{< relref "/policyfile" >}}) is an optional way to manage role, environment, and community cookbook data with a single document that is uploaded to the Chef Infra Server. Policyfiles make things easier to test and promote code safely with a simpler interface.

The Chef Infra Server integration lets you:

- Search for a specific policyfile from the list
- View the list of all the policyfiles

Use the search bar on the Policyfile tab (**Chef Infra Server > Policyfile**) to find a policy file from the list. Entering the name of the policy file in the search bar returns policyfiles matching your search criteria.

IMAGE

## Troubleshoot

While fetching any objects like cookbooks, you might face an error `Could not get cookbooks: organization 'no-org' does not exist`, which means the provided organization does not exist on Chef Infra Server.

{{< figure src="/images/automate/could-not-get-cookbooks-organization.png" alt="Could not get cookbooks: Organization">}}

Create the organization using the knife command, `knife opc org create` or the Chef Infra Server CLI command, `chef-server-ctl org-create`, then add the _Name_, _Projects_, _Admin User_, and _Admin Key_ to fetch the objects.<|MERGE_RESOLUTION|>--- conflicted
+++ resolved
@@ -102,13 +102,8 @@
 
 To view different versions of cookbook:
 
-<<<<<<< HEAD
-- Select a specific cookbook from the list.
-- Select any version from the dropdown list to view the details.
-=======
 - Select a cookbook from the list.
 - The interface contains a dropdown list for versions. Select any version to view the details.
->>>>>>> 30f64716
 
 {{< note >}}
 The dropdown shows the latest version of the cookbook.
