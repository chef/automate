--- conflicted
+++ resolved
@@ -480,11 +480,7 @@
 
 **Included Policies**
 
-<<<<<<< HEAD
-Select a specific Policyfile from the *Included Policies* to view the details.
-=======
 Select a specific Policyfile from the _Included Policies_ to view the details.
->>>>>>> dc65334d
 
 {{< figure src="/images/automate/content-scroller-tab-for-policyfiles.png" alt="Content Scroller in Policyfiles Details">}}
 
@@ -496,11 +492,7 @@
 
 IMAGE
 
-<<<<<<< HEAD
-In the above image, the slider tab shows the *Details* of the select run item. To view the cookbook details of the item, select **Go to Cookbook Details >** option in the tab.
-=======
 To view the cookbook details of the item, select **Go to Cookbook Details** option in the tab.
->>>>>>> dc65334d
 
 ##### Attributes Tab
 
@@ -517,11 +509,7 @@
 {{< note >}} Selecting a specific cookbook will redirect you to the audit section of the **Cookbook** main tab.
 {{< /note >}}
 
-<<<<<<< HEAD
-The slider tab also contains the `Operator` and `Version` of the cookbooks.
-=======
 The slider tab contains the `Operator` and `Version` of the cookbooks.
->>>>>>> dc65334d
 
 {{< figure src="/images/automate/cookbook-dependencies-from-policyfiles.png" alt="Cookbook Dependencies Button">}}
 
@@ -561,19 +549,11 @@
 
 ##### Policyfiles Tab
 
-<<<<<<< HEAD
-The details page of the policy group let's you view the list of **Policyfiles**.
+The details page of the policy group lets you view the list of **Policyfiles**.
 
 IMAGE
 
-Select a Policyfile from the list to view the details of a policyfile.
-=======
-The details page of the policy group lets you view the list of **Policyfiles**.
-
-IMAGE
-
 Select a Policyfile from the list to view its details.
->>>>>>> dc65334d
 
 IMAGE
 
@@ -582,27 +562,15 @@
 
 ##### Nodes Tab
 
-<<<<<<< HEAD
-The details page of the policy group let's you view the list of **Nodes**.
+The details page of the policy group lets you view the list of **Nodes**.
 
 IMAGE
 
-Select a node from the list to view the details of a node.
+Select a node from the list to view its details
 
 IMAGE
 
-{{< note >}} Selecting a specific node will redirect you to the details section of the **Nodes** main tab.
-=======
-The details page of the policy group lets you view the list of **Nodes**.
-
-IMAGE
-
-Select a node from the list to view its details
-
-IMAGE
-
 {{< note >}} Selecting a specific node opens details section of the **Nodes** tab.
->>>>>>> dc65334d
 {{< /note >}}
 
 ## Troubleshoot
