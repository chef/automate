--- conflicted
+++ resolved
@@ -93,19 +93,7 @@
     chef-automate config gen config.toml
     "
     ```
-<<<<<<< HEAD
-
-=======
-    or 
-
-    Generate the empty config and populate manually
-    ```bash
-    sudo -- sh -c "
-    chef-automate init-ha-config aws
-    "
-    ```
     
->>>>>>> f0180a36
     Click [here](/automate/ha_config_gen) to know more about generating config
 
     {{< note >}} You can also generate config using **init config** and then generate init config for existing infrastructure. The command is as shown below:
@@ -125,19 +113,15 @@
     chef-automate provision-infra config.toml --airgap-bundle automate.aib
     "
     ```
-
-<<<<<<< HEAD
+    
+    {{< note >}}
+
+    Once the provisioning is successful, **if you have added custom DNS to your configuration file (`fqdn`), make sure to map the load-balancer FQDN from the output of the previous command to your DNS from DNS Provider**
+
+    {{< /note >}}
+
 ## Config Verify
 
-=======
-{{< note >}}
-
-Once the provisioning is successful, **if you have added custom DNS to your configuration file (`fqdn`), make sure to map the load-balancer FQDN from the output of the previous command to your DNS from DNS Provider**
-
-{{< /note >}}
-
-#####  Config Verify
->>>>>>> f0180a36
 1. After successful provision, run verify config command:
 
     ```bash
@@ -145,8 +129,6 @@
     ```
 
     To know more about config verify you can check [Config Verify Doc page](/automate/ha_verification_check/).
-
-    Once the verification is successfully completed, then proceed with deployment, In case of failure please fix the issue and re-run the verify command.
 
 ## Steps to Deploy
 
