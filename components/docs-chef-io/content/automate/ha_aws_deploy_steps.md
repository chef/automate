+++
title = "AWS Deployment"

draft = false

gh_repo = "automate"

[menu]
  [menu.automate]
    title = "AWS Deployment"
    parent = "automate/deploy_high_availability/deployment"
    identifier = "automate/deploy_high_availability/deployment/ha_aws_deploy_steps.md AWS Deployment"
    weight = 210
+++

{{< warning >}}
{{% automate/ha-warn %}}
{{< /warning >}}

Follow the steps below to deploy Chef Automate High Availability (HA) on AWS (Amazon Web Services) cloud.

## Install Chef Automate HA on AWS

### Prerequisites

-   Virtual Private Cloud (VPC) should be created in AWS before starting. Reference for [VPC and CIDR creation](/automate/ha_vpc_setup/)
-   If you want to use Default VPC we have to create public and private subnet, If subnet are not available. Please refer [this](https://docs.aws.amazon.com/vpc/latest/userguide/default-vpc.html)
-   We need 3 private and 3 public subnet in a vpc (1 subnet for each AZ). As of now we support dedicate subnet for each AZ.
-   We recommend to create a new vpc. And Bastion should be in the same VPC.
-   Get AWS credentials (`aws_access_key_id` and `aws_secret_access_key`) which have privileges like: `AmazonS3FullAccess`, `AdministratorAccess`. \
     Set these in `~/.aws/credentials` in Bastion Host:

    ```bash
    sudo su -
    ```

    ```bash
    mkdir -p ~/.aws
    echo "[default]" >>  ~/.aws/credentials
    echo "aws_access_key_id=<ACCESS_KEY_ID>" >> ~/.aws/credentials
    echo "aws_secret_access_key=<SECRET_KEY>" >> ~/.aws/credentials
    echo "region=<AWS-REGION>" >> ~/.aws/credentials
    ```

-   Have DNS certificate ready in ACM for 2 DNS entries: Example: `chefautomate.example.com`, `chefinfraserver.example.com`
    Reference for [Creating new DNS Certificate in ACM](/automate/ha_aws_cert_mngr/)
-   Have SSH Key Pair ready in AWS, so new VM's are created using that pair.
    Reference for [AWS SSH Key Pair creation](https://docs.aws.amazon.com/ground-station/latest/ug/create-ec2-ssh-key-pair.html)
-   We do not support passphrase for Private Key authentication.
-   Preferred key type will be ed25519
-   Make sure your linux has `sysctl` utility available in all nodes.

{{< warning >}}

<<<<<<< HEAD
- PLEASE DO NOT MODIFY THE WORKSPACE PATH it should always be "/hab/a2_deploy_workspace"
- We currently don't support AD managed users in nodes. We only support local linux users.
- If you have configured sudo password for the user, then you need to create an environment variable `sudo_password` and set the password as the value of the variable. Example: `export sudo_password=<password>`. And then run all sudo commands with `sudo -E or --preserve-env` option. Example: `sudo -E ./chef-automate deploy config.toml --airgap-bundle automate.aib`. This is required for the `chef-automate` CLI to run the commands with sudo privileges. Please refer [this](/automate/ha_sudo_password/) for details.
=======
-   PLEASE DONOT MODIFY THE WORKSPACE PATH it should always be "/hab/a2_deploy_workspace"
-   We currently don't support AD managed users in nodes. We only support local linux users.
-   If you have configured sudo password for the user, then you need to create an environment variable `sudo_password` and set the password as the value of the variable. Example: `export sudo_password=<password>`. And then run all sudo commands with `sudo -E or --preserve-env` option. Example: `sudo -E ./chef-automate deploy config.toml --airgap-bundle automate.aib`. This is required for the `chef-automate` CLI to run the commands with sudo privileges. Please refer [this](/automate/ha_sudo_password/) for details.
>>>>>>> 37c546d1

{{< /warning >}}

### Deployment

Run the following steps on Bastion Host Machine:

{{< note >}}

-   Make sure that bastion machine is in the same vpc, as mention in `config.toml`, otherwise we need to do [vpc peering](https://docs.aws.amazon.com/vpc/latest/peering/what-is-vpc-peering.html).
-   Use subnet-id instead of CIDR block in `config.toml`, to avoid the subnet conflict. If we use CIDR block, will fail if an consecutive cidr block are not available.
-   If you choose `backup_config` as `s3` then provide the bucket name to field `s3_bucketName`. If `s3_bucketName` exist it is directly use for backup configuration and if it doesn't exist then deployment process will create `s3_bucketName`.
-   If you choose `backup_config` as `efs` then we will create the EFS and mount on all frontend and backend node.
-   If you choose `backup_config` as `" "` (empty), then you have to manually to do the backup configuration, after the deployment complete. But we recommended that to use `backup_config` to be set to `s3` or `efs` at the time of deployment.

{{< /note >}}

1. Run below commands to download latest Automate CLI and Airgapped Bundle:

    ```bash
    #Run commands as sudo.
    sudo -- sh -c "
    #Download Chef Automate CLI.
    curl https://packages.chef.io/files/current/latest/chef-automate-cli/chef-automate_linux_amd64.zip \
    | gunzip - > chef-automate && chmod +x chef-automate \
    | cp -f chef-automate /usr/bin/chef-automate

    #Download latest Airgapped Bundle.
    #To download specific version bundle, example version: 4.2.59 then replace latest.aib with 4.2.59.aib
    curl https://packages.chef.io/airgap_bundle/current/automate/latest.aib -o automate.aib

    #Generate init config and then generate init config for existing infra structure
    chef-automate init-config-ha aws
    "
    ```

    {{< note >}} Chef Automate bundles are available for 365 days from the release of a version. However, the milestone release bundles are available for download forever. {{< /note >}}

1. Update Config with relevant data. To know more, see [Sample Config](#sample-config)

<<<<<<< HEAD
   ```bash
   vi config.toml
   ```

   - Give `ssh_user` which has access to all the machines. Example: `ubuntu`
   - Optional `ssh_group_name` make sure given group name is available in all machines, this value will be defaulted to `ssh_user`.
   - Give `ssh_port` in case your AMI is running on custom ssh port, default will be 22.
   - Give `ssh_key_file` path, this should have been download from AWS SSH Key Pair which we want to use to create all the VM's. Thus, we will be able to access all VM's using this.
   - We support only private key authentication.
   - Set `backup_config` to `"efs"` or `"s3"`
   - If `backup_config` is `s3` then uncomment and set the value for following `s3_bucketName` attribute to your bucket name. If the bucket name does not exist, it will be created for you automatically.
   - Set `admin_password` which you can use to access Chef Automate UI for user `admin`.
   - If you don't have a custom FQDN leave `fqdn` as empty for this AWS deployment. By default, AWS Application load balancer will be used as `fqdn`.
   - Set `instance_count` for Chef Automate, Chef Infra Server, Postgresql, OpenSearch.
   - Set AWS Config Details:
     - Set `profile`, by default `profile` is `"default"`
     - Set `region`, by default `region` is `"us-east-1"`
     - Set `aws_vpc_id`, which you had created as Prerequisite step. Example: `"vpc12318h"`
     - Set `private_custom_subnets` to the 3 private subnets we created in prerequisites step and set `public_custom_subnets` to the 3 public subnets we created in prerequisites step: example : `["subnet-07e469d218301533","subnet-07e469d218041534","subnet-07e469d283041535"]`
     - Set `ssh_key_pair_name`, this is the SSH Key Pair we created as Prerequisite. This value should be just name of the AWS SSH Key Pair, not having `.pem` extention. The ssh key content should be same as content of `ssh_key_file`.
     - Set `setup_managed_services` as `false`, As these deployment steps are for Non-Managed Services AWS Deployment. Default value is `false`.
     - Set `ami_id`, this value depends on your AWS Region and the Operating System Image you want to use.
     - Please use the [Hardware Requirement Calculator sheet](/calculator/automate_ha_hardware_calculator.xlsx) to get information for which instance type you will need for your load.
     - Set Instance Type for Chef Automate in `automate_server_instance_type`.
     - Set Instance Type for Chef Infra Server in `chef_server_instance_type`.
     - Set Instance Type for OpenSearch in `opensearch_server_instance_type`.
     - Set Instance Type for Postgresql in `postgresql_server_instance_type`.
     - Set `automate_lb_certificate_arn` with the arn value of the Certificate created in AWS ACM for DNS entry of `chefautomate.example.com`.
     - Set `chef_server_lb_certificate_arn` with the arn value of the Certificate created in AWS ACM for DNS entry of `chefinfraserver.example.com`.
     - Set `automate_ebs_volume_iops`, `automate_ebs_volume_size` based on your load needs.
     - Set `chef_ebs_volume_iops`, `chef_ebs_volume_size` based on your load needs.
     - Set `opensearch_ebs_volume_iops`, `opensearch_ebs_volume_size` based on your load needs.
     - Set `postgresql_ebs_volume_iops`, `postgresql_ebs_volume_size` based on your load needs.
     - Set `automate_ebs_volume_type`, `chef_ebs_volume_type`, `opensearch_ebs_volume_type`, `postgresql_ebs_volume_type`. Default value is `"gp3"`. Change this based on your needs.

   {{< note >}} To know more on above deployment procedure, see [Add Custom Certificate During Deployment](/automate/ha_cert_deployment). {{< /note >}}
=======
    ```bash
    vi config.toml
    ```

    - Give `ssh_user` which has access to all the machines. Example: `ubuntu`
    - Optional `ssh_group_name` make sure given group name is available in all machines, this value will be defaulted to `ssh_user`.
    - Give `ssh_port` in case your AMI is running on custom ssh port, default will be 22.
    - Give `ssh_key_file` path, this should have been download from AWS SSH Key Pair which we want to use to create all the VM's. Thus, we will be able to access all VM's using this.
    - We support only private key authentication.
    - Set `backup_config` to `"efs"` or `"s3"`
    - If `backup_config` is `s3` then uncomment and set the value for following `s3_bucketName` attribute to your bucket name. If the bucket name does not exist, it will be created for you automatically.
    - Set `admin_password` which you can use to access Chef Automate UI for user `admin`.
    - If you don't have a custom FQDN leave `fqdn` as empty for this AWS deployment. By default, AWS Application load balancer will be used as `fqdn`.
    - Set `instance_count` for Chef Automate, Chef Infra Server, Postgresql, OpenSearch.
    - Set AWS Config Details:
        - Set the AWS `profile`. In case you attached the IAM role to the bastion machine, leave this field empty.
        - Set `region`, by default `region` is `"us-east-1"`
        - Set `aws_vpc_id`, which you had created as Prerequisite step. Example: `"vpc12318h"`
        - Set `private_custom_subnets` to the 3 private subnets we created in prerequisites step and set `public_custom_subnets` to the 3 public subnets we created in prerequisites step: example : `["subnet-07e469d218301533","subnet-07e469d218041534","subnet-07e469d283041535"]`
        - Set `ssh_key_pair_name`, this is the SSH Key Pair we created as Prerequisite. This value should be just name of the AWS SSH Key Pair, not having `.pem` extention. The ssh key content should be same as content of `ssh_key_file`.
        - Set `setup_managed_services` as `false`, As these deployment steps are for Non-Managed Services AWS Deployment. Default value is `false`.
        - Set `ami_id`, this value depends on your AWS Region and the Operating System Image you want to use.
        - Please use the [Hardware Requirement Calculator sheet](/calculator/automate_ha_hardware_calculator.xlsx) to get information for which instance type you will need for your load.
        - Set Instance Type for Chef Automate in `automate_server_instance_type`.
        - Set Instance Type for Chef Infra Server in `chef_server_instance_type`.
        - Set Instance Type for OpenSearch in `opensearch_server_instance_type`.
        - Set Instance Type for Postgresql in `postgresql_server_instance_type`.
        - Set `automate_lb_certificate_arn` with the arn value of the Certificate created in AWS ACM for DNS entry of `chefautomate.example.com`.
        - Set `chef_server_lb_certificate_arn` with the arn value of the Certificate created in AWS ACM for DNS entry of `chefinfraserver.example.com`.
        - Set `automate_ebs_volume_iops`, `automate_ebs_volume_size` based on your load needs.
        - Set `chef_ebs_volume_iops`, `chef_ebs_volume_size` based on your load needs.
        - Set `opensearch_ebs_volume_iops`, `opensearch_ebs_volume_size` based on your load needs.
        - Set `postgresql_ebs_volume_iops`, `postgresql_ebs_volume_size` based on your load needs.
        - Set `automate_ebs_volume_type`, `chef_ebs_volume_type`, `opensearch_ebs_volume_type`, `postgresql_ebs_volume_type`. Default value is `"gp3"`. Change this based on your needs.

    {{< note >}} Click [here](/automate/ha_cert_deployment) to know more on adding certificates for services during deployment. {{< /note >}}
>>>>>>> 37c546d1

1. Continue with the provisioning the infra after updating config:

    ```bash
    #Run commands as sudo.
    sudo -- sh -c "
    #Print data in the config
    cat config.toml

    #Run provision command to deploy `automate.aib` with set `config.toml`
    chef-automate provision-infra config.toml --airgap-bundle automate.aib
    "
    ```

1. Once the provisioning is successful, **if you have added custom DNS to your configuration file (`fqdn`), make sure to map the load-balancer FQDN from the output of previous command to your DNS from DNS Provider**. After that continue with the deployment process with following.

    ```bash
    sudo -- sh -c "
    #Run deploy command to deploy `automate.aib` with set `config.toml`
    chef-automate deploy config.toml --airgap-bundle automate.aib

    #After Deployment is done successfully. Check status of Chef Automate HA services
    chef-automate status summary

    #Check Chef Automate HA deployment information, using the following command
    chef-automate info
    "
    ```

1. After the deployment successfully completed. To view the automate UI, run the command `chef-automate info`, you will get the `automate_url`.
  If you want to change the FQDN URL from the loadbalancer URL to some other FQDN URL, then use below template


-   create a file `a2.fqdn.toml`

    ```toml
    [global]
     [global.v1]
      fqdn = "AUTOMATE-DNS-URL-WITHOUT-HTTP"
    ```

-   Run the command to apply the config from bastion

    ```toml
     chef-automate config patch a2.fqdn.toml --automate
    ```

-   create a file `cs.fqdn.toml`

    ```toml
    [global]
     [global.v1]
      fqdn = "AUTOMATE-DNS-URL-WITHOUT-HTTPS"
    [global.v1.external.automate]
      node = "https://AUTOMATE-DNS-URL"
    ```

-   Run the command to apply the config from the bastion

    ```toml
     chef-automate config patch cs.fqdn.toml --chef_server
    ```

{{< note >}} DNS should have entry for `chefautomate.example.com` and `chefinfraserver.example.com` pointing to respective Load Balancers as shown in `chef-automate info` command. {{< /note >}}

Check if Chef Automate UI is accessible by going to (Domain used for Chef Automate) [https://chefautomate.example.com](https://chefautomate.example.com).

### Sample config

{{< note >}}

-   Assuming 8+1 nodes (1 bastion, 1 for automate UI, 1 for Chef-server, 3 for Postgresql, 3 for Opensearch)

{{< /note >}}

{{< note >}}

-   User only needs to create/setup **the bastion node** with IAM role of Admin access, and s3 bucket access attached to it.

-   Following config will create s3 bucket for backup.

-   To provide multiline certificates use triple quotes like `"""multiline certificate contents"""`

{{< /note >}}

```config

[architecture.aws]
ssh_user = "ec2-user"
ssh_group_name = "ec2-user"
ssh_port = "22"
ssh_key_file = "~/.ssh/my-key.pem"
backup_config = "s3"
s3_bucketName = "My-Bucket-Name"
secrets_key_file = "/hab/a2_deploy_workspace/secrets.key"
secrets_store_file = "/hab/a2_deploy_workspace/secrets.json"
architecture = "aws"
workspace_path = "/hab/a2_deploy_workspace"
backup_mount = "/mnt/automate_backups"

[automate.config]
admin_password = "MY-AUTOMATE-UI-PASSWORD"
fqdn = ""
instance_count = "2"
config_file = "configs/automate.toml"
enable_custom_certs = false

# Add Automate Load Balancer root-ca
# root_ca = """root_ca_contents"""

# Add Automate node internal public and private keys
# private_key = """private_key_contents"""
# public_key = """public_key_contents"""

[chef_server.config]
instance_count = "2"
enable_custom_certs = false

# Add Chef Server node internal public and private keys
# private_key = """private_key_contents"""
# public_key = """public_key_contents"""

[opensearch.config]
instance_count = "3"
enable_custom_certs = false
# Add OpenSearch root-ca and keys
# root_ca = """root_ca_contents"""
# admin_key = """admin_private_key_contents"""
# admin_cert = """admin_public_key_contents"""
# private_key = """private_key_contents"""
# public_key = """public_key_contents"""

[postgresql.config]
instance_count = "3"
enable_custom_certs = false
# Add Postgresql root-ca and keys
# root_ca = """root_ca_contents"""
# private_key = """private_key_contents"""
# public_key = """public_key_contents"""

[aws.config]
profile = "default"
region = "ap-southeast-2"
aws_vpc_id  = "vpc12318h"
aws_cidr_block_addr  = ""
private_custom_subnets = ["subnet-e556d512", "subnet-e556d513", "subnet-e556d514"]
public_custom_subnets = ["subnet-p556d512", "subnet-p556d513", "subnet-p556d514"]
ssh_key_pair_name = "my-key"
setup_managed_services = false
managed_opensearch_domain_name = ""
managed_opensearch_domain_url = ""
managed_opensearch_username = ""
managed_opensearch_user_password = ""
managed_opensearch_certificate = ""
aws_os_snapshot_role_arn = ""
os_snapshot_user_access_key_id = ""
os_snapshot_user_access_key_secret = ""
managed_rds_instance_url = ""
managed_rds_superuser_username = ""
managed_rds_superuser_password = ""
managed_rds_dbuser_username = ""
managed_rds_dbuser_password = ""
managed_rds_certificate = ""
ami_id = "ami-08d4ac5b634553e16"
delete_on_termination = true
automate_server_instance_type = "m5.large"
chef_server_instance_type = "m5.large"
opensearch_server_instance_type = "m5.large"
postgresql_server_instance_type = "m5.large"
automate_lb_certificate_arn = "arn:aws:acm:ap-southeast-2:112758395563:certificate/9b04-6513-4ac5-9332-2ce4e"
chef_server_lb_certificate_arn = "arn:aws:acm:ap-southeast-2:112758395563:certificate/9b04-6513-4ac5-9332-2ce4e"
chef_ebs_volume_iops = "100"
chef_ebs_volume_size = "200"
chef_ebs_volume_type = "gp3"
opensearch_ebs_volume_iops = "100"
opensearch_ebs_volume_size = "200"
opensearch_ebs_volume_type = "gp3"
postgresql_ebs_volume_iops = "100"
postgresql_ebs_volume_size = "200"
postgresql_ebs_volume_type = "gp3"
automate_ebs_volume_iops = "100"
automate_ebs_volume_size = "200"
automate_ebs_volume_type = "gp3"
lb_access_logs = "false"
X-Contact = ""
X-Dept = ""
X-Project = ""

```

#### Minimum Changes required in sample config

-   Give `ssh_user` which has access to all the machines. Eg: `ubuntu`, `centos`, `ec2-user`
-   Give `ssh_key_file` path, this key should have access to all the Machines or VM's. Eg: `~/.ssh/user-key.pem`
-   Provide `region` Eg: `us-east-1`
-   Provide `aws_vpc_id` Eg: `vpc-0a12*****`
-   Provide `private_custom_subnets` and `public_custom_subnets`
-   Provide `ssh_key_pair_name` Eg: `user-key`
-   Give `ami_id` for the respective region where the infra is been created. Eg: `ami-0bb66b6ba59664870`
-   Provide `certificate ARN` for both automate and Chef server in `automate_lb_certificate_arn` and `chef_server_lb_certificate_arn` respectively.

## Add more nodes In AWS Deployment post deployment

The commands require some arguments so that it can determine which types of nodes you want to add to your HA setup from your bastion host. It needs the count of the nodes you want to add as as argument when you run the command.
For example,

-   if you want to add 2 nodes to automate, you have to run the:

    ```sh
    chef-automate node add --automate-count 2
    ```

-   If you want to add 3 nodes to chef-server, you have to run the:

    ```sh
    chef-automate node add --chef-server-count 3
    ```

-   If you want to add 1 node to OpenSearch, you have to run the:

    ```sh
    chef-automate node add --opensearch-count 1
    ```

-   If you want to add 2 nodes to PostgreSQL you have to run:

    ```sh
    chef-automate node add --postgresql-count 2
    ```

You can mix and match different services if you want to add nodes across various services.

-   If you want to add 1 node to automate and 2 nodes to PostgreSQL, you have to run:

    ```sh
    chef-automate node add --automate-count 1 --postgresql-count 2
    ```

-   If you want to add 1 node to automate, 2 nodes to chef-server, and 2 nodes to PostgreSQL you have to run:

    ```sh
    chef-automate node add --automate-count 1 --chef-server-count 2 --postgresql-count 2
    ```

Once the command executes, it will add the supplied number of nodes to your automate setup. The changes might take a while.

{{< note >}}

-   If you have patched some external config to any of the existing services then make sure you apply the same on the new nodes as well.
    For example, if you have patched any external configurations like SAML or LDAP, or any other done manually post-deployment in automate nodes, make sure to patch those configurations on the new automate nodes. The same must be followed for services like Chef-Server, Postgresql, and OpenSearch.
-   The new node will be configured with the certificates which were already configured in your HA setup.

{{< /note >}}

{{< warning >}}
Downgrading the number of instance_count for the backend nodes will result in data loss. We do not recommend downgrading the backend nodes.
{{< /warning >}}

## Remove Single Node From Cluster on AWS Deployment

{{< warning >}}

<<<<<<< HEAD
- We do not recommend the removal of any node from the backend cluster, but replacing the node is recommended. For the replacement of a node, refer to [Replace Node in Automate HA Cluster](/automate/ha_onprim_deployment_procedure/#replace-node-in-automate-ha-cluster) section for reference.
=======
-   We do not recommend the removal of any node from the backend cluster, but replacing the node is recommended. For the replacement of a node, click [here](/automate/ha_onprim_deployment_procedure/#replace-node-in-automate-ha-cluster) for the reference.
>>>>>>> 37c546d1

-   Removal of nodes for Postgresql or OpenSearch is at your own risk and may result to data loss. Consult your database administrator before trying to delete Postgresql or OpenSearch nodes.

-   Below process can be done for `chef-server` and `automate`.

{{< /warning >}}

The command requires some arguments so that it can determine which types of nodes you want to remove from your HA setup from your bastion host. It needs the IP address of the node you want to remove as an argument when you run the command.
For example,

-   If you want to remove node of automate, you have to run the:

    ```sh
    chef-automate node remove --automate-ip "<automate-ip-address>"
    ```

-   If you want to remove node of chef-server, you have to run the:

    ```sh
    chef-automate node remove --chef-server-ip "<chef-server-ip-address>"
    ```

-   If you want to remove node of OpenSearch, you have to run the:

    ```sh
    chef-automate node remove --opensearch-ip "<opensearch-ip-address>"
    ```

-   If you want to remove node of PostgreSQL you have to run:

    ```sh
    chef-automate node remove --postgresql-ip "<postgresql-ip-address>"
    ```

Once the command executes, it will remove the supplied node from your HA setup. The changes might take a while.

## Uninstall chef automate HA

{{< danger >}}

-   Running clean up command will remove all AWS resources created by `provision-infra` command
-   Adding `--force` flag will remove storage (Object Storage/ NFS) if it is created by`provision-infra`
    {{< /danger >}}

To uninstall chef automate HA instances after unsuccessfull deployment, run below command in your bastion host.

```bash
    chef-automate cleanup --aws-deployment --force
```

or

```bash
    chef-automate cleanup --aws-deployment
```<|MERGE_RESOLUTION|>--- conflicted
+++ resolved
@@ -52,15 +52,9 @@
 
 {{< warning >}}
 
-<<<<<<< HEAD
 - PLEASE DO NOT MODIFY THE WORKSPACE PATH it should always be "/hab/a2_deploy_workspace"
 - We currently don't support AD managed users in nodes. We only support local linux users.
 - If you have configured sudo password for the user, then you need to create an environment variable `sudo_password` and set the password as the value of the variable. Example: `export sudo_password=<password>`. And then run all sudo commands with `sudo -E or --preserve-env` option. Example: `sudo -E ./chef-automate deploy config.toml --airgap-bundle automate.aib`. This is required for the `chef-automate` CLI to run the commands with sudo privileges. Please refer [this](/automate/ha_sudo_password/) for details.
-=======
--   PLEASE DONOT MODIFY THE WORKSPACE PATH it should always be "/hab/a2_deploy_workspace"
--   We currently don't support AD managed users in nodes. We only support local linux users.
--   If you have configured sudo password for the user, then you need to create an environment variable `sudo_password` and set the password as the value of the variable. Example: `export sudo_password=<password>`. And then run all sudo commands with `sudo -E or --preserve-env` option. Example: `sudo -E ./chef-automate deploy config.toml --airgap-bundle automate.aib`. This is required for the `chef-automate` CLI to run the commands with sudo privileges. Please refer [this](/automate/ha_sudo_password/) for details.
->>>>>>> 37c546d1
 
 {{< /warning >}}
 
@@ -101,44 +95,6 @@
 
 1. Update Config with relevant data. To know more, see [Sample Config](#sample-config)
 
-<<<<<<< HEAD
-   ```bash
-   vi config.toml
-   ```
-
-   - Give `ssh_user` which has access to all the machines. Example: `ubuntu`
-   - Optional `ssh_group_name` make sure given group name is available in all machines, this value will be defaulted to `ssh_user`.
-   - Give `ssh_port` in case your AMI is running on custom ssh port, default will be 22.
-   - Give `ssh_key_file` path, this should have been download from AWS SSH Key Pair which we want to use to create all the VM's. Thus, we will be able to access all VM's using this.
-   - We support only private key authentication.
-   - Set `backup_config` to `"efs"` or `"s3"`
-   - If `backup_config` is `s3` then uncomment and set the value for following `s3_bucketName` attribute to your bucket name. If the bucket name does not exist, it will be created for you automatically.
-   - Set `admin_password` which you can use to access Chef Automate UI for user `admin`.
-   - If you don't have a custom FQDN leave `fqdn` as empty for this AWS deployment. By default, AWS Application load balancer will be used as `fqdn`.
-   - Set `instance_count` for Chef Automate, Chef Infra Server, Postgresql, OpenSearch.
-   - Set AWS Config Details:
-     - Set `profile`, by default `profile` is `"default"`
-     - Set `region`, by default `region` is `"us-east-1"`
-     - Set `aws_vpc_id`, which you had created as Prerequisite step. Example: `"vpc12318h"`
-     - Set `private_custom_subnets` to the 3 private subnets we created in prerequisites step and set `public_custom_subnets` to the 3 public subnets we created in prerequisites step: example : `["subnet-07e469d218301533","subnet-07e469d218041534","subnet-07e469d283041535"]`
-     - Set `ssh_key_pair_name`, this is the SSH Key Pair we created as Prerequisite. This value should be just name of the AWS SSH Key Pair, not having `.pem` extention. The ssh key content should be same as content of `ssh_key_file`.
-     - Set `setup_managed_services` as `false`, As these deployment steps are for Non-Managed Services AWS Deployment. Default value is `false`.
-     - Set `ami_id`, this value depends on your AWS Region and the Operating System Image you want to use.
-     - Please use the [Hardware Requirement Calculator sheet](/calculator/automate_ha_hardware_calculator.xlsx) to get information for which instance type you will need for your load.
-     - Set Instance Type for Chef Automate in `automate_server_instance_type`.
-     - Set Instance Type for Chef Infra Server in `chef_server_instance_type`.
-     - Set Instance Type for OpenSearch in `opensearch_server_instance_type`.
-     - Set Instance Type for Postgresql in `postgresql_server_instance_type`.
-     - Set `automate_lb_certificate_arn` with the arn value of the Certificate created in AWS ACM for DNS entry of `chefautomate.example.com`.
-     - Set `chef_server_lb_certificate_arn` with the arn value of the Certificate created in AWS ACM for DNS entry of `chefinfraserver.example.com`.
-     - Set `automate_ebs_volume_iops`, `automate_ebs_volume_size` based on your load needs.
-     - Set `chef_ebs_volume_iops`, `chef_ebs_volume_size` based on your load needs.
-     - Set `opensearch_ebs_volume_iops`, `opensearch_ebs_volume_size` based on your load needs.
-     - Set `postgresql_ebs_volume_iops`, `postgresql_ebs_volume_size` based on your load needs.
-     - Set `automate_ebs_volume_type`, `chef_ebs_volume_type`, `opensearch_ebs_volume_type`, `postgresql_ebs_volume_type`. Default value is `"gp3"`. Change this based on your needs.
-
-   {{< note >}} To know more on above deployment procedure, see [Add Custom Certificate During Deployment](/automate/ha_cert_deployment). {{< /note >}}
-=======
     ```bash
     vi config.toml
     ```
@@ -174,8 +130,7 @@
         - Set `postgresql_ebs_volume_iops`, `postgresql_ebs_volume_size` based on your load needs.
         - Set `automate_ebs_volume_type`, `chef_ebs_volume_type`, `opensearch_ebs_volume_type`, `postgresql_ebs_volume_type`. Default value is `"gp3"`. Change this based on your needs.
 
-    {{< note >}} Click [here](/automate/ha_cert_deployment) to know more on adding certificates for services during deployment. {{< /note >}}
->>>>>>> 37c546d1
+   {{< note >}} To know more on above deployment procedure, see [Add Custom Certificate During Deployment](/automate/ha_cert_deployment). {{< /note >}}
 
 1. Continue with the provisioning the infra after updating config:
 
@@ -438,11 +393,7 @@
 
 {{< warning >}}
 
-<<<<<<< HEAD
 - We do not recommend the removal of any node from the backend cluster, but replacing the node is recommended. For the replacement of a node, refer to [Replace Node in Automate HA Cluster](/automate/ha_onprim_deployment_procedure/#replace-node-in-automate-ha-cluster) section for reference.
-=======
--   We do not recommend the removal of any node from the backend cluster, but replacing the node is recommended. For the replacement of a node, click [here](/automate/ha_onprim_deployment_procedure/#replace-node-in-automate-ha-cluster) for the reference.
->>>>>>> 37c546d1
 
 -   Removal of nodes for Postgresql or OpenSearch is at your own risk and may result to data loss. Consult your database administrator before trying to delete Postgresql or OpenSearch nodes.
 
