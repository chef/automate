#!{{pkgPathFor "core/bash"}}/bin/bash
echo "i am at init_keystore"
echo {{pkg.svc_config_path}}
exec 2>&1

if [[ -f {{pkg.svc_config_path}}/opensearch.keystore.tmp ]]; then
  echo "Removing stale keystore temporary file"
  rm {{pkg.svc_config_path}}/opensearch.keystore.tmp
fi
<<<<<<< HEAD
chown hab:hab -RL {{pkg.svc_config_path}}/
if [[ -f {{pkg.svc_config_path}}/opensearch.keystore ]]; then
  opensearch-keystore upgrade
#else
#  opensearch-keystore create
fi
=======

#if [[ -f {{pkg.svc_config_path}}/opensearch.keystore ]]; then
#  opensearch-keystore upgrade
#else
#  opensearch-keystore create
#fi
>>>>>>> d1f24be7

#chown hab:hab {{pkg.svc_config_path}}/opensearch.keystore

#secrets-helper show backup-gateway.access_key | opensearch-keystore add \
#  --stdin \
#  --force \
#  s3.client.{{cfg.s3.client.name}}.access_key

#secrets-helper show backup-gateway.secret_key | opensearch-keystore add \
#  --stdin \
#  --force \
#  s3.client.{{cfg.s3.client.name}}.secret_key<|MERGE_RESOLUTION|>--- conflicted
+++ resolved
@@ -7,21 +7,12 @@
   echo "Removing stale keystore temporary file"
   rm {{pkg.svc_config_path}}/opensearch.keystore.tmp
 fi
-<<<<<<< HEAD
 chown hab:hab -RL {{pkg.svc_config_path}}/
 if [[ -f {{pkg.svc_config_path}}/opensearch.keystore ]]; then
   opensearch-keystore upgrade
 #else
 #  opensearch-keystore create
 fi
-=======
-
-#if [[ -f {{pkg.svc_config_path}}/opensearch.keystore ]]; then
-#  opensearch-keystore upgrade
-#else
-#  opensearch-keystore create
-#fi
->>>>>>> d1f24be7
 
 #chown hab:hab {{pkg.svc_config_path}}/opensearch.keystore
 
