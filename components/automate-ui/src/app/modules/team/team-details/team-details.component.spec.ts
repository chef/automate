import { async, ComponentFixture, TestBed } from '@angular/core/testing';
import { Router } from '@angular/router';
import { RouterTestingModule } from '@angular/router/testing';
import { ReactiveFormsModule } from '@angular/forms';
import { StoreModule, Store, Action } from '@ngrx/store';
import * as routerStore from '@ngrx/router-store';
import { MockComponent } from 'ng2-mock-component';

import {
  NgrxStateAtom,
  ngrxReducers,
  defaultInitialState,
  runtimeChecks,
  defaultRouterState,
  defaultRouterRouterState
} from 'app/ngrx.reducers';
import { FeatureFlagsService } from 'app/services/feature-flags/feature-flags.service';
import { PolicyEntityInitialState } from 'app/entities/policies/policy.reducer';
import { Project } from 'app/entities/projects/project.model';
import { GetProjectsSuccess, GetProjects } from 'app/entities/projects/project.actions';
import {
  GetTeamSuccess,
  GetTeamUsersSuccess,
  GetTeamUsers
} from 'app/entities/teams/team.actions';
import { Team } from 'app/entities/teams/team.model';
import { TeamDetailsComponent } from './team-details.component';

const declarations: any[] = [
  MockComponent({ selector: 'app-user-table',
    inputs: [
      'baseUrl',
      'users',
      'removeText',
      'addButtonText',
      'addButtonEnabled',
      'showEmptyMessage',
      'showTable',
      'overridePermissionsCheck']
  }),
  MockComponent({ selector: 'input', inputs: ['resetOrigin'] }),
  MockComponent({ selector: 'chef-breadcrumb', inputs: ['link'] }),
  MockComponent({ selector: 'chef-breadcrumbs' }),
  MockComponent({ selector: 'chef-button', inputs: ['disabled'] }),
  MockComponent({ selector: 'chef-error' }),
  MockComponent({ selector: 'chef-form-field' }),
  MockComponent({ selector: 'chef-input' }),
  MockComponent({ selector: 'chef-page-header' }),
  MockComponent({ selector: 'chef-option' }),
  MockComponent({ selector: 'chef-heading' }),
  MockComponent({ selector: 'chef-subheading' }),
  MockComponent({ selector: 'chef-loading-spinner' }),
  MockComponent({ selector: 'app-projects-dropdown',
    inputs: ['projects', 'disabled'], outputs: ['onProjectChecked'] }),
  MockComponent({ selector: 'chef-tab-selector',
    inputs: ['value', 'routerLink', 'fragment']
  }),
  TeamDetailsComponent
];
const targetId = 'a-team-uuid-01';
const someTeam: Team = {
  id: targetId,
  name: 'some team',
  guid: targetId,
  projects: []
};

describe('TeamDetailsComponent', () => {
  let component: TeamDetailsComponent;
  let fixture: ComponentFixture<TeamDetailsComponent>;
  let router: Router;
  let store: Store<NgrxStateAtom>;

  const initialState = {
    ...defaultInitialState,
    router: {
      ...defaultRouterState,
      state: {
        ...defaultRouterRouterState,
        url: `/settings/teams/${targetId}`,
        params: { id: targetId }
      }
    },
    policies: {
      ...PolicyEntityInitialState
    }
  };

  beforeEach(async(() => {
    TestBed.configureTestingModule({
      declarations: declarations,
      providers: [
        FeatureFlagsService
      ],
      imports: [
        ReactiveFormsModule,
        RouterTestingModule,
        StoreModule.forRoot(ngrxReducers, { initialState, runtimeChecks })
      ]
    }).compileComponents();
  }));

  beforeEach(() => {
    router = TestBed.inject(Router);
    spyOn(router, 'navigate').and.stub();
    store = TestBed.inject(Store);

    fixture = TestBed.createComponent(TeamDetailsComponent);
    component = fixture.componentInstance;
    component.team = someTeam;
    fixture.detectChanges();
  });

  it('should be created', () => {
    expect(component).toBeTruthy();
  });

  it('defaults to showing users section', () => {
    expect(component.tabValue).toBe('users');
  });

  it('show users section when users tab is selected', () => {
    component.onSelectedTab({ target: { value: 'users' } });
    expect(component.tabValue).toBe('users');
  });

  it('show details section when details tab is selected', () => {
    component.onSelectedTab({ target: { value: 'details' } });
    expect(component.tabValue).toBe('details');
  });

  describe('empty state', () => {
    beforeEach(() => {
      store.dispatch(new GetTeamSuccess(someTeam));
      store.dispatch(new GetTeamUsersSuccess({
        user_ids: []
      }));
      fixture.detectChanges();
    });

    it('users array should be empty', () => {
      expect(component.users.length).toEqual(0);
    });
  });

  it('handles team users', () => {
    spyOn(store, 'dispatch').and.callThrough();
    const team: Team = { id: targetId, guid: 'any', name: 'any', projects: [] };
    store.dispatch(new GetTeamSuccess(team));

    expect(store.dispatch).toHaveBeenCalledWith(new GetTeamUsers({ id: targetId }));
    expect(store.dispatch).toHaveBeenCalledWith(new GetProjects());
  });

  it('initializes dropdown with those included on the team checked', () => {
    spyOn(store, 'dispatch').and.callThrough();
    const teamProjects = ['b-proj', 'd-proj'];
    const team: Team = { id: targetId, guid: 'any', name: 'any', projects: teamProjects };
    store.dispatch(new GetTeamSuccess(team));
    expect(store.dispatch).toHaveBeenCalledWith(new GetProjects());

    const projectList = [
      genProject('a-proj'),
      genProject('b-proj'),
      genProject('c-proj'),
      genProject('d-proj')
    ];
    store.dispatch(new GetProjectsSuccess({ projects: projectList }));

    projectList.forEach(p => {
      expect(component.projects[p.id].checked).toEqual(teamProjects.includes(p.id));
    });
   });

  function genProject(id: string): Project {
    return {
      id,
      status: 'NO_RULES', // unused
      name: id, // unused
      type: 'CUSTOM' // unused
    };
  }
});

<<<<<<< HEAD
=======
describe('TeamDetailsComponent v1', () => {
  let component: TeamDetailsComponent;
  let fixture: ComponentFixture<TeamDetailsComponent>;
  let router: Router;
  let store: Store<NgrxStateAtom>;

  const initialState = {
    ...defaultInitialState,
    router: {
      ...defaultRouterState,
      state: {
        ...defaultRouterRouterState,
        url: `/settings/teams/${targetId}`,
        params: { id: targetId }
      }
    },
    policies: {
      ...PolicyEntityInitialState, iamMajorVersion: 'v1' as IAMMajorVersion
    }
  };

  beforeEach(async(() => {
    TestBed.configureTestingModule({
      declarations: declarations,
      providers: [
        FeatureFlagsService
      ],
      imports: [
        ReactiveFormsModule,
        RouterTestingModule,
        StoreModule.forRoot(ngrxReducers, { initialState, runtimeChecks })
      ]
    }).compileComponents();
  }));

  beforeEach(() => {
    router = TestBed.inject(Router);
    spyOn(router, 'navigate').and.stub();
    store = TestBed.inject(Store);

    fixture = TestBed.createComponent(TeamDetailsComponent);
    component = fixture.componentInstance;
    component.team = someTeam;
    fixture.detectChanges();
  });

  it('handles team users for v1', () => {
    spyOn(store, 'dispatch').and.callThrough();
    const team: Team = { id: 'any', guid: targetId, name: 'any', projects: [] };
    component.isIAMv2$.subscribe(isV2 => expect(isV2).toBeFalsy());
    store.dispatch(new GetTeamSuccess(team));

    expect(store.dispatch).toHaveBeenCalledWith(new GetTeamUsers({ id: targetId }));
    expect(store.dispatch).not.toHaveBeenCalledWith(new GetProjects());
  });

  it('GetTeam is not requested when switching to the users page', () => {
    spyOn(store, 'dispatch').and.callThrough();
    component.isIAMv2$.subscribe(isV2 => expect(isV2).toBeFalsy());
    // This simulates updating the URL.
    store.dispatch(new GetRoute({
        'routerState': {
          'url': '/settings/users/admin', // <- update of the url to switch to the user's page for admin
          'params': {
            'id': 'admin'
          },
          'queryParams': {},
          'fragment': null,
          'path': ['/', 'settings', 'users', 'admin']
        }, 'event': {
          'id': 2,
          'url': '/settings/users/admin',
          'urlAfterRedirects': '/settings/users/admin',
          'state': {
            'url': '/settings/users/admin',
            'params': {
              'id': 'admin'
            },
            'queryParams': {},
            'fragment': null,
            'path': ['/', 'settings', 'users', 'admin']}
        }
      }));

    // GetTeam should not be called because we are not on the teams page any more.
    expect(store.dispatch).not.toHaveBeenCalledWith(new GetTeam({id: 'admin'}));
  });
});

>>>>>>> 440f656f
export class GetRoute implements Action {
  readonly type = routerStore.ROUTER_NAVIGATION;

  constructor(public payload: any) { }
}<|MERGE_RESOLUTION|>--- conflicted
+++ resolved
@@ -182,98 +182,6 @@
   }
 });
 
-<<<<<<< HEAD
-=======
-describe('TeamDetailsComponent v1', () => {
-  let component: TeamDetailsComponent;
-  let fixture: ComponentFixture<TeamDetailsComponent>;
-  let router: Router;
-  let store: Store<NgrxStateAtom>;
-
-  const initialState = {
-    ...defaultInitialState,
-    router: {
-      ...defaultRouterState,
-      state: {
-        ...defaultRouterRouterState,
-        url: `/settings/teams/${targetId}`,
-        params: { id: targetId }
-      }
-    },
-    policies: {
-      ...PolicyEntityInitialState, iamMajorVersion: 'v1' as IAMMajorVersion
-    }
-  };
-
-  beforeEach(async(() => {
-    TestBed.configureTestingModule({
-      declarations: declarations,
-      providers: [
-        FeatureFlagsService
-      ],
-      imports: [
-        ReactiveFormsModule,
-        RouterTestingModule,
-        StoreModule.forRoot(ngrxReducers, { initialState, runtimeChecks })
-      ]
-    }).compileComponents();
-  }));
-
-  beforeEach(() => {
-    router = TestBed.inject(Router);
-    spyOn(router, 'navigate').and.stub();
-    store = TestBed.inject(Store);
-
-    fixture = TestBed.createComponent(TeamDetailsComponent);
-    component = fixture.componentInstance;
-    component.team = someTeam;
-    fixture.detectChanges();
-  });
-
-  it('handles team users for v1', () => {
-    spyOn(store, 'dispatch').and.callThrough();
-    const team: Team = { id: 'any', guid: targetId, name: 'any', projects: [] };
-    component.isIAMv2$.subscribe(isV2 => expect(isV2).toBeFalsy());
-    store.dispatch(new GetTeamSuccess(team));
-
-    expect(store.dispatch).toHaveBeenCalledWith(new GetTeamUsers({ id: targetId }));
-    expect(store.dispatch).not.toHaveBeenCalledWith(new GetProjects());
-  });
-
-  it('GetTeam is not requested when switching to the users page', () => {
-    spyOn(store, 'dispatch').and.callThrough();
-    component.isIAMv2$.subscribe(isV2 => expect(isV2).toBeFalsy());
-    // This simulates updating the URL.
-    store.dispatch(new GetRoute({
-        'routerState': {
-          'url': '/settings/users/admin', // <- update of the url to switch to the user's page for admin
-          'params': {
-            'id': 'admin'
-          },
-          'queryParams': {},
-          'fragment': null,
-          'path': ['/', 'settings', 'users', 'admin']
-        }, 'event': {
-          'id': 2,
-          'url': '/settings/users/admin',
-          'urlAfterRedirects': '/settings/users/admin',
-          'state': {
-            'url': '/settings/users/admin',
-            'params': {
-              'id': 'admin'
-            },
-            'queryParams': {},
-            'fragment': null,
-            'path': ['/', 'settings', 'users', 'admin']}
-        }
-      }));
-
-    // GetTeam should not be called because we are not on the teams page any more.
-    expect(store.dispatch).not.toHaveBeenCalledWith(new GetTeam({id: 'admin'}));
-  });
-});
-
->>>>>>> 440f656f
 export class GetRoute implements Action {
   readonly type = routerStore.ROUTER_NAVIGATION;
 
