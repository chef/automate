--- conflicted
+++ resolved
@@ -8,11 +8,8 @@
 import { DailyCheckInComponent } from './daily-check-in/daily-check-in.component';
 import { CheckInTimeSeriesComponent } from './check-in-time-series/check-in-time-series.component';
 import { DashboardComponent } from './dashboard/dashboard.component';
-<<<<<<< HEAD
 import { DesktopDetailComponent } from './desktop-detail/desktop-detail.component';
-=======
 import { SimpleLineGraphComponent } from 'app/page-components/simple-line-graph/simple-line-graph.component';
->>>>>>> 5db3e71f
 import { TopErrorsComponent } from './top-errors/top-errors.component';
 import {
   UnknownDesktopDurationCountsComponent
@@ -43,13 +40,10 @@
     CheckInTimeSeriesComponent,
     DailyCheckInComponent,
     DashboardComponent,
-<<<<<<< HEAD
     DesktopDetailComponent,
     CheckInTimeSeriesComponent,
-=======
     InsightComponent,
     SimpleLineGraphComponent,
->>>>>>> 5db3e71f
     TopErrorsComponent,
     UnknownDesktopDurationCountsComponent
   ],
