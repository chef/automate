--- conflicted
+++ resolved
@@ -14,12 +14,6 @@
   GetDesktopsTotal,
   UpdateDesktopFilterCurrentPage
 } from 'app/entities/desktop/desktop.actions';
-<<<<<<< HEAD
-=======
-import {
-  UpdateNodeFilters
-} from 'app/entities/client-runs/client-runs.actions';
->>>>>>> 9d17340a
 import {
   dailyCheckInCountCollection,
   getSelectedDaysAgo,
@@ -30,13 +24,6 @@
   desktopsCurrentPage,
   desktopsPageSize
 } from 'app/entities/desktop/desktop.selectors';
-<<<<<<< HEAD
-=======
-import {
-  clientRunsNodes,
-  clientRunsState
-} from 'app/entities/client-runs/client-runs.selectors';
->>>>>>> 9d17340a
 import {
   DailyCheckInCount, DailyCheckInCountCollection, DayPercentage,
   TopErrorsItem, CountedDurationItem, Desktop
@@ -64,18 +51,11 @@
   public topErrorsUpdated$: Observable<Date>;
   public unknownDesktopCountedDurationItems$: Observable<CountedDurationItem[]>;
   public unknownDesktopCountedDurationUpdated$: Observable<Date>;
-<<<<<<< HEAD
   public desktops$: Observable<Desktop[]>;
   public totalDesktopCount$: Observable<number>;
   public currentPage$: Observable<number>;
   public pageSize$: Observable<number>;
   public insightVisible = true;
-=======
-  public clientRunsNodes$: Observable<Node[]>;
-  public totalNodeCount$: Observable<number>;
-  public insightVisible = true;
-  public nodeFilter: NodeFilter;
->>>>>>> 9d17340a
 
   constructor(
     private store: Store<NgrxStateAtom>
@@ -92,28 +72,17 @@
     this.store.dispatch(new GetDailyCheckInTimeSeries());
     this.store.dispatch(new GetTopErrorsCollection());
     this.store.dispatch(new GetUnknownDesktopDurationCounts());
-<<<<<<< HEAD
     this.store.dispatch(new GetDesktops());
     this.store.dispatch(new GetDesktopsTotal());
 
     this.pageSize$ = this.store.select(desktopsPageSize);
-=======
-    this.store.dispatch(new UpdateNodeFilters({filters: this.nodeFilter}));
->>>>>>> 9d17340a
 
     this.currentPage$ = this.store.select(desktopsCurrentPage);
     this.selectedDaysAgo$ = this.store.select(getSelectedDaysAgo);
 
-<<<<<<< HEAD
     this.desktops$ = this.store.select(desktops);
 
     this.totalDesktopCount$ = this.store.select(desktopsTotal);
-=======
-    this.clientRunsNodes$ = this.store.select(clientRunsNodes);
-
-    this.totalNodeCount$ = this.store.select(createSelector(
-      clientRunsState, (state) => state.nodeCount.total));
->>>>>>> 9d17340a
 
     this.checkInCountCollection$ = this.store.select(dailyCheckInCountCollection).pipe(
       filter(collection => collection.buckets.length > 0));
@@ -194,11 +163,6 @@
   }
 
   public onPageChange(pageNumber: number) {
-<<<<<<< HEAD
     this.store.dispatch(new UpdateDesktopFilterCurrentPage({page: pageNumber}));
-=======
-    this.nodeFilter.page = pageNumber;
-    this.store.dispatch(new UpdateNodeFilters({filters: this.nodeFilter}));
->>>>>>> 9d17340a
   }
 }