--- conflicted
+++ resolved
@@ -67,25 +67,6 @@
     letter-spacing: 0.2px;
     line-height: 24px;
   }
-<<<<<<< HEAD
-
-  chef-button {
-    height: 36px;
-    margin-top: 0;
-
-    .close {
-      margin: 0;
-      border: none;
-      color: var(--chef-primary-dark);
-      outline: none;
-
-      &:active {
-        background: none;
-        color: var(--chef-primary-dark);
-      }
-
-    }
-=======
 
   chef-button {
     height: 36px;
@@ -152,7 +133,6 @@
   ::ng-deep chef-select .selected {
     background: $chef-primary-bright;
     border-radius: 4px;
->>>>>>> 03890702
   }
 
   chef-button#create-button-object-modal {
