--- conflicted
+++ resolved
@@ -15,11 +15,8 @@
   @Output() close = new EventEmitter();
   @Output() createClicked = new EventEmitter();
   @Input() createForm: FormGroup;
-<<<<<<< HEAD
-=======
   @Input() fqdnForm: FormGroup;
   @Input() ipForm: FormGroup;
->>>>>>> 03890702
   @HostBinding('class.active') isSlideOpen = false;
 
   public modifyID = false; // Whether the edit ID form is open or not.
