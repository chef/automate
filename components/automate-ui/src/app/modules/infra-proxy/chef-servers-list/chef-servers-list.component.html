<div class="content-container">
  <div class="container">
    <chef-loading-spinner *ngIf="chefServersLoading" size="50" fixed></chef-loading-spinner>
    <main>
      <chef-page-header>
        <chef-heading>Chef Infra Servers</chef-heading>
        <chef-subheading>Manage Chef Infra Servers with Chef Automate</chef-subheading>
      </chef-page-header>
<<<<<<< HEAD
      <app-create-chef-server-modal 
        #server
        [visible]="createModalVisible" 
=======
      <app-create-chef-server-modal
        [visible]="createModalVisible"
>>>>>>> a3591dec
        [creating]="creatingChefServer"
        [createForm]="createChefServerForm"
        [fqdnForm]="fqdnForm"
        [ipForm]="ipForm"
        (close)="closeCreateModal()"
        [conflictErrorEvent]="conflictErrorEvent"
        (createClicked)="createChefServer()">
      </app-create-chef-server-modal>
      <app-delete-infra-object-modal
        [visible]="deleteModalVisible"
        objectNoun="server"
        [objectName]="serverToDelete?.name"
        (close)="closeDeleteModal()"
        (deleteClicked)="deleteServer()"
        objectAction="Delete">
      </app-delete-infra-object-modal>
      <app-message-modal
        [title]="'Could Not Delete Server'"
        [visible]="messageModalVisible"
        (close)="closeMessageModal()">
        Before you can delete this server, delete all organizations attached to it.
      </app-message-modal>
      <div class="page-body">
        <chef-toolbar>
<<<<<<< HEAD
          <app-authorized [allOf]="['/api/v0/infra/servers', 'post']">
            <chef-button primary (click)="server.slidePanel()" data-cy="add-server-button">Add Chef Infra Server</chef-button>
          </app-authorized>
=======
        <app-authorized [allOf]="['/api/v0/infra/servers', 'post']">
          <chef-button primary (click)="openCreateModal()" data-cy="add-server-button">Add Chef Infra Server</chef-button>
        </app-authorized>
>>>>>>> a3591dec
        </chef-toolbar>
        <div id="servers-table-container" *ngIf="servers.length != 0">
          <chef-table>
            <chef-thead>
              <chef-tr>
                <chef-th class="no-border">Name</chef-th>
                <chef-th class="no-border">FQDN</chef-th>
                <chef-th class="no-border">IP Address</chef-th>
                <chef-th class="no-border">Number Of Orgs</chef-th>
                <chef-th class="three-dot-column no-border"></chef-th>
              </chef-tr>
            </chef-thead>
            <chef-tbody>
              <chef-tr *ngFor="let server of servers">
                <chef-td>
                  <a [routerLink]="['/infrastructure/chef-servers', server.id]">{{ server.name }}</a>
                </chef-td>
                <chef-td>{{ server.fqdn }}</chef-td>
                <chef-td>{{ server.ip_address }}</chef-td>
                <chef-td>{{ server.orgs_count }}</chef-td>
                <chef-td class="three-dot-column">
                  <app-authorized [allOf]="['/api/v0/infra/servers/{id}', 'delete', [server.id]]">
                    <mat-select panelClass="chef-control-menu" id="menu-{{server.id}}">
                      <mat-option (onSelectionChange)="startServerDelete($event, server)" data-cy="delete-server">Delete</mat-option>
                    </mat-select>
                  </app-authorized>
                </chef-td>
              </chef-tr>
            </chef-tbody>
          </chef-table>
        </div>
        <div class="empty-section" *ngIf="(servers.length === 0) && !chefServersLoading">
          <img alt="No preview" src="/assets/img/no_preview.gif" />
          <p>No chef infra servers available.</p>
        </div>
      </div>
    </main>
  </div>
</div><|MERGE_RESOLUTION|>--- conflicted
+++ resolved
@@ -6,14 +6,9 @@
         <chef-heading>Chef Infra Servers</chef-heading>
         <chef-subheading>Manage Chef Infra Servers with Chef Automate</chef-subheading>
       </chef-page-header>
-<<<<<<< HEAD
       <app-create-chef-server-modal 
         #server
         [visible]="createModalVisible" 
-=======
-      <app-create-chef-server-modal
-        [visible]="createModalVisible"
->>>>>>> a3591dec
         [creating]="creatingChefServer"
         [createForm]="createChefServerForm"
         [fqdnForm]="fqdnForm"
@@ -38,15 +33,9 @@
       </app-message-modal>
       <div class="page-body">
         <chef-toolbar>
-<<<<<<< HEAD
           <app-authorized [allOf]="['/api/v0/infra/servers', 'post']">
             <chef-button primary (click)="server.slidePanel()" data-cy="add-server-button">Add Chef Infra Server</chef-button>
           </app-authorized>
-=======
-        <app-authorized [allOf]="['/api/v0/infra/servers', 'post']">
-          <chef-button primary (click)="openCreateModal()" data-cy="add-server-button">Add Chef Infra Server</chef-button>
-        </app-authorized>
->>>>>>> a3591dec
         </chef-toolbar>
         <div id="servers-table-container" *ngIf="servers.length != 0">
           <chef-table>
