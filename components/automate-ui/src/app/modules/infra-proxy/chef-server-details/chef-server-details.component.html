--- conflicted
+++ resolved
@@ -107,11 +107,7 @@
             <chef-tbody>
               <chef-tr *ngFor="let org of orgs">
                 <chef-td>
-<<<<<<< HEAD
-                  <a [routerLink]="['/infrastructure','chef-servers', server?.id, 'org', org.id]">{{ org.name }}</a>
-=======
                   <a [routerLink]="['/infrastructure','chef-servers', server?.id, 'organizations', org.id]">{{ org.name }}</a>
->>>>>>> 4d3df0d9
                 </chef-td>
                 <chef-td>{{ org.admin_user }}</chef-td>
                 <chef-td class="three-dot-column">
