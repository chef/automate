--- conflicted
+++ resolved
@@ -74,10 +74,7 @@
                 <chef-icon>remove_circle</chef-icon>
                 <span>Collapse All</span>
               </chef-button>
-<<<<<<< HEAD
-=======
               <app-authorized [allOf]="['/api/v0/infra/servers/{server_id}/orgs/{org_id}/roles/{name}', 'put', [serverId, orgId, role.name]]">
->>>>>>> a3591dec
                 <chef-button
                   tertiary
                   class="float-right action"
@@ -86,10 +83,7 @@
                   <span class="material-icons edit-item">mode_edit</span>
                   <span class="edit-text">Edit</span>
                 </chef-button>
-<<<<<<< HEAD
-=======
               </app-authorized>
->>>>>>> a3591dec
             </div>
             <div *ngIf="hasRun_List">
               <div class="expand-collapse">
@@ -109,10 +103,7 @@
                   <chef-icon>remove_circle</chef-icon>
                   <span>Collapse All</span>
                 </chef-button>
-<<<<<<< HEAD
-=======
                 <app-authorized [allOf]="['/api/v0/infra/servers/{server_id}/orgs/{org_id}/roles/{name}', 'put', [serverId, orgId, role.name]]">
->>>>>>> a3591dec
                   <chef-button
                     tertiary
                     class="float-right action"
@@ -122,10 +113,7 @@
                     <span class="material-icons edit-item">mode_edit</span>
                     <span class="edit-text">Edit</span>
                   </chef-button>
-<<<<<<< HEAD
-=======
                 </app-authorized>
->>>>>>> a3591dec
               </div>
               <app-tree-table
                 [hidden]="hasRun_List ? false : true"
@@ -176,10 +164,7 @@
                 <chef-icon>remove_circle</chef-icon>
                 <span>Collapse All</span>
               </chef-button>
-<<<<<<< HEAD
-=======
               <app-authorized [allOf]="['/api/v0/infra/servers/{server_id}/orgs/{org_id}/roles/{name}', 'put', [serverId, orgId, role.name]]">
->>>>>>> a3591dec
                 <chef-button
                   tertiary
                   class="float-right"
@@ -188,10 +173,7 @@
                   <span class="material-icons edit-item">mode_edit</span>
                   <span class="edit-text">Edit</span>
                 </chef-button>
-<<<<<<< HEAD
-=======
               </app-authorized>
->>>>>>> a3591dec
             </div>
             <app-json-tree-table class="json-container"
               [hidden]="hasDefaultJson ? false : true"
@@ -226,10 +208,7 @@
                 <chef-icon>remove_circle</chef-icon>
                 <span>Collapse All</span>
               </chef-button>
-<<<<<<< HEAD
-=======
               <app-authorized [allOf]="['/api/v0/infra/servers/{server_id}/orgs/{org_id}/roles/{name}', 'put', [serverId, orgId, role.name]]">
->>>>>>> a3591dec
                 <chef-button
                   tertiary
                   class="float-right action"
@@ -238,10 +217,7 @@
                   <span class="material-icons edit-item">mode_edit</span>
                   <span class="edit-text">Edit</span>
                 </chef-button>
-<<<<<<< HEAD
-=======
               </app-authorized>
->>>>>>> a3591dec
             </div>
             <app-json-tree-table class="json-container"
               [hidden]="hasOverrideJson ? false : true"
