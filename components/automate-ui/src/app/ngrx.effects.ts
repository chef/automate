import { NgModule } from '@angular/core';
import { EffectsModule } from '@ngrx/effects';

import { ApiTokenEffects } from './entities/api-tokens/api-token.effects';
import { AutomateSettingsEffects } from './entities/automate-settings/automate-settings.effects';
import { ClientRunsEffects } from './entities/client-runs/client-runs.effects';
import { CookbookEffects } from './entities/cookbooks/cookbook.effects';
import { CookbookDetailsEffects } from './entities/cookbooks/cookbook-details.effects';
import { CookbookVersionsEffects } from './entities/cookbooks/cookbook-versions.effects';
import { CredentialsEffects } from './pages/+compliance/+credentials/credentials.state';
// CredentialEffect is for the credential entities. Don't confuse it with CredentialsEffects.
// CredentialsEffects will be removed when the credentials page is refactored.
import { CredentialEffects } from './entities/credentials/credential.effects';
import { DesktopEffects } from './entities/desktop/desktop.effects';
<<<<<<< HEAD
import { EnvironmentEffects } from './entities/environments/environment.effects';
=======
import { DestinationEffects } from './entities/destinations/destination.effects';
>>>>>>> 4d3df0d9
import { EventFeedEffects } from './services/event-feed/event-feed.effects';
import { InfraRoleEffects } from './entities/infra-roles/infra-role.effects';
import { JobEffects } from './entities/jobs/job.effects';
import { LicenseStatusEffects } from './entities/license/license.effects';
import { ManagerEffects } from './entities/managers/manager.effects';
<<<<<<< HEAD
=======
import { NodesEffects } from './entities/nodes/nodes.effects';
>>>>>>> 4d3df0d9
import { OrgEffects } from './entities/orgs/org.effects';
import { PolicyEffects } from './entities/policies/policy.effects';
import { ProfileEffects } from './entities/profiles/profile.effects';
import { ProjectEffects } from './entities/projects/project.effects';
import { ProjectsFilterEffects } from './services/projects-filter/projects-filter.effects';
import { RoleEffects } from './entities/roles/role.effects';
import { RuleEffects } from './entities/rules/rule.effects';
import { ServerEffects } from './entities/servers/server.effects';
import { ServiceGroupsEffects } from './entities/service-groups/service-groups.effects';
import { ScannerEffects } from './pages/+compliance/+scanner/state/scanner.effects';
import { TeamEffects } from './entities/teams/team.effects';
import { UserEffects } from './entities/users/user.effects';
import { UserSelfEffects } from './entities/users/userself.effects';
import { UserPermEffects } from './entities/userperms/userperms.effects';

@NgModule({
  imports: [
    EffectsModule.forRoot([
      ApiTokenEffects,
      AutomateSettingsEffects,
      ClientRunsEffects,
      CookbookEffects,
      CookbookDetailsEffects,
      CookbookVersionsEffects,
      CredentialsEffects,
      CredentialEffects,
      DesktopEffects,
<<<<<<< HEAD
      EnvironmentEffects,
=======
      DestinationEffects,
>>>>>>> 4d3df0d9
      EventFeedEffects,
      InfraRoleEffects,
      JobEffects,
      LicenseStatusEffects,
      ManagerEffects,
<<<<<<< HEAD
=======
      NodesEffects,
>>>>>>> 4d3df0d9
      OrgEffects,
      PolicyEffects,
      ProfileEffects,
      ProjectEffects,
      ProjectsFilterEffects,
      RoleEffects,
      RuleEffects,
      ServerEffects,
      ServiceGroupsEffects,
      ScannerEffects,
      TeamEffects,
      UserEffects,
      UserSelfEffects,
      UserPermEffects
    ])
  ],
  exports: [
    EffectsModule
  ]
})
export class NgrxEffectsModule {}<|MERGE_RESOLUTION|>--- conflicted
+++ resolved
@@ -12,20 +12,14 @@
 // CredentialsEffects will be removed when the credentials page is refactored.
 import { CredentialEffects } from './entities/credentials/credential.effects';
 import { DesktopEffects } from './entities/desktop/desktop.effects';
-<<<<<<< HEAD
+import { DestinationEffects } from './entities/destinations/destination.effects';
 import { EnvironmentEffects } from './entities/environments/environment.effects';
-=======
-import { DestinationEffects } from './entities/destinations/destination.effects';
->>>>>>> 4d3df0d9
 import { EventFeedEffects } from './services/event-feed/event-feed.effects';
 import { InfraRoleEffects } from './entities/infra-roles/infra-role.effects';
 import { JobEffects } from './entities/jobs/job.effects';
 import { LicenseStatusEffects } from './entities/license/license.effects';
 import { ManagerEffects } from './entities/managers/manager.effects';
-<<<<<<< HEAD
-=======
 import { NodesEffects } from './entities/nodes/nodes.effects';
->>>>>>> 4d3df0d9
 import { OrgEffects } from './entities/orgs/org.effects';
 import { PolicyEffects } from './entities/policies/policy.effects';
 import { ProfileEffects } from './entities/profiles/profile.effects';
@@ -53,20 +47,14 @@
       CredentialsEffects,
       CredentialEffects,
       DesktopEffects,
-<<<<<<< HEAD
+      DestinationEffects,
       EnvironmentEffects,
-=======
-      DestinationEffects,
->>>>>>> 4d3df0d9
       EventFeedEffects,
       InfraRoleEffects,
       JobEffects,
       LicenseStatusEffects,
       ManagerEffects,
-<<<<<<< HEAD
-=======
       NodesEffects,
->>>>>>> 4d3df0d9
       OrgEffects,
       PolicyEffects,
       ProfileEffects,
