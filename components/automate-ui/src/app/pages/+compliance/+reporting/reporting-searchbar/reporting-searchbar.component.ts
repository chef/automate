--- conflicted
+++ resolved
@@ -14,14 +14,11 @@
   debounceTime, switchMap, distinctUntilChanged
 } from 'rxjs/operators';
 import { FilterC } from '../types';
-<<<<<<< HEAD
 import * as moment from 'moment';
-=======
 import { Chicklet } from 'app/types/types';
 import {
   ReportQueryService
 } from 'app/pages/+compliance/shared/reporting';
->>>>>>> 2d6192c1
 
 @Component({
   selector: 'app-reporting-searchbar',
