--- conflicted
+++ resolved
@@ -92,15 +92,10 @@
       const availableFilterTypesNames = component.availableFilterTypes.map( type => type.name);
 
       const expected = [
-<<<<<<< HEAD
-        'chef_server', 'chef_tags', 'control', 'environment', 'node', 'organization',
-        'platform_with_version', 'policy_group', 'policy_name', 'profile_with_version',
-        'recipe', 'role', 'inspec_version'];
-=======
         'chef_server', 'chef_tags', 'control', 'control_tag_key',
         'environment', 'node', 'organization', 'platform', 'policy_group',
-        'policy_name', 'profile', 'recipe', 'role', 'inspec_version'];
->>>>>>> e56a3b61
+        'policy_name', 'profile', 'recipe', 'role', 'inspec_version', 'profile_with_version',
+        'platform_with_version'];
 
       expect(expected.sort()).toEqual(availableFilterTypesNames.sort());
     });
