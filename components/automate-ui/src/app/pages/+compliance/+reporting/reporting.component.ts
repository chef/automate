--- conflicted
+++ resolved
@@ -24,7 +24,7 @@
   ReportingSummaryStatus
 } from '../shared/reporting';
 import { LayoutFacadeService, Sidebar } from 'app/entities/layout/layout.facade';
-// import { saveAs } from 'file-saver';
+ import { saveAs } from 'file-saver';
 import {
   Chicklet,
   ReportingFilterTypes
@@ -37,10 +37,7 @@
 import { AckDownloadReports } from 'app/entities/download-reports/download-reports.actions';
 import { CreateNotification } from 'app/entities/notifications/notification.actions';
 import { Type } from 'app/entities/notifications/notification.model';
-<<<<<<< HEAD
 import { AppConfigService } from 'app/services/app-config/app-config.service';
-=======
->>>>>>> afa989cd
 
 @Component({
   templateUrl: './reporting.component.html',
@@ -200,14 +197,9 @@
     public reportData: ReportDataService,
     private route: ActivatedRoute,
     private layoutFacade: LayoutFacadeService,
-<<<<<<< HEAD
     private store: Store<NgrxStateAtom>,
     private appConfigService: AppConfigService
   ) {}
-=======
-    private store: Store<NgrxStateAtom>
-  ) { }
->>>>>>> afa989cd
 
   private getAllUrlParameters(): Observable<Chicklet[]> {
     return this.route.queryParamMap.pipe(map((params: ParamMap) => {
@@ -298,7 +290,6 @@
     const onComplete = () => this.downloadInProgress = false;
     const onError = _e => this.downloadFailed = true;
     const onNext = data => {
-<<<<<<< HEAD
       if (this.appConfigService.isLargeReportingEnabled) {
         this.store.dispatch(new AckDownloadReports(JSON.parse(data).acknowledgement_id));
         this.store.dispatch(new CreateNotification({
@@ -311,18 +302,6 @@
         const blob = new Blob([data], { type });
         saveAs(blob, filename);
       }
-=======
-      this.store.dispatch(new AckDownloadReports(JSON.parse(data).acknowledgement_id));
-      this.store.dispatch(new CreateNotification({
-        type: Type.info,
-        message: 'Download request is submitted. You will get notification once it is ready for download.'
-      }));
-      /* if LCR is disabled then
-      const types = { 'json': 'application/json', 'csv': 'text/csv' };
-      const type = types[format];
-      const blob = new Blob([data], { type });
-      saveAs(blob, filename);*/
->>>>>>> afa989cd
       this.hideDownloadStatus();
     };
 
