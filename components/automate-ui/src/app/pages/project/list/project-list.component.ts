--- conflicted
+++ resolved
@@ -71,32 +71,6 @@
     );
     this.sortedProjects$ = this.store.select(allProjects).pipe(
       map((unsorted: Project[]) => ChefSorters.naturalSort(unsorted, 'name')));
-
-<<<<<<< HEAD
-    this.projects.applyRulesStatus$
-      .pipe(takeUntil(this.isDestroyed))
-      .subscribe(({ state, failed, cancelled, percentageComplete }: ApplyRulesStatus) => {
-        if (this.applyRulesInProgress && state === ApplyRulesStatusState.NotRunning) {
-          this.cancelRulesInProgress = false;
-          this.percentageComplete = 0;
-          this.closeConfirmApplyStopModal();
-        }
-        this.applyRulesInProgress = state === ApplyRulesStatusState.Running;
-        this.updateProjectsFailed = failed;
-        this.updateProjectsCancelled = cancelled;
-        if (!this.cancelRulesInProgress && state === ApplyRulesStatusState.Running) {
-          this.percentageComplete = percentageComplete;
-        }
-      });
-
-    this.store.select(allProjects).pipe(
-      takeUntil(this.isDestroyed)
-    ).subscribe((projectList: Project[]) => {
-      this.projectsHaveStagedChanges = projectList.some(p => p.status === 'EDITS_PENDING');
-    });
-=======
-    this.isIAMv2$ = this.store.select(isIAMv2);
->>>>>>> 818b625f
 
     // handle project creation success response
     this.store.pipe(
