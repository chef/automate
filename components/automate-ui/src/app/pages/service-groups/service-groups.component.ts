--- conflicted
+++ resolved
@@ -221,7 +221,6 @@
     document.querySelector<HTMLElement>('app-services-sidebar').focus();
   }
 
-<<<<<<< HEAD
   // TODO @afiune: Add links when they work
   public tooltipMessageFor(field: string): string {
     switch (field) {
@@ -230,9 +229,10 @@
       case 'app':
         return 'Add application data. Learn more in Configuring the Habitat Supervisor.';
       default:
-      return '--';
-    }
-=======
+        return '--';
+    }
+  }
+
   // TODO: @afiune change the backend to send the values already splitted
   public getPackageNameFromFullRelease(release: string): string {
     const brokenRel = this.splitFullRelease(release);
@@ -257,7 +257,6 @@
     }
 
     return new Array('-', '-', '-', '-');
->>>>>>> 4d650f6c
   }
 
   private getSelectedStatus(allParameters: Chicklet[]): RollupServiceStatus {
