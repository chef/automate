import { Component, OnInit, OnDestroy } from '@angular/core';
import { FormBuilder, FormGroup, Validators, FormControl } from '@angular/forms';
import { Store, select } from '@ngrx/store';
import { identity, isNil } from 'lodash/fp';
import { combineLatest, Subject } from 'rxjs';
import { filter, pluck, takeUntil } from 'rxjs/operators';

import { LayoutFacadeService, Sidebar } from 'app/entities/layout/layout.facade';
import { NgrxStateAtom } from 'app/ngrx.reducers';
import { routeParams } from 'app/route.selectors';
import { Regex } from 'app/helpers/auth/regex';
import { pending, EntityStatus } from 'app/entities/entities';
import {
  GetDestination,
  UpdateDestination,
  TestDestination ,
  EnableDisableDestination,
  DeleteDestination
} from 'app/entities/destinations/destination.actions';

import {
  destinationFromRoute,
  getStatus,
  updateStatus,
  destinationEnableStatus,
  deleteStatus,
  testConnectionStatus
} from 'app/entities/destinations/destination.selectors';
import { Destination } from 'app/entities/destinations/destination.model';
import { Router } from '@angular/router';
import { trigger, state, animate, transition, style, keyframes } from '@angular/animations';

const fadeEnable = trigger('fadeEnable', [
   state('inactive', style({})),
   state('active', style({})),
   transition('inactive <=> active', [
    animate('0.3s', keyframes([
      style({transform: 'translateX(0%)'}),
      style({transform: 'translateX(100%)'}),
      style({transform: 'translateX(0%)'})
    ]))
   ])
]);

const fadeDisable = trigger('fadeDisable', [
  state('inactive', style({})),
  state('active', style({})),
  transition('inactive <=> active', [
   animate('0.3s', keyframes([
     style({transform: 'translateX(0%)'}),
     style({transform: 'translateX(-100%)'}),
     style({transform: 'translateX(0%)'})
   ]))
  ])
]);

type DestinationTabName = 'details';

enum UrlTestState {
  Inactive,
  Loading,
  Success,
  Failure
}

@Component({
  selector: 'app-data-feed-details',
  templateUrl: './data-feed-details.component.html',
  styleUrls: ['./data-feed-details.component.scss'],
  animations: [fadeEnable, fadeDisable]
})

export class DataFeedDetailsComponent implements OnInit, OnDestroy {
  public tabValue: DestinationTabName = 'details';
  public destination: Destination;
  public updateForm: FormGroup;
  public saveInProgress = false;
  public testInProgress = false;
  public saveSuccessful = false;
  public hookStatus = UrlTestState.Inactive;
  private isDestroyed = new Subject<boolean>();
  public deleteModalVisible = false;
  public state = 'inactive';

  constructor(
    private fb: FormBuilder,
    private store: Store<NgrxStateAtom>,
    private layoutFacade: LayoutFacadeService,
    private router: Router
  ) { }

  ngOnInit(): void {
    this.layoutFacade.showSidebar(Sidebar.Settings);

    this.store.select(routeParams).pipe(
      pluck('id'),
      filter(identity),
      takeUntil(this.isDestroyed))
      .subscribe((id: string) => {
        this.store.dispatch(new GetDestination({ id }));
      });

    combineLatest([
      this.store.select(getStatus),
      this.store.select(destinationFromRoute)
    ]).pipe(
      filter(([status, destination]) =>
      status === EntityStatus.loadingSuccess && !isNil(destination)),
      takeUntil(this.isDestroyed))
      .subscribe(([_, destination]) => {
        this.destination = destination;
        this.updateForm.controls.name.setValue(this.destination.name);
        this.updateForm.controls.url.setValue(this.destination.url);
      });

    this.updateForm = this.fb.group({
      // Must stay in sync with error checks in data-feed-details.component.html
      name: ['', [Validators.required, Validators.pattern(Regex.patterns.NON_BLANK)]],
      // Note that URL here may be FQDN -or- IP!
      url: ['', [Validators.required, Validators.pattern(Regex.patterns.NON_BLANK)]]
    });

    this.store.pipe(
      select(updateStatus),
      takeUntil(this.isDestroyed),
      filter(status => this.saveInProgress && !pending(status)))
      .subscribe((res) => {
        this.saveInProgress = false;
        this.saveSuccessful = (res === EntityStatus.loadingSuccess);
        if (this.saveSuccessful) {
          this.updateForm.markAsPristine();
        }
      });
  }

  public saveDataFeed(): void {
    this.saveSuccessful = false;
    this.saveInProgress = true;
    const destinationObj = {
      id: this.destination.id,
      name: this.updateForm.controls['name'].value.trim(),
      url: this.updateForm.controls['url'].value.trim(),
      secret: this.destination.secret,
      enable: this.destination.enable,
      integration_types: this.destination.integration_types,
      meta_data: this.destination.meta_data,
      services: this.destination.services
    };
    this.store.dispatch(new UpdateDestination({ destination: destinationObj }));
    this.destination = destinationObj;
  }

  public sendTestForDataFeedUrl(): void {
    this.testInProgress = true;
    const destinationObj = {
      ...this.destination,
      name: this.updateForm.controls['name'].value.trim(),
<<<<<<< HEAD
      url: this.updateForm.controls['url'].value.trim(),
      secret: this.destination.secret,
      enable: this.destination.enable,
      integration_types: this.destination.integration_types,
      meta_data: this.destination.meta_data,
      services: this.destination.services
=======
      url: this.updateForm.controls['url'].value.trim()
>>>>>>> 40ea33d7
    };
    this.store.dispatch(new TestDestination({destination: destinationObj}));
    this.store.pipe(
      select(testConnectionStatus),
      takeUntil(this.isDestroyed),
      filter(status => !pending(status)))
      .subscribe(res => {
        if (res === EntityStatus.loadingSuccess || EntityStatus.loadingFailure) {
          this.testInProgress = false;
        }
      });
  }

  public get nameCtrl(): FormControl {
    return <FormControl>this.updateForm.controls.name;
  }

  public get urlCtrl(): FormControl {
    return <FormControl>this.updateForm.controls.url;
  }
  public enableDestination(val: boolean) {
    const destinationEnableObj = {
      id: this.destination.id,
      enable: val
    };
    this.store.dispatch(new EnableDisableDestination({enableDisable: destinationEnableObj}));
    this.store.pipe(
      select(destinationEnableStatus),
      takeUntil(this.isDestroyed),
      filter(status => !pending(status)))
      .subscribe(res => {
        if (res === EntityStatus.loadingSuccess) {
          this.state = this.state === 'active' ? 'inactive' : 'active';
          this.destination.enable = val;
        }
      });
  }
  public deleteDataFeed() {
    this.store.dispatch(new DeleteDestination(this.destination));
    this.store.pipe(
      select(deleteStatus),
      takeUntil(this.isDestroyed),
      filter(status => !pending(status)))
      .subscribe(res => {
        if (res === EntityStatus.loadingSuccess) {
          this.router.navigate(['/settings/data-feeds']);
        }
      });
  }
  public closeDeleteModal(): void {
    this.deleteModalVisible = false;
  }
  public openDeleteModal(): void {
    this.deleteModalVisible = true;
  }
  ngOnDestroy(): void {
    this.isDestroyed.next(true);
    this.isDestroyed.complete();
  }
  public cancel(): void {
    this.router.navigate(['/settings/data-feeds']);
  }
  public disableOnsave() {
    return this.saveInProgress
      || !this.updateForm.valid
      || !this.updateForm.dirty
      || !this.destination?.enable;
  }
  public enableBtn() {
    return !this.destination?.enable ? 'is-enable enable-btn' : 'is-disable enable-btn';
  }
  public disableBtn() {
    return this.destination?.enable ? 'is-enable disable-btn' : 'is-disable disable-btn';
  }
}
<|MERGE_RESOLUTION|>--- conflicted
+++ resolved
@@ -155,16 +155,12 @@
     const destinationObj = {
       ...this.destination,
       name: this.updateForm.controls['name'].value.trim(),
-<<<<<<< HEAD
       url: this.updateForm.controls['url'].value.trim(),
       secret: this.destination.secret,
       enable: this.destination.enable,
       integration_types: this.destination.integration_types,
       meta_data: this.destination.meta_data,
       services: this.destination.services
-=======
-      url: this.updateForm.controls['url'].value.trim()
->>>>>>> 40ea33d7
     };
     this.store.dispatch(new TestDestination({destination: destinationObj}));
     this.store.pipe(
