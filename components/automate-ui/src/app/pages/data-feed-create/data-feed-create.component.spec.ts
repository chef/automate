--- conflicted
+++ resolved
@@ -151,7 +151,6 @@
       expect(component.validateForm()).toBeTruthy();
     });
 
-<<<<<<< HEAD
     it('should be valid when all fields are filled out for custom with Access token', () => {
       component.name = jasmine.createSpyObj('name', ['nativeElement']);
       component.name.nativeElement = { focus: () => { }};
@@ -175,8 +174,6 @@
       expect(component.validateForm()).toBeTruthy();
     });
 
-=======
->>>>>>> 40ea33d7
     it('slider resets name, url, username and password to empty string for servicenow', () => {
       component.createForm.controls['name'].setValue('any');
       component.createForm.controls['url'].setValue('any');
@@ -223,27 +220,6 @@
       expect(component.createForm.controls['accessKey'].value).toBe(null);
       expect(component.createForm.controls['secretKey'].value).toBe(null);
     });
-<<<<<<< HEAD
-
-    it('slider resets name, url, username and password to empty string for custom', () => {
-      component.createForm.controls['name'].setValue('any');
-      component.createForm.controls['url'].setValue('any');
-      component.createForm.controls['tokenType'].setValue(tokenType);
-      component.createForm.controls['token'].setValue('any');
-      component.slidePanel();
-      component.name = jasmine.createSpyObj('name', ['nativeElement']);
-      component.name.nativeElement = { focus: () => { }};
-      component.selectIntegration('Custom');
-      expect(component.createForm.controls['name'].value).toBe(null);
-      expect(component.createForm.controls['url'].value).toBe(null);
-      expect(component.createForm.controls['tokenType'].value).toBe('Bearer');
-      expect(component.createForm.controls['token'].value).toBe(null);
-    });
-=======
->>>>>>> 40ea33d7
-  });
-
-  describe('create data feed form validation', () => {
 
     it('- url field validity', () => {
       component.integrationSelected = true;
