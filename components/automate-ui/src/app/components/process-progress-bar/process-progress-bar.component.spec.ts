--- conflicted
+++ resolved
@@ -8,13 +8,6 @@
 import { ChefPipesModule } from 'app/pipes/chef-pipes.module';
 import { customMatchers } from 'app/testing/custom-matchers';
 import { FeatureFlagsService } from 'app/services/feature-flags/feature-flags.service';
-<<<<<<< HEAD
-import { notificationEntityReducer } from 'app/entities/notifications/notification.reducer';
-import { clientRunsEntityReducer } from 'app/entities/client-runs/client-runs.reducer';
-import { policyEntityReducer } from 'app/entities/policies/policy.reducer';
-=======
-import { GetIamVersionSuccess } from 'app/entities/policies/policy.actions';
->>>>>>> 440f656f
 import { ProjectService } from 'app/entities/projects/project.service';
 import { ProcessProgressBarComponent } from './process-progress-bar.component';
 import { ApplyRulesStatusState } from 'app/entities/projects/project.reducer';
@@ -91,13 +84,7 @@
     projectService = TestBed.inject(ProjectService);
     fixture = TestBed.createComponent(ProcessProgressBarComponent);
     component = fixture.componentInstance;
-<<<<<<< HEAD
-    store = TestBed.get(Store);
-=======
     store = TestBed.inject(Store);
-
-    store.dispatch(new GetIamVersionSuccess({ version: { major: 'v2' } }));
->>>>>>> 440f656f
     fixture.detectChanges();
   });
 
