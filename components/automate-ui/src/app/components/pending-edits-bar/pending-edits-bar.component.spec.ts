--- conflicted
+++ resolved
@@ -9,13 +9,6 @@
 import { ChefPipesModule } from 'app/pipes/chef-pipes.module';
 import { using } from 'app/testing/spec-helpers';
 import { FeatureFlagsService } from 'app/services/feature-flags/feature-flags.service';
-<<<<<<< HEAD
-import { notificationEntityReducer } from 'app/entities/notifications/notification.reducer';
-import { clientRunsEntityReducer } from 'app/entities/client-runs/client-runs.reducer';
-import { policyEntityReducer } from 'app/entities/policies/policy.reducer';
-=======
-import { GetIamVersionSuccess } from 'app/entities/policies/policy.actions';
->>>>>>> 440f656f
 import { Project } from 'app/entities/projects/project.model';
 import { ProjectStatus } from 'app/entities/rules/rule.model';
 import { ProjectService } from 'app/entities/projects/project.service';
@@ -96,13 +89,7 @@
     fixture = TestBed.createComponent(PendingEditsBarComponent);
     component = fixture.componentInstance;
     element = fixture.debugElement.query(By.css('#pending-edits-bar')).nativeElement;
-<<<<<<< HEAD
-    store = TestBed.get(Store);
-=======
     store = TestBed.inject(Store);
-
-    store.dispatch(new GetIamVersionSuccess({ version: { major: 'v2' } }));
->>>>>>> 440f656f
     fixture.detectChanges();
   });
 
