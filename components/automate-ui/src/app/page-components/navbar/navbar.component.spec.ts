import { RouterTestingModule } from '@angular/router/testing';
import { ComponentFixture, TestBed } from '@angular/core/testing';
import { StoreModule } from '@ngrx/store';
import { of as observableOf } from 'rxjs';
import { NavbarComponent } from './navbar.component';
import { MockComponent } from 'ng2-mock-component';
import { using } from 'app/testing/spec-helpers';
import { FeatureFlagsService } from 'app/services/feature-flags/feature-flags.service';
import {
  PolicyEntityInitialState,
  policyEntityReducer
} from 'app/entities/policies/policy.reducer';
import { IAMMajorVersion, IAMMinorVersion } from 'app/entities/policies/policy.model';

describe('NavbarComponent', () => {
  let component: NavbarComponent;
  let element: HTMLElement;
  let fixture: ComponentFixture<NavbarComponent>;

  beforeEach(() => {
    TestBed.configureTestingModule({
      imports: [
        RouterTestingModule,
        StoreModule.forRoot({
          policies: policyEntityReducer
        }, {
          initialState: { policies: PolicyEntityInitialState }
        })
      ],
      declarations: [
        NavbarComponent,
        MockComponent({ selector: 'app-profile' }),
        MockComponent({ selector: 'app-projects-filter' }),
        MockComponent({ selector: 'chef-icon' }),
        MockComponent({ selector: 'chef-tooltip' }),
        MockComponent({ selector: 'app-authorized',
                        inputs: ['allOf', 'anyOf'],
                        template: '<ng-content></ng-content>' })
      ],
      providers: [
        FeatureFlagsService
      ]
    });

    fixture = TestBed.createComponent(NavbarComponent);
    fixture.detectChanges();
    component = fixture.componentInstance;
    element = fixture.nativeElement;
  });

  it('displays the logo navigation link', () => {
    const logo = element.querySelector('.logo');
    expect(logo).not.toBeNull();
    expect(logo.getAttribute('href')).toBe('/');
  });

  using([
<<<<<<< HEAD
    ['Dashboards',  '/dashboards/event-feed',  1],
    ['Client Runs', '/client-runs',            2],
    ['Compliance',  '/compliance',             3],
    ['Settings',    '/settings',               4]
=======
    ['Event Feed',     '/event-feed',                       1],
    ['Infrastructure', '/infrastructure/client-runs',       2],
    ['Compliance',     '/compliance',                       3],
    ['Settings',       '/settings',                         4]
>>>>>>> 94f69bdd
  ], function (label: string, path: string, position: number) {
    it(`displays the ${label} navigation link`, () => {
      const link = element.querySelector(`.navigation-menu > *:nth-child(${position}) a`);
      expect(link.textContent).toBe(label);
      expect(link.getAttribute('href')).toBe(path);
    });
  });

  it('displays the profile dropdown', () => {
    expect(element.querySelector('app-profile')).not.toBeNull();
  });

  describe('when IAM v2.1 is enabled', () => {
    beforeEach(() => {
      component.iamMajorVersion$ = observableOf(<IAMMajorVersion>'v2');
      component.iamMinorVersion$ = observableOf(<IAMMinorVersion>'v1');
      fixture.detectChanges();
    });

    it('displays the projects filter', () => {
      expect(element.querySelector('app-projects-filter')).not.toBeNull();
    });
  });
});<|MERGE_RESOLUTION|>--- conflicted
+++ resolved
@@ -55,17 +55,10 @@
   });
 
   using([
-<<<<<<< HEAD
-    ['Dashboards',  '/dashboards/event-feed',  1],
-    ['Client Runs', '/client-runs',            2],
-    ['Compliance',  '/compliance',             3],
-    ['Settings',    '/settings',               4]
-=======
-    ['Event Feed',     '/event-feed',                       1],
-    ['Infrastructure', '/infrastructure/client-runs',       2],
-    ['Compliance',     '/compliance',                       3],
-    ['Settings',       '/settings',                         4]
->>>>>>> 94f69bdd
+    ['Dashboards',     '/dashboards/event-feed',         1],
+    ['Infrastructure', '/infrastructure/client-runs',    2],
+    ['Compliance',     '/compliance',                    3],
+    ['Settings',       '/settings',                      4]
   ], function (label: string, path: string, position: number) {
     it(`displays the ${label} navigation link`, () => {
       const link = element.querySelector(`.navigation-menu > *:nth-child(${position}) a`);
