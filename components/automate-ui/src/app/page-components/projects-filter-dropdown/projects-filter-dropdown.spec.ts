import { async, ComponentFixture, TestBed } from '@angular/core/testing';
import { CUSTOM_ELEMENTS_SCHEMA } from '@angular/core';

import { using } from 'app/testing/spec-helpers';
import { ProjectsFilterOption } from 'app/services/projects-filter/projects-filter.reducer';
import { ProjectsFilterDropdownComponent } from './projects-filter-dropdown.component';

describe('ProjectsFilterDropdownComponent', () => {
  let component: ProjectsFilterDropdownComponent;
  let fixture: ComponentFixture<ProjectsFilterDropdownComponent>;

  beforeEach(async(() => {
    TestBed.configureTestingModule({
      schemas: [ CUSTOM_ELEMENTS_SCHEMA ],
      declarations: [
        ProjectsFilterDropdownComponent
      ]
    })
    .compileComponents();
  }));

  beforeEach(() => {
    fixture = TestBed.createComponent(ProjectsFilterDropdownComponent);
    component = fixture.componentInstance;
    fixture.detectChanges();
  });

  describe('dropdown label', () => {
    let label, count;

    beforeEach(() => {
      component.selectionLabel = 'Multiple projects';
      component.selectionCount = 3;
      component.selectionCountVisible = true;
      component.selectionCountActive = true;
      component.filterVisible = true;
      fixture.detectChanges();
    });

    it('displays label text', () => {
      label = fixture.nativeElement.querySelector('.dropdown-label');
      expect(label).not.toBeNull();
      expect(label.textContent).toContain(component.selectionLabel);
    });

    it('has an "aria-label"', () => {
      label = fixture.nativeElement.querySelector('.dropdown-label');
      expect(label.getAttribute('aria-label')).toEqual('Projects filter');
    });

    describe('when .selectionCountVisible is false', () => {
      beforeEach(() => {
        component.selectionCountVisible = false;
        fixture.detectChanges();
      });

      it('the selection count is hidden', () => {
        count = fixture.nativeElement.querySelector('.selection-count');
        expect(count).toBeNull();
      });
    });

    describe('when .selectionCountVisible is true', () => {
      beforeEach(() => {
        component.selectionCountVisible = true;
        fixture.detectChanges();
      });

      it('the selection count is visible', () => {
        count = fixture.nativeElement.querySelector('.selection-count');
        expect(count).not.toBeNull();
        expect(count.textContent).toEqual(component.selectionCount.toString());
      });
    });

    describe('when .selectionCountActive is false', () => {
      beforeEach(() => {
        component.selectionCountActive = false;
        fixture.detectChanges();
      });

      it('the selection count does not have an "active" className', () => {
        count = fixture.nativeElement.querySelector('.selection-count');
        expect(count.classList.contains('active')).toEqual(false);
      });
    });

    describe('when .selectionCountActive is true', () => {
      beforeEach(() => {
        component.selectionCountActive = true;
        fixture.detectChanges();
      });

      it('the selection count has an "active" className', () => {
        count = fixture.nativeElement.querySelector('.selection-count');
        expect(count.classList.contains('active')).toEqual(true);
      });
    });
  });

  describe('dropdown', () => {
    beforeEach(() => {
      component.dropdownActive = true;
      component.editableOptions = genOptions([false, true]);
      // need filteredOptions in order for elements to be displayed in the UI
      component.filteredOptions = component.editableOptions;
      fixture.detectChanges();
    });

    it('displays a list of checkbox options', () => {
      const options = Array.from(fixture.nativeElement.querySelectorAll('chef-checkbox'));
      expect(options.length).toEqual(2);
      options.forEach((option: HTMLInputElement, index: number) => {
        const { label, checked } = component.editableOptions[index];
        expect(option.textContent).toEqual(label);
        expect(option.checked).toEqual(checked);
      });
    });

    it('displays an "Apply Changes" button', () => {
      const button = fixture.nativeElement.querySelector('#projects-filter-apply-changes');
      expect(button).not.toBeNull();
      expect(button.textContent).toEqual('Apply Changes');
      expect(button.hasAttribute('disabled')).toEqual(true);
    });

    describe('when .dropdownActive is false', () => {
      beforeEach(() => {
        component.dropdownActive = false;
        fixture.detectChanges();
      });

      it('the dropdown is hidden', () => {
        const dropdown = fixture.nativeElement.querySelector('.dropdown');
        expect(dropdown).toBeNull();
      });
    });

    describe('when .dropdownActive is true', () => {
      beforeEach(() => {
        component.dropdownActive = true;
        fixture.detectChanges();
      });

      it('the dropdown is visible', () => {
        const dropdown = fixture.nativeElement.querySelector('.dropdown');
        expect(dropdown).not.toBeNull();
      });
    });

    describe('when .optionsEdited is false', () => {
      beforeEach(() => {
        component.dropdownActive = true;
        component.optionsEdited = false;
        fixture.detectChanges();
      });

      it('the "Apply" button is disabled', () => {
        const button = fixture.nativeElement.querySelector('#projects-filter-apply-changes');
        expect(button.getAttribute('disabled')).toEqual('true');
      });
    });

    describe('when .optionsEdited is true', () => {
      beforeEach(() => {
        component.dropdownActive = true;
        component.optionsEdited = true;
        fixture.detectChanges();
      });

      it('the "Apply" button is enabled', () => {
        const button = fixture.nativeElement.querySelector('#projects-filter-apply-changes');
        expect(button.getAttribute('disabled')).toEqual('false');
      });
    });
  });

  describe('resetOptions()', () => {
    beforeEach(() => {
      component.options = genOptions([false, true]);
      component.editableOptions = [];
      component.optionsEdited = true;

      component.resetOptions();
    });

    it('resets any previous selection changes by copying the provided options', () => {
      component.optionsEdited = false;
      component.resetOptions();

      expect(component.editableOptions).not.toEqual([]);
      expect(component.editableOptions).not.toBe(component.options);
      expect(component.editableOptions).toEqual(component.options);
    });
  });

  describe('handleLabelClick()', () => {
    describe('when more than one option is available', () => {
      beforeEach(() => {
        component.editableOptions = genOptions([false, false]);
        component.dropdownActive = false;
        spyOn(component, 'resetOptions');

        component.handleLabelClick();
      });

      it('toggles dropdown visibility', () => {
        expect(component.dropdownActive).toEqual(true);
      });

      it('resets any previous selection changes', () => {
        expect(component.resetOptions).toHaveBeenCalled();
      });
    });

    describe('when only one option is available', () => {
      beforeEach(() => {
        component.editableOptions = genOptions([false]);
        component.dropdownActive = false;
        spyOn(component, 'resetOptions');

        component.handleLabelClick();
      });

      it('only resets options', () => {
        expect(component.resetOptions).toHaveBeenCalled();
        expect(component.dropdownActive).toEqual(false);
      });
    });
  });

  describe('handleEscape()', () => {
    beforeEach(() => {
      spyOn(component, 'resetOptions');
      component.dropdownActive = true;
      component.handleEscape();
    });

    it('hides the dropdown', () => {
      expect(component.dropdownActive).toEqual(false);
    });

    it('resets any previous selection changes', () => {
      expect(component.resetOptions).toHaveBeenCalled();
    });
  });

  describe('handleOptionChange() for single option', () => {
    beforeEach(() => {
      component.editableOptions = genOptions([false]);
      component.optionsEdited = false;
      expect(component.editableOptions[0].checked).toEqual(false);
      component.handleOptionChange({ detail: true }, 'Project 1');
    });

    it('updates the value of `checked` to the emitted value', () => {
      expect(component.editableOptions[0].checked).toEqual(true);
    });

    it('marks the list of options as edited', () => {
      expect(component.optionsEdited).toEqual(true);
    });
  });

  describe('handleOptionChange() for multiple options', () => {
    beforeEach(() => {
      component.editableOptions = genOptions([false, false, true, true, false]);
      component.optionsEdited = false;
    });

    it('updates an unchecked value to the emitted value', () => {
      expect(component.editableOptions[1].checked).toEqual(false);
      component.handleOptionChange({ detail: true }, 'Project 2');
      expect(component.editableOptions[1].checked).toEqual(true);
    });

     it('updates a checked value to the emitted value', () => {
      expect(component.editableOptions[2].checked).toEqual(true);
      component.handleOptionChange({ detail: false }, 'Project 3');
      expect(component.editableOptions[2].checked).toEqual(false);
    });

    it('marks the list of options as edited', () => {
      component.handleOptionChange({ detail: true }, 'Project 1');
      expect(component.optionsEdited).toEqual(true);
    });
  });

  describe('handleApplySelection()', () => {
    beforeEach(() => {
      spyOn(component.onSelection, 'emit');
      spyOn(component.onOptionChange, 'emit');
      component.dropdownActive = true;
      component.optionsEdited = true;
      component.handleApplySelection();
    });

    it('hides the dropdown', () => {
      expect(component.dropdownActive).toEqual(false);
    });

    it('disables the "Apply Changes" button', () => {
      expect(component.optionsEdited).toEqual(false);
    });

    it('emits "onSelection" event with list of updated options', () => {
      expect(component.onSelection.emit).toHaveBeenCalledWith(component.editableOptions);
    });

    it('emits "onOptionChange" event with list of updated options', () => {
      expect(component.onOptionChange.emit).toHaveBeenCalledWith(component.editableOptions);
    });
  });

  describe('handleClearSelection()', () => {
    beforeEach(() => {
      spyOn(component.onSelection, 'emit');
      spyOn(component.onOptionChange, 'emit');
      component.dropdownActive = true;
      component.optionsEdited = false;
      component.editableOptions = genOptions([false, true, true, false, true]);
      expect(component.editableOptions.some(o => o.checked)).toEqual(true);
      component.handleClearSelection();
    });

    // Note: most of these would be phantom tests (see https://bit.ly/2UPrprX)
    // except for the fact presence of the tests for handleApplySelection above.
    it('does not hide the dropdown', () => {
      expect(component.dropdownActive).toEqual(true);
    });

    it('enables the "Apply Changes" button', () => {
      expect(component.optionsEdited).toEqual(true);
    });

    it('does not emit "onSelection" event', () => {
      expect(component.onSelection.emit).not.toHaveBeenCalled();
    });

    it('does not emit "onOptionChange" event', () => {
      expect(component.onOptionChange.emit).not.toHaveBeenCalled();
    });

    it('clears all checked options', () => {
      expect(component.editableOptions.some(o => o.checked)).toEqual(false);
    });
  });

  describe('handleArrowUp()', () => {
    let event, previousElementSibling;

    beforeEach(() => {
      previousElementSibling = { focus: jasmine.createSpy('focus') };
      event = {
        preventDefault: jasmine.createSpy('preventDefault'),
        target: { previousElementSibling }
      };
      component.handleArrowUp(event);
    });

    it('prevents the default event behavior', () => {
      expect(event.preventDefault).toHaveBeenCalled();
    });

    it('focuses the previous element sibling', () => {
      expect(previousElementSibling.focus).toHaveBeenCalled();
    });
  });

  describe('handleArrowDown()', () => {
    let event, nextElementSibling;

    beforeEach(() => {
      nextElementSibling = { focus: jasmine.createSpy('focus') };
      event = {
        preventDefault: jasmine.createSpy('preventDefault'),
        target: { nextElementSibling }
      };
      component.handleArrowDown(event);
    });

    it('prevents the default event behavior', () => {
      expect(event.preventDefault).toHaveBeenCalled();
    });

    it('focuses the next element sibling', () => {
      expect(nextElementSibling.focus).toHaveBeenCalled();
    });
  });

  describe('filteredOptions', () => {
    beforeEach(() => {
      component.dropdownActive = true;
      component.editableOptions = genOptionsWithId([
        ['proj-one', true],
        ['proj-three', false],
        ['other-one', false],
        ['other-two', true],
        ['proj-two', false],
        ['other-three', false],
        ['proj-four', false]
      ]);
      component.filteredOptions = component.editableOptions;
    });

    it('with no filter displays all options', () => {
      expect(component.filteredOptions.length).toEqual(7);
    });

    using([
      ['prefix', 'proj', 4],
      ['mid-value', 'her', 3],
      ['suffix', 'two', 2],
      ['empty string', '', 7],
      ['whitespace', ' ', 0],
      ['exact match', 'proj-one', 1],
      ['superset', 'proj-one-plus-one', 0],
      ['everything', '-', 7]
    ], function (description: string, filter: string, count: number) {
      it(`with ${description} filter displays ${count} matching options`, () => {
        component.handleFilterKeyUp(filter);
        expect(component.filteredOptions.length).toEqual(count);
      });
    });
  });

  describe('filteredSelectedCount', () => {
    beforeEach(() => {
      component.dropdownActive = true;
    });
<<<<<<< HEAD
    it('reports none selected with no projects', () => {
      component.editableOptions = genOptions([]);
      component.filteredOptions = component.editableOptions;
      expect(component.filteredSelectedCount).toEqual('0');
    });

    it('reports one selected with one project, checked', () => {
      component.editableOptions = genOptions([true]);
      component.filteredOptions = component.editableOptions;
      expect(component.filteredSelectedCount).toEqual('1');
    });

    it('reports none selected with one project, unchecked', () => {
      component.editableOptions = genOptions([true]);
      component.filteredOptions = component.editableOptions;
      expect(component.filteredSelectedCount).toEqual('1');
    });

    it('reports none selected with multiple projects, none checked', () => {
      component.editableOptions = genOptions([false, false, false]);
      component.filteredOptions = component.editableOptions;
      expect(component.filteredSelectedCount).toEqual('0');
    });

    it('reports two selected with multiple projects, two checked', () => {
      component.editableOptions = genOptions([false, true, true]);
      component.filteredOptions = component.editableOptions;
      expect(component.filteredSelectedCount).toEqual('2');
    });

    it('reports count of checked and filtered projects', () => {
      component.editableOptions = genOptionsWithId([
        ['proj-one', true],
        ['proj-three', false],
        ['other-one', false],
        ['other-two', true],
        ['proj-two', false],
        ['other-three', false],
        ['proj-four', true]
      ]);
      component.filteredOptions = component.editableOptions;
      expect(component.filteredSelectedCount).toEqual('3');
      component.handleFilterKeyUp('proj');
      expect(component.filteredSelectedCount).toEqual('2');
=======
    describe('with no filters applied', () => {
      it('reports none selected with no projects', () => {
        component.editableOptions = genOptions([]);
        component.filteredOptions = component.editableOptions;
        expect(component.filteredSelectedCount).toEqual('0');
      });

      it('reports one selected with one project, checked', () => {
        component.editableOptions = genOptions([true]);
        component.filteredOptions = component.editableOptions;
        expect(component.filteredSelectedCount).toEqual('1');
      });

      it('reports none selected with one project, unchecked', () => {
        component.editableOptions = genOptions([false]);
        component.filteredOptions = component.editableOptions;
        expect(component.filteredSelectedCount).toEqual('0');
      });

      it('reports none selected with multiple projects, none checked', () => {
        component.editableOptions = genOptions([false, false, false]);
        component.filteredOptions = component.editableOptions;
        expect(component.filteredSelectedCount).toEqual('0');
      });

      it('reports two selected with multiple projects, two checked', () => {
        component.editableOptions = genOptions([false, true, true]);
        component.filteredOptions = component.editableOptions;
        expect(component.filteredSelectedCount).toEqual('2');
      });

      using([
        ['at threshold', 99, '99'],
        ['one above threshold', 100, '99+'],
        ['well above threshold', 150, '99+']
      ], function (description: string, count: number, result: string) {
        it(`${description} ($count projects checked) reports ${result}`, () => {
          component.editableOptions = genManyOptions(count);
          component.filteredOptions = component.editableOptions;
          expect(component.filteredSelectedCount).toEqual(result);
        });
      });
    });

    describe('with filters', () => {

      // test all combinations of the two inputs (checked and matched) for single project
      using([
        [true, 'match', 1, 1],
        [false, 'match', 0, 0],
        [true, 'non-match', 1, 0],
        [false, 'non-match', 0, 0]
      ], function (checked: boolean, filter: string, beforeCount: number, afterCount: number) {
        it(`matched (${'match'.includes(filter)}) and a single project checked (${checked}),`
          + ` reports count of ${afterCount}`, () => {
            component.editableOptions = genOptionsWithId([
              ['match', checked]
            ]);
            component.filteredOptions = component.editableOptions;
            expect(component.filteredSelectedCount).toEqual(beforeCount.toString());

            component.handleFilterKeyUp(filter);

            expect(component.filteredSelectedCount).toEqual(afterCount.toString());
          });
      });

      using([
        ['no filter', '', 3],
        ['matching all', '-', 3],
        ['matching some', 'proj', 2],
        ['matching some with none checked', '-three', 0],
        ['matching none', 'non-match', 0]
      ], function (description: string, filter: string, afterCount: number) {
        it(`and multiple projects, filter ${description} reports correct count`, () => {
          component.editableOptions = genOptionsWithId([
            ['proj-one', true],
            ['proj-three', false],
            ['other-one', false],
            ['other-two', true],
            ['proj-two', false],
            ['other-three', false],
            ['proj-four', true]
          ]);
          component.filteredOptions = component.editableOptions;

          component.handleFilterKeyUp(filter);

          expect(component.filteredSelectedCount).toEqual(afterCount.toString());
        });
      });
>>>>>>> 076f9555
    });

  });

});

function genOptions(checkedItems: boolean[]): ProjectsFilterOption[] {
  const options: ProjectsFilterOption[] = [];
  for (let i = 0; i < checkedItems.length; i++) {
    options.push(
      {
        value: `project-${i + 1}`,
        label: `Project ${i + 1}`,
        type: 'CUSTOM',
        checked: checkedItems[i]
      });
  }
  return options;
}

<<<<<<< HEAD
=======
function genManyOptions(count: number): ProjectsFilterOption[] {
  const options: ProjectsFilterOption[] = [];
  for (let i = 0; i < count; i++) {
    options.push(
      {
        value: `project-${i + 1}`,
        label: `Project ${i + 1}`,
        type: 'CUSTOM',
        checked: true
      });
  }
  return options;
}

>>>>>>> 076f9555
function genOptionsWithId(checkedItems: [string, boolean][]): ProjectsFilterOption[] {
  const options: ProjectsFilterOption[] = [];
  checkedItems.forEach(([id, checked]) =>
    options.push({
        value: id,
        label: id,
        type: 'CUSTOM',
        checked
    })
  );
  return options;
}<|MERGE_RESOLUTION|>--- conflicted
+++ resolved
@@ -428,52 +428,7 @@
     beforeEach(() => {
       component.dropdownActive = true;
     });
-<<<<<<< HEAD
-    it('reports none selected with no projects', () => {
-      component.editableOptions = genOptions([]);
-      component.filteredOptions = component.editableOptions;
-      expect(component.filteredSelectedCount).toEqual('0');
-    });
-
-    it('reports one selected with one project, checked', () => {
-      component.editableOptions = genOptions([true]);
-      component.filteredOptions = component.editableOptions;
-      expect(component.filteredSelectedCount).toEqual('1');
-    });
-
-    it('reports none selected with one project, unchecked', () => {
-      component.editableOptions = genOptions([true]);
-      component.filteredOptions = component.editableOptions;
-      expect(component.filteredSelectedCount).toEqual('1');
-    });
-
-    it('reports none selected with multiple projects, none checked', () => {
-      component.editableOptions = genOptions([false, false, false]);
-      component.filteredOptions = component.editableOptions;
-      expect(component.filteredSelectedCount).toEqual('0');
-    });
-
-    it('reports two selected with multiple projects, two checked', () => {
-      component.editableOptions = genOptions([false, true, true]);
-      component.filteredOptions = component.editableOptions;
-      expect(component.filteredSelectedCount).toEqual('2');
-    });
-
-    it('reports count of checked and filtered projects', () => {
-      component.editableOptions = genOptionsWithId([
-        ['proj-one', true],
-        ['proj-three', false],
-        ['other-one', false],
-        ['other-two', true],
-        ['proj-two', false],
-        ['other-three', false],
-        ['proj-four', true]
-      ]);
-      component.filteredOptions = component.editableOptions;
-      expect(component.filteredSelectedCount).toEqual('3');
-      component.handleFilterKeyUp('proj');
-      expect(component.filteredSelectedCount).toEqual('2');
-=======
+    
     describe('with no filters applied', () => {
       it('reports none selected with no projects', () => {
         component.editableOptions = genOptions([]);
@@ -565,7 +520,6 @@
           expect(component.filteredSelectedCount).toEqual(afterCount.toString());
         });
       });
->>>>>>> 076f9555
     });
 
   });
@@ -586,8 +540,6 @@
   return options;
 }
 
-<<<<<<< HEAD
-=======
 function genManyOptions(count: number): ProjectsFilterOption[] {
   const options: ProjectsFilterOption[] = [];
   for (let i = 0; i < count; i++) {
@@ -602,7 +554,6 @@
   return options;
 }
 
->>>>>>> 076f9555
 function genOptionsWithId(checkedItems: [string, boolean][]): ProjectsFilterOption[] {
   const options: ProjectsFilterOption[] = [];
   checkedItems.forEach(([id, checked]) =>
