--- conflicted
+++ resolved
@@ -8,64 +8,31 @@
       <chef-subheading>Services run by each Habitat Supervisor on a node.</chef-subheading>
     </chef-page-header>
     <div class="status-filter-bar">
-<<<<<<< HEAD
-      <chef-status-filter-group>
-        <chef-option class="lean-filter general" value="general" (click)="updateServicesFilters('total')">
-          <div class="lean-filter-label">
-            <chef-icon>group_work</chef-icon>Total
-            <div class="lean-filter-total">{{ (servicesHealthSummary$ | async).total }}</div>
-          </div>
-        </chef-option>
-        <chef-option class="lean-filter critical" value='critical' (click)="updateServicesFilters('critical')">
-          <div class="lean-filter-label">
-            <chef-icon>warning</chef-icon>Critical
-            <div class="lean-filter-total">{{ (servicesHealthSummary$ | async).critical }}</div>
-          </div>
-        </chef-option>
-        <chef-option class="lean-filter warning" value='warning' (click)="updateServicesFilters('warning')">
-          <div class="lean-filter-label">
-            <chef-icon>error</chef-icon>Warning
-            <div class="lean-filter-total">{{ (servicesHealthSummary$ | async).warning }}</div>
-          </div>
-        </chef-option>
-        <chef-option class="lean-filter success" value='success' (click)="updateServicesFilters('ok')">
-          <div class="lean-filter-label">
-            <chef-icon>check_circle</chef-icon>OK
-            <div class="lean-filter-total">{{ (servicesHealthSummary$ | async).ok }}</div>
-          </div>
-        </chef-option>
-        <chef-option class="lean-filter unknown" value='unknown' (click)="updateServicesFilters('unknown')">
-          <div class="lean-filter-label">
-            <chef-icon>help</chef-icon>Unknown
-            <div class="lean-filter-total">{{ (servicesHealthSummary$ | async).unknown }}</div>
-          </div>
-=======
       <chef-status-filter-group lean>
         <chef-option class="filter general" value="general" (click)="updateServicesFilters('total')">
           <chef-icon class="filter-icon">group_work</chef-icon>
           <div class="filter-label">Total</div>
-          <div class="filter-total">30</div>
+          <div class="filter-total">{{ (servicesHealthSummary$ | async).total }}</div>
         </chef-option>
         <chef-option class="filter critical" value='critical' (click)="updateServicesFilters('critical')">
           <chef-icon class="filter-icon">warning</chef-icon>
           <div class="filter-label">Critical</div>
-          <div class="filter-total">10</div>
+          <div class="filter-total">{{ (servicesHealthSummary$ | async).critical }}</div>
         </chef-option>
         <chef-option class="filter warning" value='warning' (click)="updateServicesFilters('warning')">
           <chef-icon class="filter-icon">error</chef-icon>
           <div class="filter-label">Warning</div>
-          <div class="filter-total">5</div>
+          <div class="filter-total">{{ (servicesHealthSummary$ | async).warning }}</div>
         </chef-option>
         <chef-option class="filter success" value='success' (click)="updateServicesFilters('ok')">
           <chef-icon class="filter-icon">check_circle</chef-icon>
           <div class="filter-label">OK</div>
-          <div class="filter-total">5</div>
+          <div class="filter-total">{{ (servicesHealthSummary$ | async).ok }}</div>
         </chef-option>
         <chef-option class="filter unknown" value='unknown' (click)="updateServicesFilters('unknown')">
           <chef-icon class="filter-icon">help</chef-icon>
           <div class="filter-label">Unknown</div>
-          <div class="filter-total">10</div>
->>>>>>> d096d223
+          <div class="filter-total">{{ (servicesHealthSummary$ | async).unknown }}</div>
         </chef-option>
       </chef-status-filter-group>
     </div>
