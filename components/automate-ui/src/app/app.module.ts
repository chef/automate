/*
This is the root module for the whole app.
It has a lot of imports. To make it easier to keep track of all the various libraries and
components, please keep them in alphabetical order both in the import lists as well as in
the NgModule decorator metadata.
*/

import { BrowserModule } from '@angular/platform-browser';
import { CookieModule } from 'ngx-cookie';
import { FormsModule, ReactiveFormsModule } from '@angular/forms';
import { HttpClientModule, HTTP_INTERCEPTORS } from '@angular/common/http';
import { NgModule, CUSTOM_ELEMENTS_SCHEMA, APP_INITIALIZER } from '@angular/core';
import { environment } from '../environments/environment';

// ngrx/store
import { StoreDevtoolsModule } from '@ngrx/store-devtools';
import { StoreModule } from '@ngrx/store';
import { StoreRouterConnectingModule } from '@ngrx/router-store';
import { NgrxEffectsModule } from './ngrx.effects';
import { ngrxReducers, RouterSerializer, runtimeChecks, actionSanitizer, stateSanitizer } from './ngrx.reducers';

// angular material stuff
import {
  BrowserAnimationsModule
} from '@angular/platform-browser/animations';

// Modules
import { ApiTokenModule } from './modules/token/token.module';
import { AppRoutingModule } from './app-routing.module';
import { ChefComponentsModule } from './components/chef-components.module';
import { ChefPipesModule } from './pipes/chef-pipes.module';
import { ComplianceModule } from './pages/+compliance/compliance.module';
import { ComplianceSharedModule } from './pages/+compliance/shared/shared.module';
import { IntegrationsModule } from './pages/integrations/integrations.module';
import { PolicyModule } from './modules/policy/policy.module';
import { ProjectModule } from './pages/project/project.module';
import { RoleModule } from './modules/roles/roles.module';
import { LicenseModule } from 'app/modules/license/license.module';
import { TelemetryCheckboxModule } from 'app/page-components/telemetry-checkbox/telemetry-checkbox.module';
import { UserModule } from 'app/modules/user/user.module';
import { TeamModule } from 'app/modules/team/team.module';
import { InfraProxyModule } from 'app/modules/infra-proxy/infra-proxy.module';

// Services
import { AttributesService } from './services/attributes/attributes.service';
import { ChefSessionService } from './services/chef-session/chef-session.service';
import { ConfigService } from './services/config/config.service';
import { EventFeedService } from './services/event-feed/event-feed.service';
import { FeatureFlagsService } from './services/feature-flags/feature-flags.service';
import { HttpClientAuthInterceptor } from './services/http/http-client-auth.interceptor';
import { LayoutSidebarService } from 'app/entities/layout/layout-sidebar.service';
import { LocalStorageService } from './services/storage/localstorage.service';
import { MetadataService } from './services/metadata/metadata.service';
import { NodeDetailsResolverService } from './services/node-details/node-details-resolver.service';
import { NodeDetailsService } from './services/node-details/node-details.service';
import {
  NodeNoRunsDetailsResolverService
} from './services/node-details/node-noruns-details-resolver.service';
import {
  NodeNoRunIdResolverService
} from './services/node-details/node-norunid-resolver.service';
import { NodeRunsService } from './services/node-details/node-runs.service';
import { ProjectService } from './entities/projects/project.service';
import { ProductDeployedService } from './services/product-deployed/product-deployed.service';
import { ProjectsFilterService } from './services/projects-filter/projects-filter.service';
import { RunHistoryStore } from './services/run-history-store/run-history.store';
import { SessionStorageService } from './services/storage/sessionstorage.service';
import { TelemetryService } from './services/telemetry/telemetry.service';

// Requests
import { AdminKeyRequests } from './entities/reset-admin-key/reset-admin-key.requests';
import { ApiTokenRequests } from './entities/api-tokens/api-token.requests';
import { AutomateSettingsRequests } from './entities/automate-settings/automate-settings.requests';
import { CdsRequests } from './entities/cds/cds.requests';
import { CookbookRequests } from './entities/cookbooks/cookbook.requests';
import { CookbookDetailsRequests } from './entities/cookbooks/cookbook-details.requests';
import { CookbookVersionsRequests } from './entities/cookbooks/cookbook-versions.requests';
import { ClientRequests } from './entities/clients/client.requests';
import { ClientRunsRequests } from './entities/client-runs/client-runs.requests';
import { CredentialRequests } from './entities/credentials/credential.requests';
import { DataBagsRequests } from './entities/data-bags/data-bags.requests';
import { DesktopRequests } from './entities/desktop/desktop.requests';
import { DestinationRequests } from './entities/destinations/destination.requests';
import { DataFeedGlobalConfigRequests } from './entities/global-config/destination-config.requests';
import { EnvironmentRequests } from './entities/environments/environment.requests';
import { InfraNodeRequests } from './entities/infra-nodes/infra-nodes.requests';
import { InfraRoleRequests } from './entities/infra-roles/infra-role.requests';
import { JobRequests } from './entities/jobs/job.requests';
import { LicenseStatusRequests } from './entities/license/license.requests';
import { ManagerRequests } from './entities/managers/manager.requests';
import { NodesRequests } from './entities/nodes/nodes.requests';
import { NodeRunlistRequests } from './entities/nodeRunlists/nodeRunlists.requests';
import { NotificationRuleRequests } from './entities/notification_rules/notification_rule.requests';
import { PolicyRequests } from './entities/policies/policy.requests';
import { ProfileRequests } from './entities/profiles/profile.requests';
import { ProjectRequests } from './entities/projects/project.requests';
import { RecipeRequests } from './entities/recipes/recipe.requests';
import { RevisionRequests } from './entities/revisions/revision.requests';
import { RoleEnvironmentRequests } from './entities/role-environments/role-environments.requests';
import { RoleRequests } from './entities/roles/role.requests';
import { RuleRequests } from './entities/rules/rule.requests';
import { RunlistRequests } from './entities/runlists/runlists.requests';
import { ServerRequests } from './entities/servers/server.requests';
import { NodeCredentialRequests } from './entities/node-credentials/node-credential.requests';
import { OrgRequests } from './entities/orgs/org.requests';
import { PolicyFileRequests } from './entities/policy-files/policy-file.requests';
import { ServiceGroupsRequests } from './entities/service-groups/service-groups.requests';
import { TeamRequests } from './entities/teams/team.requests';
import { UserPermsRequests } from './entities/userperms/userperms.requests';
import { UserPreferencesRequests } from './services/user-preferences/user-preferences.requests';
import { UserRequests } from './entities/users/user.requests';
import { ProjectsFilterRequests } from './services/projects-filter/projects-filter.requests';


// Helpers
import { HistorySelection } from './helpers/history-selection/history-selection';


// Page Components
import { AppComponent } from './app.component';
import { ApplicationsComponent } from './pages/applications/applications.component';
import { AttributesComponent } from './page-components/attributes/attributes.component';
import { AutomateSettingsComponent } from './pages/automate-settings/automate-settings.component';
import { ClientRunsComponent } from './pages/client-runs/client-runs.component';
import { CreateDataFeedModalComponent } from './pages/create-data-feed-modal/create-data-feed-modal.component';
import { CreateNotificationModalComponent } from './pages/create-notification-modal/create-notification-modal.component';
import {
  ClientRunsTableComponent
} from './page-components/client-runs-table/client-runs-table.component';
import {
  ConvergeRadialGraphComponent
} from './page-components/converge-radial-graph/converge-radial-graph.component';
import { DataFeedDetailsComponent } from './pages/data-feed-details/data-feed-details.component';
import { DataFeedComponent } from './pages/data-feed/data-feed.component';
import { DateSelectorComponent } from './page-components/date-selector/date-selector.component';
import {
  DeletableNodeControlComponent
} from './page-components/deletable-node-control/deletable-node-control.component';
import { DeltaViewerComponent } from './page-components/delta-viewer/delta-viewer.component';
import { EventFeedComponent } from './pages/event-feed/event-feed.component';
import {
  EventFeedGuitarStringsComponent
} from './page-components/event-feed-guitar-strings/event-feed-guitar-strings.component';
import {
  EventFeedTableComponent
} from './page-components/event-feed-table/event-feed-table.component';
import { EventIconComponent } from './page-components/event-icon/event-icon.component';
import { FeatureFlagsComponent } from './page-components/feature-flags/feature-flags.component';
import { JobAddComponent } from './pages/job-add/job-add.component';
import { JobEditComponent } from './pages/job-edit/job-edit.component';
import { JobListComponent } from './pages/job-list/job-list.component';
import {
  JobNodesFormComponent
} from './page-components/job-nodes-form/job-nodes-form.component';
import {
  JobProfilesFormComponent
} from './page-components/job-profiles-form/job-profiles-form.component';
import {
  JobScheduleFormComponent
} from './page-components/job-schedule-form/job-schedule-form.component';
import { JsonTreeComponent } from './page-components/json-tree/json-tree.component';
import { LogsModalComponent } from './page-components/logs-modal/logs-modal.component';
import { MiniTableComponent } from './page-components/mini-table/mini-table.component';
import { NavbarComponent } from './page-components/navbar/navbar.component';
import { NodeDetailsComponent } from './pages/node-details/node-details.component';
import {
  NodeNoRunsDetailsComponent
} from './pages/node-noruns-details/node-noruns-details.component';
import { NodeRollupComponent } from './page-components/node-rollup/node-rollup.component';
import { NotificationDetailsComponent } from './pages/notification-details/notification-details.component';
import { NotificationsComponent } from './pages/notifications/notifications.component';
import {
  ProjectsFilterComponent
} from './page-components/projects-filter/projects-filter.component';
import {
  ProjectsFilterDropdownComponent
} from './page-components/projects-filter-dropdown/projects-filter-dropdown.component';
import { ProfileComponent } from './page-components/profile/profile.component';
import { ResourceItemComponent } from './page-components/resource-item/resource-item.component';
import { ResourcesComponent } from './page-components/resources/resources.component';
import { RunHistoryComponent } from './page-components/run-history/run-history.component';
import { RunListComponent } from './page-components/run-list/run-list.component';
import {
  RunListRoleHeaderComponent
} from './page-components/run-list-role-header/run-list-role-header.component';
import { RunListTableComponent } from './page-components/run-list-table/run-list-table.component';
import { RunSummaryComponent } from './page-components/run-summary/run-summary.component';
import {
  SearchBarComponent
} from './page-components/search-bar/search-bar.component';
import {
  SearchBarFilterBarComponent
} from './page-components/search-bar-filter-bar/search-bar-filter-bar.component';
import {
  SelectListItemComponent
} from './page-components/select-list-item/select-list-item.component';
import { ServiceGroupsComponent } from './pages/service-groups/service-groups.component';
import { SettingsLandingComponent } from './pages/settings-landing/settings-landing.component';
import { SigninComponent } from './pages/signin/signin.component';
import {
  ServicesSidebarComponent
} from './page-components/services-sidebar/services-sidebar.component';
import { TopNavLandingComponent } from './pages/top-nav-landing/top-nav-landing.component';
import { UIComponent } from 'app/ui.component';
import { WelcomeModalComponent } from './page-components/welcome-modal/welcome-modal.component';

// Warning Banner
import { WarningBannerComponent } from './page-components/warning-banner/warning-banner.component';
import { AppConfigService } from 'app/services/app-config/app-config.service';
import { DataFeedCreateComponent } from './pages/data-feed-create/data-feed-create.component';
<<<<<<< HEAD
import { DataFeedConfigDetailsComponent } from './pages/data-feed-config-details/data-feed-config-details.component';
=======
import {
  DataFeedTableComponent
} from './page-components/data-feed-table/data-feed-table.component';
>>>>>>> 40ea33d7

@NgModule({
  declarations: [
    // Page Components
    AppComponent,
    ApplicationsComponent,
    AttributesComponent,
    AutomateSettingsComponent,
    ClientRunsComponent,
    ClientRunsTableComponent,
    ConvergeRadialGraphComponent,
    CreateDataFeedModalComponent,
    CreateNotificationModalComponent,
    DataFeedComponent,
    DataFeedCreateComponent,
    DataFeedDetailsComponent,
    DateSelectorComponent,
    DeletableNodeControlComponent,
    DeltaViewerComponent,
    EventFeedComponent,
    EventFeedGuitarStringsComponent,
    EventFeedTableComponent,
    EventIconComponent,
    FeatureFlagsComponent,
    JobAddComponent,
    JobEditComponent,
    JobListComponent,
    JobNodesFormComponent,
    JobProfilesFormComponent,
    JobScheduleFormComponent,
    JsonTreeComponent,
    LogsModalComponent,
    MiniTableComponent,
    NavbarComponent,
    NodeDetailsComponent,
    NodeNoRunsDetailsComponent,
    NodeRollupComponent,
    NotificationDetailsComponent,
    NotificationsComponent,
    ProjectsFilterComponent,
    ProjectsFilterDropdownComponent,
    ProfileComponent,
    ResourceItemComponent,
    ResourcesComponent,
    RunHistoryComponent,
    RunListComponent,
    RunListRoleHeaderComponent,
    RunListTableComponent,
    RunSummaryComponent,
    SearchBarComponent,
    SearchBarFilterBarComponent,
    SelectListItemComponent,
    ServiceGroupsComponent,
    ServicesSidebarComponent,
    SettingsLandingComponent,
    SigninComponent,
    TopNavLandingComponent,
    UIComponent,
    WelcomeModalComponent,
    WarningBannerComponent,
<<<<<<< HEAD
    DataFeedConfigDetailsComponent
=======
    DataFeedTableComponent
>>>>>>> 40ea33d7
  ],
  imports: [
    ApiTokenModule,
    AppRoutingModule,
    BrowserAnimationsModule,
    BrowserModule,
    ChefComponentsModule,
    ChefPipesModule,
    ComplianceModule,
    ComplianceSharedModule.forRoot(),
    CookieModule.forRoot(),
    FormsModule,
    HttpClientModule,
    InfraProxyModule,
    IntegrationsModule,
    NgrxEffectsModule,
    PolicyModule,
    ProjectModule,
    LicenseModule,
    TelemetryCheckboxModule,
    UserModule,
    TeamModule,
    ReactiveFormsModule,
    RoleModule,
    StoreModule.forRoot(ngrxReducers, { runtimeChecks }),
    StoreRouterConnectingModule.forRoot({
      serializer: RouterSerializer
    }),
    environment.production ? []
      : StoreDevtoolsModule.instrument({ maxAge: 25 /* states */, actionSanitizer, stateSanitizer })
  ],
  providers: [
    // Initilization for warning banner component
    {
      provide: APP_INITIALIZER,
      multi: true,
      deps: [AppConfigService],
      useFactory: (appConfigService: AppConfigService) => {
        return () => {
          return appConfigService.loadAppConfig();
        };
      }
    },
    AdminKeyRequests,
    ApiTokenRequests,
    AttributesService,
    AutomateSettingsRequests,
    CdsRequests,
    ChefSessionService,
    ConfigService,
    ClientRunsRequests,
    CookbookDetailsRequests,
    CookbookRequests,
    CookbookVersionsRequests,
    ClientRequests,
    CredentialRequests,
    DataBagsRequests,
    DesktopRequests,
    DestinationRequests,
    DataFeedGlobalConfigRequests,
    EnvironmentRequests,
    EventFeedService,
    FeatureFlagsService,
    HistorySelection,
    {
      provide: HTTP_INTERCEPTORS,
      useClass: HttpClientAuthInterceptor,
      multi: true
    },
    InfraNodeRequests,
    InfraRoleRequests,
    JobRequests,
    LayoutSidebarService,
    LicenseStatusRequests,
    LocalStorageService,
    ManagerRequests,
    MetadataService,
    NodesRequests,
    NodeRunlistRequests,
    NotificationRuleRequests,
    NodeDetailsResolverService,
    NodeNoRunsDetailsResolverService,
    NodeNoRunIdResolverService,
    NodeDetailsService,
    NodeRunsService,
    PolicyRequests,
    ProductDeployedService,
    ProfileRequests,
    ProjectRequests,
    ProjectService,
    ProjectsFilterRequests,
    ProjectsFilterService,
    RecipeRequests,
    RevisionRequests,
    RoleEnvironmentRequests,
    RoleRequests,
    RuleRequests,
    RunlistRequests,
    RunHistoryStore,
    ServerRequests,
    NodeCredentialRequests,
    OrgRequests,
    PolicyFileRequests,
    ServiceGroupsRequests,
    SessionStorageService,
    TeamRequests,
    TelemetryService,
    UserPermsRequests,
    UserPreferencesRequests,
    UserRequests
  ],
  bootstrap: [ AppComponent ],
  schemas: [ CUSTOM_ELEMENTS_SCHEMA ]
})

export class AppModule {}<|MERGE_RESOLUTION|>--- conflicted
+++ resolved
@@ -208,13 +208,10 @@
 import { WarningBannerComponent } from './page-components/warning-banner/warning-banner.component';
 import { AppConfigService } from 'app/services/app-config/app-config.service';
 import { DataFeedCreateComponent } from './pages/data-feed-create/data-feed-create.component';
-<<<<<<< HEAD
 import { DataFeedConfigDetailsComponent } from './pages/data-feed-config-details/data-feed-config-details.component';
-=======
 import {
   DataFeedTableComponent
 } from './page-components/data-feed-table/data-feed-table.component';
->>>>>>> 40ea33d7
 
 @NgModule({
   declarations: [
@@ -275,11 +272,8 @@
     UIComponent,
     WelcomeModalComponent,
     WarningBannerComponent,
-<<<<<<< HEAD
-    DataFeedConfigDetailsComponent
-=======
+    DataFeedConfigDetailsComponent,
     DataFeedTableComponent
->>>>>>> 40ea33d7
   ],
   imports: [
     ApiTokenModule,
