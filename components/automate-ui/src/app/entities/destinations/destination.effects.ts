import { Injectable } from '@angular/core';
import { HttpErrorResponse } from '@angular/common/http';
import { Actions, createEffect, ofType } from '@ngrx/effects';
import { of as observableOf } from 'rxjs';
import { catchError, mergeMap, map, filter } from 'rxjs/operators';

import { HttpStatus } from 'app/types/types';
import { CreateNotification } from 'app/entities/notifications/notification.actions';
import { Type } from 'app/entities/notifications/notification.model';

import {
  DestinationSuccessPayload,
  GetDestinationsSuccess,
  GetDestinationsSuccessPayload,
  GetDestinationsFailure,
  DestinationActionTypes,
  GetDestination,
  GetDestinationSuccess,
  GetDestinationFailure,
  CreateDestination,
  CreateDestinationSuccess,
  CreateDestinationFailure,
  UpdateDestination,
  UpdateDestinationSuccess,
  UpdateDestinationFailure,
  DeleteDestination,
  DeleteDestinationSuccess,
  DeleteDestinationFailure,
  TestDestination,
  TestDestinationSuccess,
  TestDestinationFailure,
  EnableDisableDestination,
  EnableDisableDestinationSuccess,
  EnableDisableDestinationFailure
} from './destination.actions';

import {
  DestinationRequests
} from './destination.requests';
import { Destination } from './destination.model';
import { Router } from '@angular/router';

@Injectable()
export class DestinationEffects {
  constructor(
    private actions$: Actions,
    private router: Router,
    private requests: DestinationRequests
  ) { }

  getDestinations$ = createEffect(() =>
    this.actions$.pipe(
      ofType(DestinationActionTypes.GET_ALL),
      mergeMap(() =>
        this.requests.getDestinations().pipe(
          map((resp: GetDestinationsSuccessPayload) => new GetDestinationsSuccess(resp)),
          catchError((error: HttpErrorResponse) =>
            observableOf(new GetDestinationsFailure(error)))))));

  getDestinationsFailure$ = createEffect(() =>
    this.actions$.pipe(
      ofType(DestinationActionTypes.GET_ALL_FAILURE),
      map(({ payload }: GetDestinationsFailure) => {
        const msg = payload.error.error;
        return new CreateNotification({
          type: Type.error,
          message: `Could not get destinations: ${msg || payload.error}`
        });
      })));

  getDestination$ = createEffect(() =>
    this.actions$.pipe(
      ofType(DestinationActionTypes.GET),
      mergeMap(({ payload: { id }}: GetDestination) =>
        this.requests.getDestination(id).pipe(
          map((resp: Destination) => new GetDestinationSuccess(resp)),
          catchError((error: HttpErrorResponse) =>
          observableOf(new GetDestinationFailure(error, id)))))));

  getDestinationFailure$ = createEffect(() =>
    this.actions$.pipe(
      ofType(DestinationActionTypes.GET_FAILURE),
      map(({ payload, id }: GetDestinationFailure) => {
        const msg = payload.error.error;
        return new CreateNotification({
          type: Type.error,
          message: `Could not get data feed ${id}: ${msg || payload.error}`
        });
      })));

  createDestination$ = createEffect(() =>
    this.actions$.pipe(
      ofType(DestinationActionTypes.CREATE),
      mergeMap(({ payload, headers, storage }: CreateDestination) =>
      this.requests.createDestination( payload, headers, storage ).pipe(
        map((resp: DestinationSuccessPayload) => new CreateDestinationSuccess(resp)),
        catchError((error: HttpErrorResponse) =>
          observableOf(new CreateDestinationFailure(error)))))));

  createDestinationSuccess$ = createEffect(() =>
    this.actions$.pipe(
      ofType(DestinationActionTypes.CREATE_SUCCESS),
      map(({ payload }: CreateDestinationSuccess) => {
        this.router.navigate(['/settings/data-feeds/', payload.id]);
        return new CreateNotification({
          type: Type.info,
          message: `Created data feed ${payload.name}.`
        });
      })
    ));

  createDestinationFailure$ = createEffect(() =>
    this.actions$.pipe(
    ofType(DestinationActionTypes.CREATE_FAILURE),
    filter(({ payload }: CreateDestinationFailure) => payload.status !== HttpStatus.CONFLICT)),
    { dispatch: false });

  updateDestination$ = createEffect(() =>
    this.actions$.pipe(
    ofType(DestinationActionTypes.UPDATE),
    mergeMap(({ payload: { destination } }: UpdateDestination) =>
      this.requests.updateDestination(destination).pipe(
        map((resp) => new UpdateDestinationSuccess(resp)),
        catchError((error: HttpErrorResponse) =>
          observableOf(new UpdateDestinationFailure(error)))))));

  updateDestinationSuccess$ = createEffect(() =>
    this.actions$.pipe(
      ofType(DestinationActionTypes.UPDATE_SUCCESS),
      map(({ payload  }: UpdateDestinationSuccess) => new CreateNotification({
      type: Type.info,
      message: `Updated data feed ${payload.name}.`
    }))));

  updateDestinationFailure$ = createEffect(() =>
    this.actions$.pipe(
    ofType(DestinationActionTypes.UPDATE_FAILURE),
    map(({ payload }: UpdateDestinationFailure) => {
      const msg = payload.error.error;
      return new CreateNotification({
        type: Type.error,
        message: `Could not update data feed: ${msg || payload.error}.`
      });
    })));

  deleteDestination$ = createEffect(() =>
    this.actions$.pipe(
    ofType(DestinationActionTypes.DELETE),
    mergeMap(({ payload: {id, name} }: DeleteDestination) =>
      this.requests.deleteDestination(id).pipe(
        map(() => new DeleteDestinationSuccess({ id, name })),
        catchError((error: HttpErrorResponse) =>
          observableOf(new DeleteDestinationFailure(error)))))));

  deleteDestinationSuccess$ = createEffect(() =>
    this.actions$.pipe(
      ofType(DestinationActionTypes.DELETE_SUCCESS),
      map(({ payload: { name } }: DeleteDestinationSuccess) => {
        return new CreateNotification({
          type: Type.info,
          message: `Deleted data feed ${name}.`
        });
      })));

  deleteDestinationFailure$ = createEffect(() =>
    this.actions$.pipe(
    ofType(DestinationActionTypes.DELETE_FAILURE),
    map(({ payload: { error } }: DeleteDestinationFailure) => {
      const msg = error.error;
      return new CreateNotification({
        type: Type.error,
        message: `Could not delete data feed: ${msg || error}.`
      });
    })));

  testDestination$ = createEffect(() =>
    this.actions$.pipe(
    ofType(DestinationActionTypes.SEND_TEST),
    mergeMap(({ payload: { destination } }: TestDestination) =>
      this.requests.testDestination(destination).pipe(
        map(() => new TestDestinationSuccess(destination)),
        catchError(() =>
          observableOf(new TestDestinationFailure(destination)))))));

  testDestinationSuccess$ = createEffect(() =>
    this.actions$.pipe(
      ofType(DestinationActionTypes.SEND_TEST_SUCCESS),
      map(({ payload  }: TestDestinationSuccess) => new CreateNotification({
      type: Type.info,
      message: `Data feed test connected successfully for ${payload.name}.`
    }))));

  testDestinationFailure$ = createEffect(() =>
    this.actions$.pipe(
      ofType(DestinationActionTypes.SEND_TEST_FAILURE),
      map(({ payload }: TestDestinationFailure) => {
        return new CreateNotification({
          type: Type.error,
          message: `Unable to connect to data feed ${payload.name}.`
        });
    })));

<<<<<<< HEAD
    enableDisableDestination$ = createEffect(() =>
      this.actions$.pipe(
        ofType(DestinationActionTypes.ENABLE_DISABLE),
        mergeMap(( {payload:  {enableDisable} }: EnableDisableDestination) =>
          this.requests.enableDestinations(enableDisable).pipe(
            map((resp: DestinationSuccessPayload) => new EnableDisableDestinationSuccess(resp)),
            catchError((error: HttpErrorResponse) =>
              observableOf(new EnableDisableDestinationFailure(error)))))));

    enableDisableDestinationFailure$ = createEffect(() =>
      this.actions$.pipe(
        ofType(DestinationActionTypes.ENABLE_DISABLE_FAILURE),
        map(({ payload  }: EnableDisableDestinationFailure) => new CreateNotification({
          type: Type.info,
          message: `Could not enable or Disable: error ${payload.error}.`
        }))));

    enableDisableDestinationSuccess$ = createEffect(() =>
      this.actions$.pipe(
        ofType(DestinationActionTypes.ENABLE_DISABLE_SUCCESS),
        map(({ payload  }: EnableDisableDestinationSuccess) => new CreateNotification({
          type: Type.info,
          message: `Destination is ${payload.enable ? 'Enabled' : 'Disabled'}.`
      }))));
=======
  enableDisableDestination$ = createEffect(() =>
    this.actions$.pipe(
    ofType(DestinationActionTypes.ENABLE_DISABLE),
    mergeMap(( {payload:  {enableDisable} }: EnableDisableDestination) =>
    this.requests.enableDisableDestinations(enableDisable).pipe(
      map((resp: DestinationSuccessPayload) => new EnableDisableDestinationSuccess(resp)),
      catchError((error: HttpErrorResponse) =>
        observableOf(new GetDestinationsFailure(error)))))));

  enableDisableDestinationFailure$ = createEffect(() =>
    this.actions$.pipe(
    ofType(DestinationActionTypes.ENABLE_DISABLE_FAILURE),
    map(({ payload  }: EnableDisableDestinationFailure) => new CreateNotification({
      type: Type.info,
      message: `Could not enable or Disable: error ${payload.error}.`
  }))));

  enableDisableDestinationSuccess$ = createEffect(() =>
    this.actions$.pipe(
    ofType(DestinationActionTypes.ENABLE_DISABLE_SUCCESS),
    map(({ payload  }: EnableDisableDestinationSuccess) => new CreateNotification({
      type: Type.info,
      message: `Destination is ${ payload.enable ? 'Enabled' : 'Disabled' }.`
  }))));

>>>>>>> 40ea33d7
}<|MERGE_RESOLUTION|>--- conflicted
+++ resolved
@@ -200,32 +200,6 @@
         });
     })));
 
-<<<<<<< HEAD
-    enableDisableDestination$ = createEffect(() =>
-      this.actions$.pipe(
-        ofType(DestinationActionTypes.ENABLE_DISABLE),
-        mergeMap(( {payload:  {enableDisable} }: EnableDisableDestination) =>
-          this.requests.enableDestinations(enableDisable).pipe(
-            map((resp: DestinationSuccessPayload) => new EnableDisableDestinationSuccess(resp)),
-            catchError((error: HttpErrorResponse) =>
-              observableOf(new EnableDisableDestinationFailure(error)))))));
-
-    enableDisableDestinationFailure$ = createEffect(() =>
-      this.actions$.pipe(
-        ofType(DestinationActionTypes.ENABLE_DISABLE_FAILURE),
-        map(({ payload  }: EnableDisableDestinationFailure) => new CreateNotification({
-          type: Type.info,
-          message: `Could not enable or Disable: error ${payload.error}.`
-        }))));
-
-    enableDisableDestinationSuccess$ = createEffect(() =>
-      this.actions$.pipe(
-        ofType(DestinationActionTypes.ENABLE_DISABLE_SUCCESS),
-        map(({ payload  }: EnableDisableDestinationSuccess) => new CreateNotification({
-          type: Type.info,
-          message: `Destination is ${payload.enable ? 'Enabled' : 'Disabled'}.`
-      }))));
-=======
   enableDisableDestination$ = createEffect(() =>
     this.actions$.pipe(
     ofType(DestinationActionTypes.ENABLE_DISABLE),
@@ -251,5 +225,4 @@
       message: `Destination is ${ payload.enable ? 'Enabled' : 'Disabled' }.`
   }))));
 
->>>>>>> 40ea33d7
 }