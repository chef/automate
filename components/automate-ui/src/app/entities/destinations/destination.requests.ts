--- conflicted
+++ resolved
@@ -136,9 +136,6 @@
 
   public testDestination(destination: Destination): Observable<Object> {
     if (destination.secret) {
-<<<<<<< HEAD
-      return this.testDestinationWithSecretId(destination);
-=======
       if (destination.services === 'Minio') {
         return this.testDestinationWithSecretIdMinio(
           destination.url,
@@ -151,7 +148,6 @@
       } else {
         return this.testDestinationWithSecretId(destination.url, destination.secret);
       }
->>>>>>> 40ea33d7
     }
   }
 
@@ -169,10 +165,6 @@
       { url, 'header': {value} });
   }
 
-<<<<<<< HEAD
-  public testDestinationWithSecretId(destination: Destination): Observable<Object> {
-    const SecretIdParams = this.secretIdParams(destination);
-=======
   public testDestinationForMinio(data: any): Observable<Object> {
     return this.http.post(encodeURI(
       this.joinToDataFeedUrl(['destinations', 'test'])),
@@ -180,10 +172,9 @@
   }
 
   public testDestinationWithSecretId(url: string, secretId: string): Observable<Object> {
->>>>>>> 40ea33d7
-    return this.http.post(encodeURI(
-      this.joinToDataFeedUrl(['destinations', 'test'])), SecretIdParams);
-  }
+    return this.http.post(encodeURI(
+      this.joinToDataFeedUrl(['destinations', 'test'])), { url, 'secret_id': { 'id': secretId } });
+    }
 
   public secretIdParams(destination: Destination) {
     if (destination.integration_types !== '') {
