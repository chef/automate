import { KVData } from '../node-credentials/node-credential.model';

export interface Destination {
  id: string;
  name: string;
  url: string;
  secret: string;
  enable?: boolean;
  integration_types?: string;
<<<<<<< HEAD
  meta_data?: string;
=======
  meta_data?: Array<KVData>;
>>>>>>> 40ea33d7
  services?: string;
}
export interface EnableDestination {
  id: string;
  enable: boolean;
}<|MERGE_RESOLUTION|>--- conflicted
+++ resolved
@@ -7,11 +7,7 @@
   secret: string;
   enable?: boolean;
   integration_types?: string;
-<<<<<<< HEAD
-  meta_data?: string;
-=======
   meta_data?: Array<KVData>;
->>>>>>> 40ea33d7
   services?: string;
 }
 export interface EnableDestination {
