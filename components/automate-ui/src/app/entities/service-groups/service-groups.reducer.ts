--- conflicted
+++ resolved
@@ -2,13 +2,12 @@
 import { EntityStatus } from '../entities';
 import { ServiceGroupsActionTypes, ServiceGroupsActions } from './service-groups.actions';
 import { set, pipe } from 'lodash/fp';
-<<<<<<< HEAD
-import { ServiceGroup, ServiceGroupFilters, ServiceGroupHealthCountPayload } from './service-groups.model';
-=======
+
 import {
-  ServiceGroup, ServiceGroupFilters, Service, ServicesFilters
+  ServiceGroup, ServiceGroupFilters,
+  ServiceGroupHealthCountPayload,
+  Service, ServicesFilters
 } from './service-groups.model';
->>>>>>> f7684704
 
 export interface ServiceGroupEntityState {
   serviceGroups: ServiceGroup[];
@@ -58,7 +57,6 @@
       return set('filters', filters)(state);
     }
 
-<<<<<<< HEAD
     case ServiceGroupsActionTypes.GET_SERVICE_GROUPS_COUNTS:
     return set('status', EntityStatus.loading, state);
 
@@ -69,7 +67,7 @@
 
     case ServiceGroupsActionTypes.GET_SERVICE_GROUPS_COUNTS_FAILURE:
     return set('status', EntityStatus.loadingFailure, state);
-=======
+
     case ServiceGroupsActionTypes.UPDATE_SELECTED_SERVICE_GROUP:
       return set('servicesFilters', action.payload, state);
 
@@ -86,7 +84,6 @@
       return pipe(
         set('serviceStatus', EntityStatus.loadingFailure),
         set('errorResp', action.payload))(state);
->>>>>>> f7684704
 
     default:
       return state;
