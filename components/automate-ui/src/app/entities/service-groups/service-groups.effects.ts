--- conflicted
+++ resolved
@@ -6,24 +6,18 @@
 import { Actions, ofType, Effect } from '@ngrx/effects';
 import { HttpErrorResponse } from '@angular/common/http';
 
-<<<<<<< HEAD
 import { ServiceGroupsPayload, ServiceGroupHealthCountPayload } from './service-groups.model';
-=======
 import { ServiceGroupsPayload, ServicesPayload } from './service-groups.model';
->>>>>>> f7684704
 import { ServiceGroupEntityState } from './service-groups.reducer';
 import {
   ServiceGroupsActionTypes,
   GetServiceGroups,
-<<<<<<< HEAD
   // GetServiceGroupsCounts,
   GetServiceGroupsCountsSuccess,
   GetServiceGroupsCountsFailure,
-=======
   GetServicesBySG,
   GetServicesBySGSuccess,
   GetServicesBySGFailure,
->>>>>>> f7684704
   GetServiceGroupsSuccess,
   GetServiceGroupsFailure
 } from './service-groups.actions';
@@ -58,7 +52,6 @@
       ]));
 
   @Effect()
-<<<<<<< HEAD
   getServiceGroupsCounts$ = this.actions$.pipe(
       ofType(ServiceGroupsActionTypes.GET_SERVICE_GROUPS_COUNTS),
       withLatestFrom(this.store),
@@ -69,15 +62,16 @@
         catchError((error: HttpErrorResponse) => of(new GetServiceGroupsCountsFailure(error)))
       );
       }));
-=======
-  updateSelectedServiceGroup$ = this.actions$.pipe(
-      ofType(ServiceGroupsActionTypes.UPDATE_SELECTED_SERVICE_GROUP),
-      mergeMap(() => [
-        new GetServicesBySG()
-      ]));
 
   @Effect()
-  getServicesBySG$ = this.actions$.pipe(
+  updateSelectedServiceGroup$ = this.actions$.pipe(
+    ofType(ServiceGroupsActionTypes.UPDATE_SELECTED_SERVICE_GROUP),
+    mergeMap(() => [
+      new GetServicesBySG()
+    ]));
+
+  @Effect()
+    getServicesBySG$ = this.actions$.pipe(
     ofType(ServiceGroupsActionTypes.GET_SERVICES_BY_SERVICE_GROUP),
     withLatestFrom(this.store),
     switchMap(([_action, storeState]) => {
@@ -87,5 +81,4 @@
         catchError((error: HttpErrorResponse) => of(new GetServicesBySGFailure(error)))
       );
     }));
->>>>>>> f7684704
 }