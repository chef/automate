import { createSelector, createFeatureSelector } from '@ngrx/store';

import { ServiceGroupEntityState } from './service-groups.reducer';

export const serviceGroupState = createFeatureSelector<ServiceGroupEntityState>('serviceGroups');

export const serviceGroupStatus = createSelector(
  serviceGroupState,
  (state) => state.status
);

export const allServiceGroups = createSelector(
  serviceGroupState,
  (state) => state.serviceGroups
);

<<<<<<< HEAD
export const allServiceGroupHealth = createSelector(
  serviceGroupState,
  (state) => state.serviceGroupHealthCounts
=======
export const serviceGroupErrorResp = createSelector(
  serviceGroupState,
  (state) => state.errorResp
>>>>>>> f7684704
);<|MERGE_RESOLUTION|>--- conflicted
+++ resolved
@@ -14,13 +14,12 @@
   (state) => state.serviceGroups
 );
 
-<<<<<<< HEAD
 export const allServiceGroupHealth = createSelector(
   serviceGroupState,
   (state) => state.serviceGroupHealthCounts
-=======
+);
+
 export const serviceGroupErrorResp = createSelector(
   serviceGroupState,
   (state) => state.errorResp
->>>>>>> f7684704
 );