--- conflicted
+++ resolved
@@ -1,12 +1,9 @@
 import { HttpErrorResponse } from '@angular/common/http';
 import { Action } from '@ngrx/store';
-<<<<<<< HEAD
-import { ServiceGroupsPayload, ServiceGroupHealthCountPayload } from './service-groups.model';
-=======
 import {
-  ServiceGroupsPayload, ServicesPayload, ServicesFilters
+  ServiceGroupsPayload, ServicesPayload, ServicesFilters,
+  ServiceGroupHealthCountPayload
 } from './service-groups.model';
->>>>>>> f7684704
 
 export enum ServiceGroupsActionTypes {
   GET_SERVICE_GROUPS         = 'SERVICE_GROUPS::GET',
@@ -50,7 +47,6 @@
   constructor(public payload: {filters} ) {}
 }
 
-<<<<<<< HEAD
 export class GetServiceGroupsCounts implements Action {
   readonly type = ServiceGroupsActionTypes.GET_SERVICE_GROUPS_COUNTS;
   constructor() {}
@@ -64,7 +60,8 @@
 
 export class GetServiceGroupsCountsFailure implements Action {
   readonly type = ServiceGroupsActionTypes.GET_SERVICE_GROUPS_COUNTS_FAILURE;
-=======
+}
+
 export class UpdateSelectedSG implements Action {
   readonly type = ServiceGroupsActionTypes.UPDATE_SELECTED_SERVICE_GROUP;
 
@@ -84,7 +81,6 @@
 
 export class GetServicesBySGFailure implements Action {
   readonly type = ServiceGroupsActionTypes.GET_SERVICES_BY_SERVICE_GROUP_FAILURE;
->>>>>>> f7684704
 
   constructor(public payload: HttpErrorResponse) { }
 }
@@ -93,15 +89,12 @@
   | GetServiceGroupsSuccess
   | GetServiceGroupsFailure
   | UpdateServiceGroupFilters
-<<<<<<< HEAD
   | GetServiceGroups
   | GetServiceGroupsCounts
   | GetServiceGroupsCountsSuccess
-  | GetServiceGroupsCountsFailure;
-=======
+  | GetServiceGroupsCountsFailure
   | UpdateSelectedSG
   | GetServicesBySG
   | GetServicesBySGSuccess
   | GetServicesBySGFailure
-  | GetServiceGroups;
->>>>>>> f7684704
+  | GetServiceGroups;