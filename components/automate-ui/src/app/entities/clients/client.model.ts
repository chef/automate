--- conflicted
+++ resolved
@@ -11,18 +11,17 @@
   chef_type: string;
 }
 
-<<<<<<< HEAD
 export interface ClientSearch {
   name: string;
   page: number;
   count: number;
   filter: string;
   sort: string;
-=======
+}
+
 export interface ClientKey {
   name: string;
   public_key: string;
   expiration_date: string;
   private_key: string;
->>>>>>> 22545b9d
 }