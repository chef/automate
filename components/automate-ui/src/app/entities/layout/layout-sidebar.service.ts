--- conflicted
+++ resolved
@@ -1,9 +1,6 @@
 import { Injectable, OnInit, OnDestroy } from '@angular/core';
 import { Store } from '@ngrx/store';
-<<<<<<< HEAD
-=======
 import { Subject, Observable, BehaviorSubject } from 'rxjs';
->>>>>>> d2de804e
 
 import { isProductDeployed } from 'app/staticConfig';
 import { FeatureFlagsService } from 'app/services/feature-flags/feature-flags.service';
@@ -19,30 +16,18 @@
 export class LayoutSidebarService implements OnInit, OnDestroy {
     public applicationsFeatureFlagOn: boolean;
     public chefInfraServerViewsFeatureFlagOn: boolean;
-<<<<<<< HEAD
-    public ServiceNowfeatureFlagOn: boolean;
-    private workflowEnabled: boolean;
-
-=======
-    public isIAMv2$: Observable<boolean>;
     public ServiceNowFeatureFlagOn: boolean;
     private activeSidebar: string;
     private workflowEnabled$: Observable<boolean>;
     private isDestroyed = new Subject<boolean>();
     private sidebars: Sidebars;
->>>>>>> d2de804e
 
     constructor(
         private clientRunsStore: Store<fromClientRuns.ClientRunsEntityState>,
         private featureFlagsService: FeatureFlagsService
     ) {
-<<<<<<< HEAD
-        this.chefInfraServerViewsFeatureFlagOn = this.featureFlagsService.getFeatureStatus('chefInfraServerViews');
-=======
->>>>>>> d2de804e
         this.applicationsFeatureFlagOn = this.featureFlagsService.getFeatureStatus('applications');
         this.ServiceNowFeatureFlagOn = this.featureFlagsService.getFeatureStatus('servicenow_cmdb');
-        this.isIAMv2$ = this.store.select(isIAMv2);
         this.workflowEnabled$ = this.clientRunsStore.select(clientRunsWorkflowEnabled);
     }
 
@@ -235,54 +220,16 @@
                   allOf: ['/iam/v2/projects', 'get']
                 }
               }
-            ],
-            visible$: this.isIAMv2$
+            ]
           }
         ],
         profile: [{
           name: 'User Menu',
           items: [
             {
-<<<<<<< HEAD
-                name: 'Access Management',
-                items: [
-                    {
-                        name: 'Policies',
-                        icon: 'security',
-                        route: '/settings/policies',
-                        authorized: {
-                            name: 'policies',
-                            allOf: ['/iam/v2/policies', 'get']
-                        },
-                        visible: true
-                    },
-                    {
-                        name: 'Roles',
-                        icon: 'assignment_ind',
-                        route: '/settings/roles',
-                        authorized: {
-                            name: 'roles',
-                            allOf: ['/iam/v2/roles', 'get']
-                        },
-                        visible: true
-                    },
-                    {
-                        name: 'Projects',
-                        icon: 'work',
-                        route: '/settings/projects',
-                        authorized: {
-                            name: 'projects',
-                            allOf: ['/iam/v2/projects', 'get']
-                        },
-                        visible: true
-                    }
-                ],
-                visible: true
-=======
               name: 'Profile',
               icon: 'person',
               route: '.'
->>>>>>> d2de804e
             }
           ]
         }]
