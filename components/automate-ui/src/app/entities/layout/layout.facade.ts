import { Injectable } from '@angular/core';
import { Store } from '@ngrx/store';
<<<<<<< HEAD
import { Observable, Subject } from 'rxjs';
=======
import { Observable } from 'rxjs';
import { first, filter } from 'rxjs/operators';
import { identity } from 'lodash/fp';
>>>>>>> 440f656f

import { LayoutSidebarService } from './layout-sidebar.service';
import * as fromLayout from './layout.reducer';
import { MenuItemGroup } from './layout.model';
import { sidebar,  showPageLoading } from './layout.selectors';
import { ShowPageLoading } from './layout.actions';

import { GetProjects } from 'app/entities/projects/project.actions';

// Important! These must match components/automate-ui/src/styles/_variables.scss
enum Height {
  Navigation = 70,
  License = 39,
  ProcessProgressBar = 54,
  PendingEditsBar = 52
}

export enum Sidebar {
  Dashboards = 'dashboards',
  Applications = 'applications',
  Infrastructure = 'infrastructure',
  Compliance = 'compliance',
  Settings = 'settings',
  Profile = 'profile'
}

@Injectable({
  providedIn: 'root'
})
export class LayoutFacadeService {
  public layout = {
    license: {
      display: true
    },
    header: {
      display: true,
      license: false,
      navigation: true
    },
    sidebar: {
      display: true,
      navigation: true
    },
    userNotifications: {
      display: true,
      pendingEdits: false,
      updatesProcessing: false
    }
  };
  public contentHeight = `calc(100% - ${Height.Navigation}px)`;
  public sidebar$: Observable<MenuItemGroup[]>;
  public showPageLoading$: Observable<boolean>;

  constructor(
    private store: Store<fromLayout.LayoutEntityState>,
    private layoutSidebarService: LayoutSidebarService
  ) {
    this.sidebar$ = store.select(sidebar);
    this.showPageLoading$ = store.select(showPageLoading);
    this.updateDisplay();
<<<<<<< HEAD
  }

  ngOnInit(): void {
    this.store.dispatch(new GetProjects());
=======
    this.store.select(isIAMv2)
      .pipe(filter(identity), first())
      .subscribe(isV2 => {
        if (isV2) {
          this.store.dispatch(new GetProjects());
        }
      });
>>>>>>> 440f656f
  }

  getContentStyle(): any {
    return { 'height': this.contentHeight };
  }

  updateDisplay(): void {
    let combinedHeights = 0;
    if (this.layout.header.navigation) {
      combinedHeights += Height.Navigation;
    }
    if (this.layout.header.license) {
      combinedHeights += Height.License;
    }
    // order matters for these two: pending is suppressed if processing
    if (this.layout.userNotifications.updatesProcessing) {
      combinedHeights += Height.ProcessProgressBar;
    } else if (this.layout.userNotifications.pendingEdits) {
      combinedHeights += Height.PendingEditsBar;
    }
   this.contentHeight = `calc(100vh - ${combinedHeights}px)`;
  }

  hasGlobalNotifications(): boolean {
    return this.layout.license.display;
  }

  ShowPageLoading(showLoading: boolean): void {
    setTimeout(() => this.store.dispatch(new ShowPageLoading(showLoading)));
  }

  showFullPage(): void {
    this.contentHeight = '100vh';
    this.layout.header.display = false;
    this.layout.sidebar.display = false;
    this.layout.userNotifications.display = false;
  }

  hideFullPage(): void {
    this.updateDisplay();
    this.layout.header.display = true;
    this.layout.sidebar.display = true;
    this.layout.userNotifications.display = true;
  }

  showSidebar(sidebarName: string) {
    this.layoutSidebarService.updateSidebars(sidebarName);
  }
}<|MERGE_RESOLUTION|>--- conflicted
+++ resolved
@@ -1,12 +1,6 @@
 import { Injectable } from '@angular/core';
 import { Store } from '@ngrx/store';
-<<<<<<< HEAD
-import { Observable, Subject } from 'rxjs';
-=======
 import { Observable } from 'rxjs';
-import { first, filter } from 'rxjs/operators';
-import { identity } from 'lodash/fp';
->>>>>>> 440f656f
 
 import { LayoutSidebarService } from './layout-sidebar.service';
 import * as fromLayout from './layout.reducer';
@@ -67,20 +61,7 @@
     this.sidebar$ = store.select(sidebar);
     this.showPageLoading$ = store.select(showPageLoading);
     this.updateDisplay();
-<<<<<<< HEAD
-  }
-
-  ngOnInit(): void {
     this.store.dispatch(new GetProjects());
-=======
-    this.store.select(isIAMv2)
-      .pipe(filter(identity), first())
-      .subscribe(isV2 => {
-        if (isV2) {
-          this.store.dispatch(new GetProjects());
-        }
-      });
->>>>>>> 440f656f
   }
 
   getContentStyle(): any {
