#
# Author:: Faizan Fulara (<ffulara@progress.com>)
# Copyright:: Copyright (c) Chef Software Inc.
# License:: Apache License, Version 2.0
#
# Licensed under the Apache License, Version 2.0 (the "License");
# you may not use this file except in compliance with the License.
# You may obtain a copy of the License at
#
#     http://www.apache.org/licenses/LICENSE-2.0
#
# Unless required by applicable law or agreed to in writing, software
# distributed under the License is distributed on an "AS IS" BASIS,
# WITHOUT WARRANTIES OR CONDITIONS OF ANY KIND, either express or implied.
# See the License for the specific language governing permissions and
# limitations under the License.
require 'mixlib/config'

module AutomateCluster
  module Config
    VALID_ARCHS = %w{ aws vsphere existing_nodes }.freeze

    class ConfigurationError < StandardError; end

    extend Mixlib::Config

    def self.expand_relative_paths(path)
      return if path.nil?

      # We want to keep the symlink for `/hab/a2_deploy_workspace`
      restore_deploy_symlink File.expand_path(path)
    end

    def self.workspace_symlink
      return nil unless File.exist?('/hab/a2_deploy_workspace')
      File.realpath('/hab/a2_deploy_workspace')
    end

    def self.restore_deploy_symlink(path)
      return path if workspace_symlink.nil?

      path.gsub(/^#{Regexp.escape(workspace_symlink)}/, '/hab/a2_deploy_workspace')
    end

    # Should be one of aws, existing_nodes or vsphere
    default :architecture

    default :ssh_user, 'centos'
    default(:ssh_key_file, '~/.ssh/id_rsa').writes_value { |path| AutomateCluster::Config.expand_relative_paths(path) }
    default :sudo_password, ''
    default(:workspace_path, '/hab/a2_deploy_workspace').writes_value { |path| AutomateCluster::Config.expand_relative_paths(path) }
    default(:secrets_key_file, '/etc/chef-automate/secrets.key').writes_value { |path| AutomateCluster::Config.expand_relative_paths(path) }
    default(:secrets_store_file, 'secrets.json').writes_value { |path| AutomateCluster::Config.expand_relative_paths(path) }
    default :backup_mount, '/mnt/automate_backups'
    default :habitat_uid_gid, ''

    config_context :automate do
      default(:admin_password, '').writes_value do |password|
        unless password.length >= 8
          raise ConfigurationError, "Automate admin password must be at least 8 characters long"
        end

        password
      end
      default :fqdn, ''
      default :instance_count, 1
      default :teams_port

      default(:config_file, 'configs/automate.toml').writes_value { |path| AutomateCluster::Config.expand_relative_paths(path) }
    end

    config_context :chef_server do
      default :instance_count, 1
    end

    config_context :elasticsearch do
      default :instance_count, 3
    end

    config_context :postgresql do
      default :instance_count, 3
    end

    # Only applies to existing node architecture
    config_context :existing_nodes do
      default :automate_private_ips, []
      default :chef_server_private_ips, []
      default :elasticsearch_ips, []
      default :elasticsearch_private_ips, []
      default :postgresql_private_ips, []
    end

    # AWS Related
    config_context :aws do
      default :profile, 'default'
      default :region, 'us-east-1'
      default :vpc_id, " "
      default :cidr_block_addr, " "
      default :ssh_key_pair_name
<<<<<<< HEAD
      default :lb_access_logs, 'false'
=======
      default :setup_managed_services, false
      default :managed_elasticsearch_domain_url, ' '
      default :managed_elasticsearch_username, ' '
      default :managed_elasticsearch_user_password, ' '
      default :managed_elasticsearch_certificate, ' '
      default :managed_rds_instance_url, ' '
      default :managed_rds_superuser_username, ' '
      default :managed_rds_superuser_password, ' '
      default :managed_rds_dbuser_username, ' '
      default :managed_rds_dbuser_password, ' '
      default :managed_rds_certificate, ' '
>>>>>>> 6e489fa7
      default :ami_filter_name
      default :ami_filter_virt_type
      default :ami_filter_owner
      default :ami_id
      default :automate_server_instance_type, 't3a.medium'
      default :chef_server_instance_type, 't3a.medium'
      default :elasticsearch_server_instance_type, 'm5a.large'
      default :postgresql_server_instance_type, 't3a.medium'
      default :automate_lb_certificate_arn, "arn:aws:acm:...."
      default :chef_server_lb_certificate_arn, "arn:aws:acm:...."
      default :automate_ebs_volume_iops, "100"
      default :automate_ebs_volume_size, "50"
      default :automate_ebs_volume_type, "gp3"
      default :chef_ebs_volume_iops, "100"
      default :chef_ebs_volume_size, "50"
      default :chef_ebs_volume_type, "gp3"
      default :elasticsearch_ebs_volume_iops, "300"
      default :elasticsearch_ebs_volume_size, "100"
      default :elasticsearch_ebs_volume_type, "gp3"
      default :postgresql_ebs_volume_iops, "150"
      default :postgresql_ebs_volume_size, "50"
      default :postgresql_ebs_volume_type, "gp3"

      # tags for AWS infrastructure
      # These individual aws tag configs are deprecated in favor of the tags setting
      default :contact
      default :dept
      default :project

      default :tags do
        {
          "X-Contact" => configuration[:contact],
          "X-Dept" => configuration[:dept],
          "X-Project" => configuration[:project]
        }
      end
    end

    # vSphere Related
    config_context :vsphere do
      default :server, ""
      default :user, ""
      default :password, ""
      default :datacenter, ""
      default :datastore, ""
      default :resource_pool, ""
      default :network, ""
      default :linux_template, ""
    end

    # special config to record which items should be black listed
    # from saving to the config file
    default :blacklist, []
  end
end<|MERGE_RESOLUTION|>--- conflicted
+++ resolved
@@ -97,9 +97,7 @@
       default :vpc_id, " "
       default :cidr_block_addr, " "
       default :ssh_key_pair_name
-<<<<<<< HEAD
       default :lb_access_logs, 'false'
-=======
       default :setup_managed_services, false
       default :managed_elasticsearch_domain_url, ' '
       default :managed_elasticsearch_username, ' '
@@ -111,7 +109,6 @@
       default :managed_rds_dbuser_username, ' '
       default :managed_rds_dbuser_password, ' '
       default :managed_rds_certificate, ' '
->>>>>>> 6e489fa7
       default :ami_filter_name
       default :ami_filter_virt_type
       default :ami_filter_owner
