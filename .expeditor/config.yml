---
project:
  alias: automate

# Slack channel in Chef Software slack to send notifications about build failures, etc
slack:
  notify_channel: a2-notify

github:
  delete_branch_on_merge: true

<<<<<<< HEAD
habitat_packages:
  - automate-scaffolding:
      source: components/automate-scaffolding
      bldr_paths:
        - components/automate-scaffolding/*
        - lib/scaffolding/*
  - automate-scaffolding-go:
      source: components/automate-scaffolding-go
      bldr_paths:
        - components/automate-scaffolding-go/*
        - lib/scaffolding/*

  # GENERATED_HAB_PACKAGE_CONFIG_START
  # The following habitat package configuration is auto-generated
  # To update this content run:
  #     go run ./tools/expeditor-config-gen
  - automate-platform-tools:
      source: components/automate-platform-tools
      bldr_paths:
        - components/automate-platform-tools/*
        - api/config/platform/*
        - api/config/shared/*
        - api/interservice/pg_sidecar/*
        - components/automate-gateway/api/authz/*
        - components/automate-gateway/authz/policy_v2/*
        - components/automate-grpc/*
        - components/pg-sidecar-service/*
        - lib/grpc/*
        - lib/io/*
        - lib/platform/*
        - lib/proc/*
        - lib/proxy/*
        - lib/secrets/*
        - lib/stringutils/*
        - lib/tls/*
        - lib/tracing/*
        - lib/version/*
        - Gopkg.lock
  - backup-gateway:
      source: components/backup-gateway
      bldr_paths:
        - components/backup-gateway/*
  - automate-elasticsearch:
      source: components/automate-elasticsearch
      bldr_paths:
        - components/automate-elasticsearch/*
  - automate-postgresql:
      source: components/automate-postgresql
      bldr_paths:
        - components/automate-postgresql/*
  - automate-debug:
      source: components/automate-debug
      bldr_paths:
        - components/automate-debug/*
  - authn-service:
      source: components/authn-service
      bldr_paths:
        - components/authn-service/*
        - api/config/platform/*
        - api/config/shared/*
        - api/external/common/*
        - api/interservice/authn/*
        - api/interservice/authz/*
        - api/interservice/teams/*
        - components/automate-gateway/api/authz/*
        - components/automate-gateway/authz/policy_v2/*
        - components/automate-grpc/*
        - lib/grpc/*
        - lib/httputils/*
        - lib/io/*
        - lib/logger/*
        - lib/platform/*
        - lib/proc/*
        - lib/proxy/*
        - lib/stringutils/*
        - lib/tls/*
        - lib/tracing/*
        - lib/uuid4/*
        - lib/version/*
        - Gopkg.lock
  - authz-service:
      source: components/authz-service
      bldr_paths:
        - components/authz-service/*
        - api/config/platform/*
        - api/config/shared/*
        - api/external/common/*
        - api/external/ingest/*
        - api/interservice/authz/*
        - api/interservice/event/*
        - api/interservice/ingest/*
        - components/automate-gateway/api/authz/*
        - components/automate-gateway/authz/policy_v2/*
        - components/automate-grpc/*
        - components/compliance-service/*
        - components/event-service/*
        - lib/authz/*
        - lib/event/*
        - lib/grpc/*
        - lib/io/*
        - lib/logger/*
        - lib/platform/*
        - lib/proc/*
        - lib/proxy/*
        - lib/stringutils/*
        - lib/tls/*
        - lib/tracing/*
        - lib/uuid4/*
        - lib/version/*
        - Gopkg.lock
  - automate-dex:
      source: components/automate-dex
      bldr_paths:
        - components/automate-dex/*
  - event-gateway:
      source: components/event-gateway
      bldr_paths:
        - components/event-gateway/*
        - api/external/common/*
        - api/interservice/authn/*
        - api/interservice/authz/*
        - api/interservice/event/*
        - components/automate-gateway/api/authz/*
        - components/automate-gateway/authz/policy_v2/*
        - components/automate-grpc/*
        - lib/grpc/*
        - lib/io/*
        - lib/tls/*
        - lib/tracing/*
        - lib/version/*
        - Gopkg.lock
  - automate-gateway:
      source: components/automate-gateway
      bldr_paths:
        - components/automate-gateway/*
        - api/config/applications/*
        - api/config/authn/*
        - api/config/authz/*
        - api/config/backup_gateway/*
        - api/config/bifrost/*
        - api/config/bookshelf/*
        - api/config/cfgmgmt/*
        - api/config/compliance/*
        - api/config/cs_nginx/*
        - api/config/data_feed/*
        - api/config/data_lifecycle/*
        - api/config/deployment/*
        - api/config/dex/*
        - api/config/elasticsearch/*
        - api/config/erchef/*
        - api/config/es_sidecar/*
        - api/config/esgateway/*
        - api/config/event/*
        - api/config/event_gateway/*
        - api/config/gateway/*
        - api/config/ingest/*
        - api/config/license_control/*
        - api/config/load_balancer/*
        - api/config/local_user/*
        - api/config/nodemanager/*
        - api/config/notifications/*
        - api/config/pg_gateway/*
        - api/config/pg_sidecar/*
        - api/config/postgresql/*
        - api/config/prometheus/*
        - api/config/secrets/*
        - api/config/session/*
        - api/config/shared/*
        - api/config/teams/*
        - api/config/ui/*
        - api/config/workflow_nginx/*
        - api/config/workflow_server/*
        - api/external/applications/*
        - api/external/cfgmgmt/*
        - api/external/common/*
        - api/external/ingest/*
        - api/external/secrets/*
        - api/interservice/authn/*
        - api/interservice/authz/*
        - api/interservice/cfgmgmt/*
        - api/interservice/deployment/*
        - api/interservice/event/*
        - api/interservice/ingest/*
        - api/interservice/license_control/*
        - api/interservice/local_user/*
        - api/interservice/teams/*
        - components/authz-service/*
        - components/automate-deployment/*
        - components/automate-grpc/*
        - components/compliance-service/*
        - components/config-mgmt-service/*
        - components/ingest-service/*
        - components/nodemanager-service/*
        - components/notifications-client/*
        - components/secrets-service/*
        - components/trial-license-service/*
        - lib/db/*
        - lib/grpc/*
        - lib/io/*
        - lib/license/*
        - lib/platform/*
        - lib/proc/*
        - lib/proxy/*
        - lib/stringutils/*
        - lib/tls/*
        - lib/tracing/*
        - lib/version/*
        - Gopkg.lock
  - automate-load-balancer:
      source: components/automate-load-balancer
      bldr_paths:
        - components/automate-load-balancer/*
  - automate-prometheus:
      source: components/automate-prometheus
      bldr_paths:
        - components/automate-prometheus/*
  - compliance-service:
      source: components/compliance-service
      bldr_paths:
        - components/compliance-service/*
        - api/config/platform/*
        - api/config/shared/*
        - api/external/common/*
        - api/external/ingest/*
        - api/external/secrets/*
        - api/interservice/authn/*
        - api/interservice/authz/*
        - api/interservice/data_lifecycle/*
        - api/interservice/es_sidecar/*
        - api/interservice/event/*
        - api/interservice/ingest/*
        - components/authz-service/*
        - components/automate-gateway/api/authz/*
        - components/automate-gateway/authz/policy_v2/*
        - components/automate-grpc/*
        - components/event-service/*
        - components/nodemanager-service/*
        - components/notifications-client/*
        - components/secrets-service/*
        - lib/authz/*
        - lib/db/*
        - lib/event/*
        - lib/grpc/*
        - lib/io/*
        - lib/platform/*
        - lib/proc/*
        - lib/proxy/*
        - lib/stringutils/*
        - lib/tls/*
        - lib/tracing/*
        - lib/uuid4/*
        - lib/version/*
        - Gopkg.lock
  - config-mgmt-service:
      source: components/config-mgmt-service
      bldr_paths:
        - components/config-mgmt-service/*
        - api/external/cfgmgmt/*
        - api/interservice/authz/*
        - api/interservice/cfgmgmt/*
        - api/interservice/event/*
        - components/authz-service/*
        - components/automate-gateway/api/authz/*
        - components/automate-gateway/authz/policy_v2/*
        - components/automate-grpc/*
        - components/ingest-service/*
        - lib/grpc/*
        - lib/io/*
        - lib/stringutils/*
        - lib/tls/*
        - lib/tracing/*
        - lib/version/*
        - Gopkg.lock
  - data-lifecycle-service:
      source: components/data-lifecycle-service
      bldr_paths:
        - components/data-lifecycle-service/*
        - api/interservice/data_lifecycle/*
        - components/automate-gateway/api/authz/*
        - components/automate-gateway/authz/policy_v2/*
        - components/automate-grpc/*
        - components/compliance-service/*
        - components/es-sidecar-service/*
        - lib/grpc/*
        - lib/io/*
        - lib/tls/*
        - lib/tracing/*
        - lib/version/*
        - Gopkg.lock
  - automate-cli:
      source: components/automate-cli
      bldr_paths:
        - components/automate-cli/*
        - api/config/applications/*
        - api/config/authn/*
        - api/config/authz/*
        - api/config/backup_gateway/*
        - api/config/bifrost/*
        - api/config/bookshelf/*
        - api/config/cfgmgmt/*
        - api/config/compliance/*
        - api/config/cs_nginx/*
        - api/config/data_feed/*
        - api/config/data_lifecycle/*
        - api/config/deployment/*
        - api/config/dex/*
        - api/config/elasticsearch/*
        - api/config/erchef/*
        - api/config/es_sidecar/*
        - api/config/esgateway/*
        - api/config/event/*
        - api/config/event_gateway/*
        - api/config/gateway/*
        - api/config/ingest/*
        - api/config/license_control/*
        - api/config/load_balancer/*
        - api/config/local_user/*
        - api/config/nodemanager/*
        - api/config/notifications/*
        - api/config/pg_gateway/*
        - api/config/pg_sidecar/*
        - api/config/postgresql/*
        - api/config/prometheus/*
        - api/config/secrets/*
        - api/config/session/*
        - api/config/shared/*
        - api/config/teams/*
        - api/config/ui/*
        - api/config/workflow_nginx/*
        - api/config/workflow_server/*
        - api/external/common/*
        - api/interservice/deployment/*
        - api/interservice/es_sidecar/*
        - components/authz-service/*
        - components/automate-deployment/*
        - components/automate-gateway/api/auth/*
        - components/automate-gateway/api/authz/*
        - components/automate-gateway/api/compliance/*
        - components/automate-gateway/api/iam/*
        - components/automate-gateway/authz/policy_v2/*
        - components/automate-grpc/*
        - components/es-sidecar-service/*
        - lib/grpc/*
        - lib/httputils/*
        - lib/io/*
        - lib/platform/*
        - lib/proc/*
        - lib/proxy/*
        - lib/secrets/*
        - lib/stringutils/*
        - lib/tls/*
        - lib/tracing/*
        - lib/uuid4/*
        - lib/version/*
        - Gopkg.lock
  - deployment-service:
      source: components/automate-deployment
      bldr_paths:
        - components/automate-deployment/*
        - api/config/applications/*
        - api/config/authn/*
        - api/config/authz/*
        - api/config/backup_gateway/*
        - api/config/bifrost/*
        - api/config/bookshelf/*
        - api/config/cfgmgmt/*
        - api/config/compliance/*
        - api/config/cs_nginx/*
        - api/config/data_feed/*
        - api/config/data_lifecycle/*
        - api/config/deployment/*
        - api/config/dex/*
        - api/config/elasticsearch/*
        - api/config/erchef/*
        - api/config/es_sidecar/*
        - api/config/esgateway/*
        - api/config/event/*
        - api/config/event_gateway/*
        - api/config/gateway/*
        - api/config/ingest/*
        - api/config/license_control/*
        - api/config/load_balancer/*
        - api/config/local_user/*
        - api/config/nodemanager/*
        - api/config/notifications/*
        - api/config/pg_gateway/*
        - api/config/pg_sidecar/*
        - api/config/platform/*
        - api/config/postgresql/*
        - api/config/prometheus/*
        - api/config/secrets/*
        - api/config/session/*
        - api/config/shared/*
        - api/config/teams/*
        - api/config/ui/*
        - api/config/workflow_nginx/*
        - api/config/workflow_server/*
        - api/external/common/*
        - api/external/ingest/*
        - api/interservice/authn/*
        - api/interservice/authz/*
        - api/interservice/cfgmgmt/*
        - api/interservice/deployment/*
        - api/interservice/es_sidecar/*
        - api/interservice/event/*
        - api/interservice/ingest/*
        - api/interservice/license_control/*
        - api/interservice/local_user/*
        - api/interservice/teams/*
        - components/automate-cli/*
        - components/automate-gateway/api/authz/*
        - components/automate-gateway/authz/policy_v2/*
        - components/automate-grpc/*
        - components/compliance-service/*
        - components/config-mgmt-service/*
        - components/es-sidecar-service/*
        - components/ingest-service/*
        - components/teams-service/*
        - lib/grpc/*
        - lib/httputils/*
        - lib/io/*
        - lib/license/*
        - lib/platform/*
        - lib/proc/*
        - lib/proxy/*
        - lib/secrets/*
        - lib/stringutils/*
        - lib/tls/*
        - lib/tracing/*
        - lib/uuid4/*
        - lib/version/*
        - Gopkg.lock
  - es-sidecar-service:
      source: components/es-sidecar-service
      bldr_paths:
        - components/es-sidecar-service/*
        - api/interservice/es_sidecar/*
        - components/automate-gateway/api/authz/*
        - components/automate-gateway/authz/policy_v2/*
        - components/automate-grpc/*
        - components/config-mgmt-service/*
        - lib/grpc/*
        - lib/io/*
        - lib/tls/*
        - lib/tracing/*
        - lib/version/*
        - Gopkg.lock
  - automate-es-gateway:
      source: components/automate-es-gateway
      bldr_paths:
        - components/automate-es-gateway/*
  - pg-sidecar-service:
      source: components/pg-sidecar-service
      bldr_paths:
        - components/pg-sidecar-service/*
        - api/config/platform/*
        - api/config/shared/*
        - api/interservice/pg_sidecar/*
        - components/automate-gateway/api/authz/*
        - components/automate-gateway/authz/policy_v2/*
        - components/automate-grpc/*
        - lib/grpc/*
        - lib/io/*
        - lib/platform/*
        - lib/proc/*
        - lib/proxy/*
        - lib/stringutils/*
        - lib/tls/*
        - lib/tracing/*
        - lib/version/*
        - Gopkg.lock
  - automate-pg-gateway:
      source: components/automate-pg-gateway
      bldr_paths:
        - components/automate-pg-gateway/*
  - event-service:
      source: components/event-service
      bldr_paths:
        - components/event-service/*
        - api/external/ingest/*
        - api/interservice/authz/*
        - api/interservice/event/*
        - api/interservice/ingest/*
        - components/authz-service/*
        - components/automate-gateway/api/authz/*
        - components/automate-gateway/authz/policy_v2/*
        - components/automate-grpc/*
        - components/compliance-service/*
        - lib/grpc/*
        - lib/io/*
        - lib/stringutils/*
        - lib/tls/*
        - lib/tracing/*
        - lib/version/*
        - Gopkg.lock
  - applications-service:
      source: components/applications-service
      bldr_paths:
        - components/applications-service/*
        - api/config/platform/*
        - api/config/shared/*
        - api/external/applications/*
        - api/external/common/*
        - components/automate-gateway/api/authz/*
        - components/automate-gateway/authz/policy_v2/*
        - components/automate-grpc/*
        - lib/db/*
        - lib/grpc/*
        - lib/io/*
        - lib/platform/*
        - lib/proc/*
        - lib/proxy/*
        - lib/stringutils/*
        - lib/tls/*
        - lib/tracing/*
        - lib/uuid4/*
        - lib/version/*
        - Gopkg.lock
  - nodemanager-service:
      source: components/nodemanager-service
      bldr_paths:
        - components/nodemanager-service/*
        - api/config/platform/*
        - api/config/shared/*
        - api/external/ingest/*
        - api/external/secrets/*
        - api/interservice/authz/*
        - api/interservice/event/*
        - api/interservice/ingest/*
        - components/authz-service/*
        - components/automate-gateway/api/authz/*
        - components/automate-gateway/authz/policy_v2/*
        - components/automate-grpc/*
        - components/compliance-service/*
        - components/event-service/*
        - components/secrets-service/*
        - lib/db/*
        - lib/grpc/*
        - lib/io/*
        - lib/platform/*
        - lib/proc/*
        - lib/proxy/*
        - lib/stringutils/*
        - lib/tls/*
        - lib/tracing/*
        - lib/version/*
        - Gopkg.lock
  - ingest-service:
      source: components/ingest-service
      bldr_paths:
        - components/ingest-service/*
        - api/external/ingest/*
        - api/interservice/authz/*
        - api/interservice/data_lifecycle/*
        - api/interservice/es_sidecar/*
        - api/interservice/event/*
        - api/interservice/ingest/*
        - components/authz-service/*
        - components/automate-gateway/api/authz/*
        - components/automate-gateway/authz/policy_v2/*
        - components/automate-grpc/*
        - components/compliance-service/*
        - components/event-service/*
        - lib/authz/*
        - lib/event/*
        - lib/grpc/*
        - lib/io/*
        - lib/stringutils/*
        - lib/tls/*
        - lib/tracing/*
        - lib/version/*
        - Gopkg.lock
  - license-control-service:
      source: components/license-control-service
      bldr_paths:
        - components/license-control-service/*
        - api/interservice/license_control/*
        - components/automate-gateway/api/authz/*
        - components/automate-gateway/authz/policy_v2/*
        - components/automate-grpc/*
        - lib/grpc/*
        - lib/io/*
        - lib/license/*
        - lib/tls/*
        - lib/tracing/*
        - lib/version/*
        - Gopkg.lock
  - local-user-service:
      source: components/local-user-service
      bldr_paths:
        - components/local-user-service/*
        - api/external/common/*
        - api/interservice/authz/*
        - api/interservice/local_user/*
        - api/interservice/teams/*
        - components/automate-gateway/api/authz/*
        - components/automate-gateway/authz/policy_v2/*
        - components/automate-grpc/*
        - components/session-service/*
        - lib/grpc/*
        - lib/httputils/*
        - lib/io/*
        - lib/logger/*
        - lib/stringutils/*
        - lib/tls/*
        - lib/tracing/*
        - lib/uuid4/*
        - lib/version/*
        - Gopkg.lock
  - secrets-service:
      source: components/secrets-service
      bldr_paths:
        - components/secrets-service/*
        - api/config/platform/*
        - api/config/shared/*
        - api/external/secrets/*
        - components/automate-gateway/api/authz/*
        - components/automate-gateway/authz/policy_v2/*
        - components/automate-grpc/*
        - lib/db/*
        - lib/grpc/*
        - lib/io/*
        - lib/platform/*
        - lib/proc/*
        - lib/proxy/*
        - lib/stringutils/*
        - lib/tls/*
        - lib/tracing/*
        - lib/version/*
        - Gopkg.lock
  - session-service:
      source: components/session-service
      bldr_paths:
        - components/session-service/*
        - api/config/platform/*
        - api/config/shared/*
        - components/automate-gateway/api/authz/*
        - components/automate-gateway/authz/policy_v2/*
        - components/automate-grpc/*
        - lib/grpc/*
        - lib/httputils/*
        - lib/io/*
        - lib/logger/*
        - lib/platform/*
        - lib/proc/*
        - lib/proxy/*
        - lib/stringutils/*
        - lib/tls/*
        - lib/tracing/*
        - lib/version/*
        - Gopkg.lock
  - teams-service:
      source: components/teams-service
      bldr_paths:
        - components/teams-service/*
        - api/config/platform/*
        - api/config/shared/*
        - api/external/common/*
        - api/interservice/authz/*
        - api/interservice/event/*
        - api/interservice/teams/*
        - components/automate-gateway/api/authz/*
        - components/automate-gateway/authz/policy_v2/*
        - components/automate-grpc/*
        - lib/grpc/*
        - lib/io/*
        - lib/logger/*
        - lib/platform/*
        - lib/proc/*
        - lib/proxy/*
        - lib/stringutils/*
        - lib/tls/*
        - lib/tracing/*
        - lib/uuid4/*
        - lib/version/*
        - Gopkg.lock
  - trial-license-service:
      source: components/trial-license-service
      bldr_paths:
        - components/trial-license-service/*
        - lib/logger/*
        - lib/version/*
        - Gopkg.lock
  - automate-cs-bookshelf:
      source: components/automate-cs-bookshelf
      bldr_paths:
        - components/automate-cs-bookshelf/*
  - automate-cs-oc-bifrost:
      source: components/automate-cs-oc-bifrost
      bldr_paths:
        - components/automate-cs-oc-bifrost/*
  - automate-cs-oc-erchef:
      source: components/automate-cs-oc-erchef
      bldr_paths:
        - components/automate-cs-oc-erchef/*
        - Gopkg.lock
  - automate-cs-nginx:
      source: components/automate-cs-nginx
      bldr_paths:
        - components/automate-cs-nginx/*
        - lib/io/*
        - lib/secrets/*
        - Gopkg.lock
  - automate-workflow-nginx:
      source: components/automate-workflow-nginx
      bldr_paths:
        - components/automate-workflow-nginx/*
  - automate-workflow-web:
      source: components/automate-workflow-web
      bldr_paths:
        - components/automate-workflow-web/*
  - data-feed-service:
      source: components/data-feed-service
      bldr_paths:
        - components/data-feed-service/*
        - api/external/secrets/*
        - api/interservice/authz/*
        - api/interservice/cfgmgmt/*
        - api/interservice/event/*
        - components/automate-gateway/api/authz/*
        - components/automate-gateway/authz/policy_v2/*
        - components/automate-grpc/*
        - components/config-mgmt-service/*
        - components/ingest-service/*
        - components/notifications-client/*
        - components/secrets-service/*
        - lib/grpc/*
        - lib/io/*
        - lib/tls/*
        - lib/tracing/*
        - lib/version/*
        - Gopkg.lock
  # GENERATED_HAB_PACKAGE_CONFIG_END
  - automate-workflow-ctl:
      source: components/automate-workflow-ctl
      bldr_paths:
        - components/automate-workflow-server/*
        - components/automate-workflow-ctl/*
  - automate-workflow-server:
      source: components/automate-workflow-server
      bldr_paths:
        - components/automate-workflow-ctl/*
        - components/automate-workflow-server/*
  - automate-ui:
      source: components/automate-ui
      bldr_paths:
        - components/automate-ui/*
        - components/chef-ui-library/*
  - automate-chef-io:
      source: components/automate-chef-io
      bldr_paths:
        - components/automate-chef-io/*
  - notifications-service:
      source: components/notifications-service
      bldr_paths:
        - components/automate-platform-tools/*
        - components/notifications-service/*


=======
>>>>>>> e699b316
# At the given time, trigger the following scheduled workloads
# https://expeditor.chef.io/docs/getting-started/subscriptions/#scheduling-workloads
schedules:
  - name: nightly_tests
    description: "Run nightly tests against development environment"
    cronline: "0 6 * * *"

# These are our Buildkite pipelines where deploys take place
pipelines:
  - verify:
      description: Pull Request validation tests
      public: true
  - verify_private:
      description: Pull Request validation tests requiring access keys
  - habitat/build:
      description: Build the Habitat packages for Chef Automate
  - nightly:
      description: Nightly tests against master
      definition: .expeditor/nightly.pipeline.yml
  - deploy/dev:
      description: Deploy changes to a2-dev.cd.chef.co instances
      definition: .expeditor/deploy.pipeline.yml
      env:
        - CHANNEL: dev
  - deploy/acceptance:
      description: Deploy changes to a2-acceptance.cd.chef.co instances
      definition: .expeditor/deploy.pipeline.yml
      env:
        - CHANNEL: acceptance
  - deploy/automate-chef-io:
      description: Deploy automate.chef.io
      definition: .expeditor/deploy_automate_chef_io.pipeline.yml
  - deploy/ui-library:
      description: Deploy ui-library.cd.chef.co
      definition: .expeditor/deploy_ui_library.pipeline.yml
  - deploy/proxy:
      description: Deploy a2 proxy test environment
      definition: .expeditor/proxy.pipeline.yml
      env:
        - CHANNEL: dev
  - code_coverage:
      description: Generate code coverage reports and upload them to data store
      definition: .expeditor/coverage.pipeline.yml
      env:
        - CHANNEL: dev
  - a1-migration/dev:
      description: all-in-one A1 -> A2 migration test of dev artifacts
      definition: .expeditor/a1-migration.pipeline.yml
      env:
        - CHANNEL: dev
  - basic-a1/dev:
      description: A1 -> A2 migration test of dev artifacts, standard A1 config
      definition: .expeditor/basic-a1.pipeline.yml
      env:
        - CHANNEL: dev
  - test-license-usage/dev:
      description: Test the license usage CLI command.
      definition: .expeditor/test-license-usage.pipeline.yml
      env:
        - CHANNEL: dev

# These actions are taken when `/expeditor promote` is run from Slack
promote:
  action:
    - bash:.expeditor/promote-hab-pkgs-and-cli.sh:
        post_commit: true
    - bash:.expeditor/publish-release-notes.sh:
        post_commit: true
        only_if_conditions:
          - value_one: "{{target_channel}}"
            operator: equals
            value_two: current
    - bash:.expeditor/purge-cdn.sh:
        post_commit: true
    - bash:.expeditor/announce-release.sh:
        post_commit: true
        only_if_conditions:
          - value_one: "{{target_channel}}"
            operator: equals
            value_two: current
    - bash:.expeditor/announce-acceptance.sh:
        post_commit: true
        only_if_conditions:
          - value_one: "{{target_channel}}"
            operator: equals
            value_two: acceptance
    - trigger_pipeline:deploy/acceptance:
        only_if_conditions:
          - value_one: "{{target_channel}}"
            operator: equals
            value_two: acceptance
    - trigger_pipeline:deploy/automate-chef-io
  channels:
    - dev
    - acceptance
    - current
    - stable

staging_areas:
  - post_merge:
      workload: pull_request_merged:chef/automate:master:*

subscriptions:
  # These actions are taken, in order they are specified, anytime a Pull Request is merged.
  - workload: staged_workload_released:chef/automate:master:post_merge:*
    actions:
      - bash:.expeditor/generate-automate-cli-docs.sh:
          post_commit: false
          only_if_modified:
            - components/automate-cli/cmd/*
            - components/automate-cli/pkg/status/error_codes.go
      - bash:.expeditor/generate-automate-api-docs.sh:
          post_commit: false
          only_if_modified:
            - components/automate-gateway/api/**/*.swagger.json
      - trigger_pipeline:habitat/build:
          post_commit: true
      - trigger_pipeline:code_coverage:
          post_commit: true
      - trigger_pipeline:deploy/ui-library:
          post_commit: true
          only_if_modified:
            - components/chef-ui-library/*
  # If a build in the habitat/build pipeline fails, unlock the staging area
  - workload: buildkite_build_failed:{{agent_id}}:habitat/build:*
    actions:
      - unlock_staging_area:post_merge:
          post_commit: true
          always_run: true
  # These actions are taken, in order they are specified, after the Habitat packages are successfully built
  - workload: buildkite_hab_build_group_published:{{agent_id}}:*
    actions:
      - built_in:promote_habitat_packages
      - bash:.expeditor/upload-files.sh:
          post_commit: true
      - trigger_pipeline:deploy/dev:
          post_commit: true
      - trigger_pipeline:deploy/automate-chef-io:
          post_commit: true
      - bash:.expeditor/purge-cdn.sh:
          post_commit: true
      - unlock_staging_area:post_merge:
          post_commit: true
          always_run: true
  # Update our compliance-profile pinnings when new profiles are released
  - workload: hab_package_published:unstable:chef/automate-compliance-profiles/*
    actions:
      - bash:.expeditor/update-compliance-profiles.sh:
          post_commit: false
  # Update our InSpec pinnings when a new version of Inspec is released
  - workload: hab_package_published:stable:chef/inspec/3.*
    actions:
      - bash:.expeditor/update-inspec-version.sh:
          post_commit: false
  # Update Habitat when it is released
  - workload: artifact_published:stable:habitat:*
    actions:
      - bash:.expeditor/update_habitat.sh:
          post_commit: false
  # Trigger various pipelines every night
  - workload: schedule_triggered:chef/automate:master:nightly_tests:*
    actions:
      - trigger_pipeline:a1-migration/dev
      - trigger_pipeline:deploy/proxy
      - trigger_pipeline:basic-a1/dev
      - trigger_pipeline:nightly
      - trigger_pipeline:test-license-usage/dev
  # When a new verification image is released, update the pinning
  - workload: docker_image_published:chefes/buildkite:*
    actions:
      - bash:.expeditor/update_docker_image_version_in_verify_pipeline.sh<|MERGE_RESOLUTION|>--- conflicted
+++ resolved
@@ -9,768 +9,6 @@
 github:
   delete_branch_on_merge: true
 
-<<<<<<< HEAD
-habitat_packages:
-  - automate-scaffolding:
-      source: components/automate-scaffolding
-      bldr_paths:
-        - components/automate-scaffolding/*
-        - lib/scaffolding/*
-  - automate-scaffolding-go:
-      source: components/automate-scaffolding-go
-      bldr_paths:
-        - components/automate-scaffolding-go/*
-        - lib/scaffolding/*
-
-  # GENERATED_HAB_PACKAGE_CONFIG_START
-  # The following habitat package configuration is auto-generated
-  # To update this content run:
-  #     go run ./tools/expeditor-config-gen
-  - automate-platform-tools:
-      source: components/automate-platform-tools
-      bldr_paths:
-        - components/automate-platform-tools/*
-        - api/config/platform/*
-        - api/config/shared/*
-        - api/interservice/pg_sidecar/*
-        - components/automate-gateway/api/authz/*
-        - components/automate-gateway/authz/policy_v2/*
-        - components/automate-grpc/*
-        - components/pg-sidecar-service/*
-        - lib/grpc/*
-        - lib/io/*
-        - lib/platform/*
-        - lib/proc/*
-        - lib/proxy/*
-        - lib/secrets/*
-        - lib/stringutils/*
-        - lib/tls/*
-        - lib/tracing/*
-        - lib/version/*
-        - Gopkg.lock
-  - backup-gateway:
-      source: components/backup-gateway
-      bldr_paths:
-        - components/backup-gateway/*
-  - automate-elasticsearch:
-      source: components/automate-elasticsearch
-      bldr_paths:
-        - components/automate-elasticsearch/*
-  - automate-postgresql:
-      source: components/automate-postgresql
-      bldr_paths:
-        - components/automate-postgresql/*
-  - automate-debug:
-      source: components/automate-debug
-      bldr_paths:
-        - components/automate-debug/*
-  - authn-service:
-      source: components/authn-service
-      bldr_paths:
-        - components/authn-service/*
-        - api/config/platform/*
-        - api/config/shared/*
-        - api/external/common/*
-        - api/interservice/authn/*
-        - api/interservice/authz/*
-        - api/interservice/teams/*
-        - components/automate-gateway/api/authz/*
-        - components/automate-gateway/authz/policy_v2/*
-        - components/automate-grpc/*
-        - lib/grpc/*
-        - lib/httputils/*
-        - lib/io/*
-        - lib/logger/*
-        - lib/platform/*
-        - lib/proc/*
-        - lib/proxy/*
-        - lib/stringutils/*
-        - lib/tls/*
-        - lib/tracing/*
-        - lib/uuid4/*
-        - lib/version/*
-        - Gopkg.lock
-  - authz-service:
-      source: components/authz-service
-      bldr_paths:
-        - components/authz-service/*
-        - api/config/platform/*
-        - api/config/shared/*
-        - api/external/common/*
-        - api/external/ingest/*
-        - api/interservice/authz/*
-        - api/interservice/event/*
-        - api/interservice/ingest/*
-        - components/automate-gateway/api/authz/*
-        - components/automate-gateway/authz/policy_v2/*
-        - components/automate-grpc/*
-        - components/compliance-service/*
-        - components/event-service/*
-        - lib/authz/*
-        - lib/event/*
-        - lib/grpc/*
-        - lib/io/*
-        - lib/logger/*
-        - lib/platform/*
-        - lib/proc/*
-        - lib/proxy/*
-        - lib/stringutils/*
-        - lib/tls/*
-        - lib/tracing/*
-        - lib/uuid4/*
-        - lib/version/*
-        - Gopkg.lock
-  - automate-dex:
-      source: components/automate-dex
-      bldr_paths:
-        - components/automate-dex/*
-  - event-gateway:
-      source: components/event-gateway
-      bldr_paths:
-        - components/event-gateway/*
-        - api/external/common/*
-        - api/interservice/authn/*
-        - api/interservice/authz/*
-        - api/interservice/event/*
-        - components/automate-gateway/api/authz/*
-        - components/automate-gateway/authz/policy_v2/*
-        - components/automate-grpc/*
-        - lib/grpc/*
-        - lib/io/*
-        - lib/tls/*
-        - lib/tracing/*
-        - lib/version/*
-        - Gopkg.lock
-  - automate-gateway:
-      source: components/automate-gateway
-      bldr_paths:
-        - components/automate-gateway/*
-        - api/config/applications/*
-        - api/config/authn/*
-        - api/config/authz/*
-        - api/config/backup_gateway/*
-        - api/config/bifrost/*
-        - api/config/bookshelf/*
-        - api/config/cfgmgmt/*
-        - api/config/compliance/*
-        - api/config/cs_nginx/*
-        - api/config/data_feed/*
-        - api/config/data_lifecycle/*
-        - api/config/deployment/*
-        - api/config/dex/*
-        - api/config/elasticsearch/*
-        - api/config/erchef/*
-        - api/config/es_sidecar/*
-        - api/config/esgateway/*
-        - api/config/event/*
-        - api/config/event_gateway/*
-        - api/config/gateway/*
-        - api/config/ingest/*
-        - api/config/license_control/*
-        - api/config/load_balancer/*
-        - api/config/local_user/*
-        - api/config/nodemanager/*
-        - api/config/notifications/*
-        - api/config/pg_gateway/*
-        - api/config/pg_sidecar/*
-        - api/config/postgresql/*
-        - api/config/prometheus/*
-        - api/config/secrets/*
-        - api/config/session/*
-        - api/config/shared/*
-        - api/config/teams/*
-        - api/config/ui/*
-        - api/config/workflow_nginx/*
-        - api/config/workflow_server/*
-        - api/external/applications/*
-        - api/external/cfgmgmt/*
-        - api/external/common/*
-        - api/external/ingest/*
-        - api/external/secrets/*
-        - api/interservice/authn/*
-        - api/interservice/authz/*
-        - api/interservice/cfgmgmt/*
-        - api/interservice/deployment/*
-        - api/interservice/event/*
-        - api/interservice/ingest/*
-        - api/interservice/license_control/*
-        - api/interservice/local_user/*
-        - api/interservice/teams/*
-        - components/authz-service/*
-        - components/automate-deployment/*
-        - components/automate-grpc/*
-        - components/compliance-service/*
-        - components/config-mgmt-service/*
-        - components/ingest-service/*
-        - components/nodemanager-service/*
-        - components/notifications-client/*
-        - components/secrets-service/*
-        - components/trial-license-service/*
-        - lib/db/*
-        - lib/grpc/*
-        - lib/io/*
-        - lib/license/*
-        - lib/platform/*
-        - lib/proc/*
-        - lib/proxy/*
-        - lib/stringutils/*
-        - lib/tls/*
-        - lib/tracing/*
-        - lib/version/*
-        - Gopkg.lock
-  - automate-load-balancer:
-      source: components/automate-load-balancer
-      bldr_paths:
-        - components/automate-load-balancer/*
-  - automate-prometheus:
-      source: components/automate-prometheus
-      bldr_paths:
-        - components/automate-prometheus/*
-  - compliance-service:
-      source: components/compliance-service
-      bldr_paths:
-        - components/compliance-service/*
-        - api/config/platform/*
-        - api/config/shared/*
-        - api/external/common/*
-        - api/external/ingest/*
-        - api/external/secrets/*
-        - api/interservice/authn/*
-        - api/interservice/authz/*
-        - api/interservice/data_lifecycle/*
-        - api/interservice/es_sidecar/*
-        - api/interservice/event/*
-        - api/interservice/ingest/*
-        - components/authz-service/*
-        - components/automate-gateway/api/authz/*
-        - components/automate-gateway/authz/policy_v2/*
-        - components/automate-grpc/*
-        - components/event-service/*
-        - components/nodemanager-service/*
-        - components/notifications-client/*
-        - components/secrets-service/*
-        - lib/authz/*
-        - lib/db/*
-        - lib/event/*
-        - lib/grpc/*
-        - lib/io/*
-        - lib/platform/*
-        - lib/proc/*
-        - lib/proxy/*
-        - lib/stringutils/*
-        - lib/tls/*
-        - lib/tracing/*
-        - lib/uuid4/*
-        - lib/version/*
-        - Gopkg.lock
-  - config-mgmt-service:
-      source: components/config-mgmt-service
-      bldr_paths:
-        - components/config-mgmt-service/*
-        - api/external/cfgmgmt/*
-        - api/interservice/authz/*
-        - api/interservice/cfgmgmt/*
-        - api/interservice/event/*
-        - components/authz-service/*
-        - components/automate-gateway/api/authz/*
-        - components/automate-gateway/authz/policy_v2/*
-        - components/automate-grpc/*
-        - components/ingest-service/*
-        - lib/grpc/*
-        - lib/io/*
-        - lib/stringutils/*
-        - lib/tls/*
-        - lib/tracing/*
-        - lib/version/*
-        - Gopkg.lock
-  - data-lifecycle-service:
-      source: components/data-lifecycle-service
-      bldr_paths:
-        - components/data-lifecycle-service/*
-        - api/interservice/data_lifecycle/*
-        - components/automate-gateway/api/authz/*
-        - components/automate-gateway/authz/policy_v2/*
-        - components/automate-grpc/*
-        - components/compliance-service/*
-        - components/es-sidecar-service/*
-        - lib/grpc/*
-        - lib/io/*
-        - lib/tls/*
-        - lib/tracing/*
-        - lib/version/*
-        - Gopkg.lock
-  - automate-cli:
-      source: components/automate-cli
-      bldr_paths:
-        - components/automate-cli/*
-        - api/config/applications/*
-        - api/config/authn/*
-        - api/config/authz/*
-        - api/config/backup_gateway/*
-        - api/config/bifrost/*
-        - api/config/bookshelf/*
-        - api/config/cfgmgmt/*
-        - api/config/compliance/*
-        - api/config/cs_nginx/*
-        - api/config/data_feed/*
-        - api/config/data_lifecycle/*
-        - api/config/deployment/*
-        - api/config/dex/*
-        - api/config/elasticsearch/*
-        - api/config/erchef/*
-        - api/config/es_sidecar/*
-        - api/config/esgateway/*
-        - api/config/event/*
-        - api/config/event_gateway/*
-        - api/config/gateway/*
-        - api/config/ingest/*
-        - api/config/license_control/*
-        - api/config/load_balancer/*
-        - api/config/local_user/*
-        - api/config/nodemanager/*
-        - api/config/notifications/*
-        - api/config/pg_gateway/*
-        - api/config/pg_sidecar/*
-        - api/config/postgresql/*
-        - api/config/prometheus/*
-        - api/config/secrets/*
-        - api/config/session/*
-        - api/config/shared/*
-        - api/config/teams/*
-        - api/config/ui/*
-        - api/config/workflow_nginx/*
-        - api/config/workflow_server/*
-        - api/external/common/*
-        - api/interservice/deployment/*
-        - api/interservice/es_sidecar/*
-        - components/authz-service/*
-        - components/automate-deployment/*
-        - components/automate-gateway/api/auth/*
-        - components/automate-gateway/api/authz/*
-        - components/automate-gateway/api/compliance/*
-        - components/automate-gateway/api/iam/*
-        - components/automate-gateway/authz/policy_v2/*
-        - components/automate-grpc/*
-        - components/es-sidecar-service/*
-        - lib/grpc/*
-        - lib/httputils/*
-        - lib/io/*
-        - lib/platform/*
-        - lib/proc/*
-        - lib/proxy/*
-        - lib/secrets/*
-        - lib/stringutils/*
-        - lib/tls/*
-        - lib/tracing/*
-        - lib/uuid4/*
-        - lib/version/*
-        - Gopkg.lock
-  - deployment-service:
-      source: components/automate-deployment
-      bldr_paths:
-        - components/automate-deployment/*
-        - api/config/applications/*
-        - api/config/authn/*
-        - api/config/authz/*
-        - api/config/backup_gateway/*
-        - api/config/bifrost/*
-        - api/config/bookshelf/*
-        - api/config/cfgmgmt/*
-        - api/config/compliance/*
-        - api/config/cs_nginx/*
-        - api/config/data_feed/*
-        - api/config/data_lifecycle/*
-        - api/config/deployment/*
-        - api/config/dex/*
-        - api/config/elasticsearch/*
-        - api/config/erchef/*
-        - api/config/es_sidecar/*
-        - api/config/esgateway/*
-        - api/config/event/*
-        - api/config/event_gateway/*
-        - api/config/gateway/*
-        - api/config/ingest/*
-        - api/config/license_control/*
-        - api/config/load_balancer/*
-        - api/config/local_user/*
-        - api/config/nodemanager/*
-        - api/config/notifications/*
-        - api/config/pg_gateway/*
-        - api/config/pg_sidecar/*
-        - api/config/platform/*
-        - api/config/postgresql/*
-        - api/config/prometheus/*
-        - api/config/secrets/*
-        - api/config/session/*
-        - api/config/shared/*
-        - api/config/teams/*
-        - api/config/ui/*
-        - api/config/workflow_nginx/*
-        - api/config/workflow_server/*
-        - api/external/common/*
-        - api/external/ingest/*
-        - api/interservice/authn/*
-        - api/interservice/authz/*
-        - api/interservice/cfgmgmt/*
-        - api/interservice/deployment/*
-        - api/interservice/es_sidecar/*
-        - api/interservice/event/*
-        - api/interservice/ingest/*
-        - api/interservice/license_control/*
-        - api/interservice/local_user/*
-        - api/interservice/teams/*
-        - components/automate-cli/*
-        - components/automate-gateway/api/authz/*
-        - components/automate-gateway/authz/policy_v2/*
-        - components/automate-grpc/*
-        - components/compliance-service/*
-        - components/config-mgmt-service/*
-        - components/es-sidecar-service/*
-        - components/ingest-service/*
-        - components/teams-service/*
-        - lib/grpc/*
-        - lib/httputils/*
-        - lib/io/*
-        - lib/license/*
-        - lib/platform/*
-        - lib/proc/*
-        - lib/proxy/*
-        - lib/secrets/*
-        - lib/stringutils/*
-        - lib/tls/*
-        - lib/tracing/*
-        - lib/uuid4/*
-        - lib/version/*
-        - Gopkg.lock
-  - es-sidecar-service:
-      source: components/es-sidecar-service
-      bldr_paths:
-        - components/es-sidecar-service/*
-        - api/interservice/es_sidecar/*
-        - components/automate-gateway/api/authz/*
-        - components/automate-gateway/authz/policy_v2/*
-        - components/automate-grpc/*
-        - components/config-mgmt-service/*
-        - lib/grpc/*
-        - lib/io/*
-        - lib/tls/*
-        - lib/tracing/*
-        - lib/version/*
-        - Gopkg.lock
-  - automate-es-gateway:
-      source: components/automate-es-gateway
-      bldr_paths:
-        - components/automate-es-gateway/*
-  - pg-sidecar-service:
-      source: components/pg-sidecar-service
-      bldr_paths:
-        - components/pg-sidecar-service/*
-        - api/config/platform/*
-        - api/config/shared/*
-        - api/interservice/pg_sidecar/*
-        - components/automate-gateway/api/authz/*
-        - components/automate-gateway/authz/policy_v2/*
-        - components/automate-grpc/*
-        - lib/grpc/*
-        - lib/io/*
-        - lib/platform/*
-        - lib/proc/*
-        - lib/proxy/*
-        - lib/stringutils/*
-        - lib/tls/*
-        - lib/tracing/*
-        - lib/version/*
-        - Gopkg.lock
-  - automate-pg-gateway:
-      source: components/automate-pg-gateway
-      bldr_paths:
-        - components/automate-pg-gateway/*
-  - event-service:
-      source: components/event-service
-      bldr_paths:
-        - components/event-service/*
-        - api/external/ingest/*
-        - api/interservice/authz/*
-        - api/interservice/event/*
-        - api/interservice/ingest/*
-        - components/authz-service/*
-        - components/automate-gateway/api/authz/*
-        - components/automate-gateway/authz/policy_v2/*
-        - components/automate-grpc/*
-        - components/compliance-service/*
-        - lib/grpc/*
-        - lib/io/*
-        - lib/stringutils/*
-        - lib/tls/*
-        - lib/tracing/*
-        - lib/version/*
-        - Gopkg.lock
-  - applications-service:
-      source: components/applications-service
-      bldr_paths:
-        - components/applications-service/*
-        - api/config/platform/*
-        - api/config/shared/*
-        - api/external/applications/*
-        - api/external/common/*
-        - components/automate-gateway/api/authz/*
-        - components/automate-gateway/authz/policy_v2/*
-        - components/automate-grpc/*
-        - lib/db/*
-        - lib/grpc/*
-        - lib/io/*
-        - lib/platform/*
-        - lib/proc/*
-        - lib/proxy/*
-        - lib/stringutils/*
-        - lib/tls/*
-        - lib/tracing/*
-        - lib/uuid4/*
-        - lib/version/*
-        - Gopkg.lock
-  - nodemanager-service:
-      source: components/nodemanager-service
-      bldr_paths:
-        - components/nodemanager-service/*
-        - api/config/platform/*
-        - api/config/shared/*
-        - api/external/ingest/*
-        - api/external/secrets/*
-        - api/interservice/authz/*
-        - api/interservice/event/*
-        - api/interservice/ingest/*
-        - components/authz-service/*
-        - components/automate-gateway/api/authz/*
-        - components/automate-gateway/authz/policy_v2/*
-        - components/automate-grpc/*
-        - components/compliance-service/*
-        - components/event-service/*
-        - components/secrets-service/*
-        - lib/db/*
-        - lib/grpc/*
-        - lib/io/*
-        - lib/platform/*
-        - lib/proc/*
-        - lib/proxy/*
-        - lib/stringutils/*
-        - lib/tls/*
-        - lib/tracing/*
-        - lib/version/*
-        - Gopkg.lock
-  - ingest-service:
-      source: components/ingest-service
-      bldr_paths:
-        - components/ingest-service/*
-        - api/external/ingest/*
-        - api/interservice/authz/*
-        - api/interservice/data_lifecycle/*
-        - api/interservice/es_sidecar/*
-        - api/interservice/event/*
-        - api/interservice/ingest/*
-        - components/authz-service/*
-        - components/automate-gateway/api/authz/*
-        - components/automate-gateway/authz/policy_v2/*
-        - components/automate-grpc/*
-        - components/compliance-service/*
-        - components/event-service/*
-        - lib/authz/*
-        - lib/event/*
-        - lib/grpc/*
-        - lib/io/*
-        - lib/stringutils/*
-        - lib/tls/*
-        - lib/tracing/*
-        - lib/version/*
-        - Gopkg.lock
-  - license-control-service:
-      source: components/license-control-service
-      bldr_paths:
-        - components/license-control-service/*
-        - api/interservice/license_control/*
-        - components/automate-gateway/api/authz/*
-        - components/automate-gateway/authz/policy_v2/*
-        - components/automate-grpc/*
-        - lib/grpc/*
-        - lib/io/*
-        - lib/license/*
-        - lib/tls/*
-        - lib/tracing/*
-        - lib/version/*
-        - Gopkg.lock
-  - local-user-service:
-      source: components/local-user-service
-      bldr_paths:
-        - components/local-user-service/*
-        - api/external/common/*
-        - api/interservice/authz/*
-        - api/interservice/local_user/*
-        - api/interservice/teams/*
-        - components/automate-gateway/api/authz/*
-        - components/automate-gateway/authz/policy_v2/*
-        - components/automate-grpc/*
-        - components/session-service/*
-        - lib/grpc/*
-        - lib/httputils/*
-        - lib/io/*
-        - lib/logger/*
-        - lib/stringutils/*
-        - lib/tls/*
-        - lib/tracing/*
-        - lib/uuid4/*
-        - lib/version/*
-        - Gopkg.lock
-  - secrets-service:
-      source: components/secrets-service
-      bldr_paths:
-        - components/secrets-service/*
-        - api/config/platform/*
-        - api/config/shared/*
-        - api/external/secrets/*
-        - components/automate-gateway/api/authz/*
-        - components/automate-gateway/authz/policy_v2/*
-        - components/automate-grpc/*
-        - lib/db/*
-        - lib/grpc/*
-        - lib/io/*
-        - lib/platform/*
-        - lib/proc/*
-        - lib/proxy/*
-        - lib/stringutils/*
-        - lib/tls/*
-        - lib/tracing/*
-        - lib/version/*
-        - Gopkg.lock
-  - session-service:
-      source: components/session-service
-      bldr_paths:
-        - components/session-service/*
-        - api/config/platform/*
-        - api/config/shared/*
-        - components/automate-gateway/api/authz/*
-        - components/automate-gateway/authz/policy_v2/*
-        - components/automate-grpc/*
-        - lib/grpc/*
-        - lib/httputils/*
-        - lib/io/*
-        - lib/logger/*
-        - lib/platform/*
-        - lib/proc/*
-        - lib/proxy/*
-        - lib/stringutils/*
-        - lib/tls/*
-        - lib/tracing/*
-        - lib/version/*
-        - Gopkg.lock
-  - teams-service:
-      source: components/teams-service
-      bldr_paths:
-        - components/teams-service/*
-        - api/config/platform/*
-        - api/config/shared/*
-        - api/external/common/*
-        - api/interservice/authz/*
-        - api/interservice/event/*
-        - api/interservice/teams/*
-        - components/automate-gateway/api/authz/*
-        - components/automate-gateway/authz/policy_v2/*
-        - components/automate-grpc/*
-        - lib/grpc/*
-        - lib/io/*
-        - lib/logger/*
-        - lib/platform/*
-        - lib/proc/*
-        - lib/proxy/*
-        - lib/stringutils/*
-        - lib/tls/*
-        - lib/tracing/*
-        - lib/uuid4/*
-        - lib/version/*
-        - Gopkg.lock
-  - trial-license-service:
-      source: components/trial-license-service
-      bldr_paths:
-        - components/trial-license-service/*
-        - lib/logger/*
-        - lib/version/*
-        - Gopkg.lock
-  - automate-cs-bookshelf:
-      source: components/automate-cs-bookshelf
-      bldr_paths:
-        - components/automate-cs-bookshelf/*
-  - automate-cs-oc-bifrost:
-      source: components/automate-cs-oc-bifrost
-      bldr_paths:
-        - components/automate-cs-oc-bifrost/*
-  - automate-cs-oc-erchef:
-      source: components/automate-cs-oc-erchef
-      bldr_paths:
-        - components/automate-cs-oc-erchef/*
-        - Gopkg.lock
-  - automate-cs-nginx:
-      source: components/automate-cs-nginx
-      bldr_paths:
-        - components/automate-cs-nginx/*
-        - lib/io/*
-        - lib/secrets/*
-        - Gopkg.lock
-  - automate-workflow-nginx:
-      source: components/automate-workflow-nginx
-      bldr_paths:
-        - components/automate-workflow-nginx/*
-  - automate-workflow-web:
-      source: components/automate-workflow-web
-      bldr_paths:
-        - components/automate-workflow-web/*
-  - data-feed-service:
-      source: components/data-feed-service
-      bldr_paths:
-        - components/data-feed-service/*
-        - api/external/secrets/*
-        - api/interservice/authz/*
-        - api/interservice/cfgmgmt/*
-        - api/interservice/event/*
-        - components/automate-gateway/api/authz/*
-        - components/automate-gateway/authz/policy_v2/*
-        - components/automate-grpc/*
-        - components/config-mgmt-service/*
-        - components/ingest-service/*
-        - components/notifications-client/*
-        - components/secrets-service/*
-        - lib/grpc/*
-        - lib/io/*
-        - lib/tls/*
-        - lib/tracing/*
-        - lib/version/*
-        - Gopkg.lock
-  # GENERATED_HAB_PACKAGE_CONFIG_END
-  - automate-workflow-ctl:
-      source: components/automate-workflow-ctl
-      bldr_paths:
-        - components/automate-workflow-server/*
-        - components/automate-workflow-ctl/*
-  - automate-workflow-server:
-      source: components/automate-workflow-server
-      bldr_paths:
-        - components/automate-workflow-ctl/*
-        - components/automate-workflow-server/*
-  - automate-ui:
-      source: components/automate-ui
-      bldr_paths:
-        - components/automate-ui/*
-        - components/chef-ui-library/*
-  - automate-chef-io:
-      source: components/automate-chef-io
-      bldr_paths:
-        - components/automate-chef-io/*
-  - notifications-service:
-      source: components/notifications-service
-      bldr_paths:
-        - components/automate-platform-tools/*
-        - components/notifications-service/*
-
-
-=======
->>>>>>> e699b316
 # At the given time, trigger the following scheduled workloads
 # https://expeditor.chef.io/docs/getting-started/subscriptions/#scheduling-workloads
 schedules:
