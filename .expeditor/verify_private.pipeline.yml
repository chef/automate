--- conflicted
+++ resolved
@@ -391,13 +391,8 @@
   #
   - label: "cypress (flaky included) :cypress:"
     command:
-<<<<<<< HEAD
       - FLAKY=yes integration/run_test integration/tests/cypress_e2e.sh
-    timeout_in_minutes: 20
-=======
-      - FLAKY=yes IAM=v1 integration/run_test integration/tests/cypress_e2e.sh
     timeout_in_minutes: 35
->>>>>>> eb0fe973
     soft_fail: true
     expeditor:
       secrets: &cypress_secrets
@@ -417,50 +412,10 @@
         linux:
           privileged: true
 
-<<<<<<< HEAD
   - label: "cypress :cypress:"
     command:
       - FLAKY=no integration/run_test integration/tests/cypress_e2e.sh
-    timeout_in_minutes: 25
-=======
-  - label: ":cypress: (flaky included) IAMv2"
-    command:
-      - FLAKY=yes IAM=v2.1 integration/run_test integration/tests/cypress_e2e.sh
     timeout_in_minutes: 35
-    soft_fail: true
-    expeditor:
-      secrets: *cypress_secrets
-      executor:
-        linux:
-          privileged: true
-
-  - label: ":cypress: IAMv1"
-    command:
-      - FLAKY=no IAM=v1 integration/run_test integration/tests/cypress_e2e.sh
-    timeout_in_minutes: 35
-    expeditor:
-      secrets: &cypress_secrets
-        A2_LICENSE:
-          path: secret/a2/license
-          field: license
-        CYPRESS_AUTOMATE_ACCEPTANCE_TARGET_HOST:
-          path: secret/a2/testing/target_host
-          field: data
-        CYPRESS_AUTOMATE_ACCEPTANCE_TARGET_USER:
-          path: secret/a2/testing/target_user
-          field: data
-        CYPRESS_AUTOMATE_ACCEPTANCE_TARGET_KEY:
-          path: secret/a2/testing/target_key
-          field: data
-      executor:
-        linux:
-          privileged: true
-
-  - label: ":cypress: IAMv2"
-    command:
-      - FLAKY=no IAM=v2.1 integration/run_test integration/tests/cypress_e2e.sh
-    timeout_in_minutes: 35
->>>>>>> eb0fe973
     expeditor:
       secrets: *cypress_secrets
       executor:
