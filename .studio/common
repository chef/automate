--- conflicted
+++ resolved
@@ -200,13 +200,9 @@
 EOF
 function build() {
   local hab_build
-<<<<<<< HEAD
-  HAB_BLDR_CHANNEL=dev
-=======
   #set HAB_BLDR_CHANNEL to dev as part of the hab package refresh
   local HAB_BLDR_CHANNEL=dev
   
->>>>>>> 03890702
   # Support for hab v.0.63.0
   if [ -f /bin/build ]; then
     hab_build=/bin/build
