#!/bin/bash

document "start_chef_server" <<DOC
  Reconfigures deployment service to enable the chef server collection. Deployment service must be running to use it.
DOC
function start_chef_server() {
  cat << EOH > /tmp/.enable_chef_server.toml
[deployment.v1.svc]
  products = ["automate-dev", "chef-server"]
EOH
  chef-automate config patch /tmp/.enable_chef_server.toml
  rm /tmp/.enable_chef_server.toml
}


function set_up_chef_server_test_environment() {
  chef_server_hostname=${CONTAINER_HOSTNAME:-a2-dev.test}
  chef_server_url="https://${chef_server_hostname}/organizations/test"
  chef_server_pivotal_key_path="/hab/svc/automate-cs-oc-erchef/data/pivotal.pem"
  chef_server_pivotal_rb_path="/tmp/.pivotal.rb"
  chef_server_client_rb_path="/tmp/.client.rb"
  chef_server_policyfile_rb_path="/tmp/.policyfile.rb"
  chef_server_test_admin_key_path_path="/tmp/.admin_key.pem"
  chef_server_berksfile_path="/tmp/.Berksfile"
  chef_server_berksfile_config_path="/tmp/.berks.config.json"
  chef_server_test_validator_path="/tmp/.tests_validator.pem"
  chef_server_first_boot_json_path="/tmp/.first_boot.json"
  chef_server_compliance_profiles_test_path="/hab/svc/compliance-service/data/profiles/test"
  chef_server_test_node_name="test-admin"
  chef_server_test_admin_user_name="test-admin"
  chef_server_test_admin_user_email="admin@test.com"
  chef_server_test_user_name="test-user"
  chef_server_test_user_email="test-user@test.com"
  chef_server_test_user_password="S3cur3!"
  chef_server_test_org_name="test"
}

function bootstrap_chef_user_data() {
  set_up_chef_server_test_environment

  # make sure we've deployed and can find a pivotal key to create our client
  check_if_deployinate_started || return 1
  if [ ! -f ${chef_server_pivotal_key_path} ]; then
    error "Unable to locate chef server pivotal key"
    return 1
  fi

  local previous_umask
  previous_umask=$(umask)
  umask 022
  hab pkg install chef/chef-dk
  hab pkg binlink -f chef/chef-dk chef-client
  hab pkg binlink -f chef/chef-dk berks
  umask "$previous_umask"

  # create our configuration files
  cat << EOH > ${chef_server_pivotal_rb_path}
log_location     STDOUT
node_name        'pivotal'
chef_server_url  'https://${chef_server_hostname}'
chef_server_root 'https://${chef_server_hostname}'
ssl_verify_mode  :verify_none
client_key       '${chef_server_pivotal_key_path}'
EOH

  cat << EOH > ${chef_server_client_rb_path}
log_location           STDOUT
chef_server_url        'https://${chef_server_hostname}/organizations/${chef_server_test_org_name}'
node_name              '${chef_server_test_node_name}'
ssl_verify_mode        :verify_none
client_key             '${chef_server_test_admin_key_path_path}'
validation_client_name 'test-validator'
validation_key         '${chef_server_test_validator_path}'
EOH

  cat << EOH > ${chef_server_policyfile_rb_path}
log_location           STDOUT
chef_server_url        'https://${chef_server_hostname}/organizations/${chef_server_test_org_name}'
node_name              '${chef_server_test_node_name}'
ssl_verify_mode        :verify_none
client_key             '${chef_server_test_admin_key_path_path}'
validation_client_name 'test-validator'
validation_key         '${chef_server_test_validator_path}'
policy_group           'test_policy_group'
policy_name            'examplecb'
use_policyfile         true
EOH

  cat << EOH > ${chef_server_berksfile_config_path}
{
  "chef": {
    "chef_server_url": "https://${chef_server_hostname}/organizations/${chef_server_test_org_name}",
    "node_name":       "${chef_server_test_node_name}",
    "client_key":      "${chef_server_test_admin_key_path_path}"
  },
  "ssl": {
    "verify": false
  }
}
EOH

  cat << EOH > ${chef_server_berksfile_path}
source "https://supermarket.chef.io"

cookbook "audit"
EOH

  cat << EOH > $chef_server_first_boot_json_path
{
  "audit": {
    "reporter": "chef-server-automate",
    "fetcher": "chef-server",
    "profiles": [{
      "name": "ssl-baseline",
      "compliance": "test/ssl-baseline"
    }]
  },
  "run_list": [
    "recipe[audit]"
  ]
}
EOH

  if ! hab pkg exec chef/chef-dk knife opc user list -c ${chef_server_pivotal_rb_path} | grep ${chef_server_test_node_name} &> /dev/null; then
    knife opc user create ${chef_server_test_admin_user_name} \
      ${chef_server_test_admin_user_name} \
      ${chef_server_test_admin_user_name} \
      ${chef_server_test_admin_user_email} \
      ${chef_server_test_user_password} \
        -c ${chef_server_pivotal_rb_path} \
        -d \
        -f ${chef_server_test_admin_key_path_path}
  fi

  if ! hab pkg exec chef/chef-dk knife opc org list -c ${chef_server_pivotal_rb_path} | grep ${chef_server_test_org_name} &> /dev/null; then
    hab pkg exec chef/chef-dk knife opc org create ${chef_server_test_org_name} ${chef_server_test_org_name} \
      -a ${chef_server_test_node_name} \
      -c ${chef_server_pivotal_rb_path} \
      -d \
      -f ${chef_server_test_validator_path}
  fi

  hab pkg exec chef/chef-dk knife opc org user add ${chef_server_test_org_name} ${chef_server_test_admin_user_name} \
    -a \
    -c ${chef_server_pivotal_rb_path}

  berks install -b ${chef_server_berksfile_path} -c ${chef_server_berksfile_config_path}
  berks upload -b ${chef_server_berksfile_path} -c ${chef_server_berksfile_config_path}
}

document "push_example_policyfile" <<DOC
  Pushes a policyfile update to chef server with a cookbook. This also creates a policyfile update 
  in the event feed. 
DOC
function push_example_policyfile() {
  bootstrap_chef_user_data || return 1

  pushd /tmp &> /dev/null || exit

  hab pkg install chef/chef-dk -bf
  CHEF_LICENSE=accept-no-persist chef generate cookbook examplecb

  cd examplecb || exit

  CHEF_LICENSE=accept-no-persist chef install

  CHEF_LICENSE=accept-no-persist chef push test_policy_group -c ${chef_server_policyfile_rb_path}

  popd &> /dev/null || exit
}

document "converge_policyfile_chef_client" <<DOC
  Converges a test chef-client with a policyfile
DOC
function converge_policyfile_chef_client() {
  push_example_policyfile || return 1

  CHEF_LICENSE=accept-no-persist chef-client -c ${chef_server_policyfile_rb_path}
}

document "converge_chef_client" <<DOC
  Converges a test chef-client
DOC
function converge_chef_client() {
  bootstrap_chef_user_data || return 1

  local previous_umask
  previous_umask=$(umask)
  umask 022
  [ -d ${chef_server_compliance_profiles_test_path} ] || mkdir -p ${chef_server_compliance_profiles_test_path}

  if [ ! -f "${chef_server_compliance_profiles_test_path}/ssl-baseline-1.4.0.tar.gz" ]; then
    if ! type curl > /dev/null 2>&1; then
      local previous_umask
      previous_umask=$(umask)
      umask 022
      hab pkg install -b core/curl
      umask "$previous_umask"
    fi
    curl -L -o "${chef_server_compliance_profiles_test_path}/ssl-baseline-1.4.0.tar.gz" https://github.com/dev-sec/ssl-baseline/archive/1.4.0.tar.gz
    # TODO: Upload the profile instead of relying on the migration
    hab svc unload chef/compliance-service
    sleep 10
    chef-automate status -w -t 120 || return 1
  fi
  umask "$previous_umask"

  local tmplog
  tmplog=$(mktemp)
  CHEF_LICENSE=accept-no-persist chef-client \
    -j ${chef_server_first_boot_json_path} \
    -c ${chef_server_client_rb_path} 2>&1 | tee "$tmplog"

  if grep 'Report handler Chef::Handler::AuditReport raised' "$tmplog"; then
    log_line "Error: chef-client log appears to have Audit report failure!"
    return 1
  else
    log_line "Success: no Audit report failures were found in chef-client log"
  fi

  rm -f "$tmplog"
}

document "test_cookbook_caching" <<DOC
  Uploads a cookbook and then tests that cookbook content is caches at the LB
DOC
function test_cookbook_caching() {
    bootstrap_chef_user_data

    local audit_version
    local cookbook_file_url1
    local cookbook_file_url2

    bootstrap_chef_user_data || return 1
    if ! type curl > /dev/null 2>&1; then
      hab pkg install -b core/curl
    fi

    audit_version=$(CHEF_LICENSE=accept-no-persist hab pkg exec chef/chef-dk knife cookbook show audit -c ${chef_server_client_rb_path} | head -1 | awk '{print $2}')
    cookbook_file_url1=$(CHEF_LICENSE=accept-no-persist hab pkg exec chef/chef-dk knife cookbook show audit "$audit_version" root_files -c ${chef_server_client_rb_path} | grep url | head -1 | awk '{print $2}')
    cookbook_file_url2=$(CHEF_LICENSE=accept-no-persist hab pkg exec chef/chef-dk knife cookbook show audit "$audit_version" root_files -c ${chef_server_client_rb_path} | grep url | head -1 | awk '{print $2}')

    if [[ "$cookbook_file_url1" = "$cookbook_file_url2" ]]; then
      log_line "Success: erchef returned duplicate cache URLs"
    else
      log_line "Error: erchef returned different cache URLs"
      return 1
    fi

    # Request the cookbook once to make sure it is cached
    curl -k -v "$cookbook_file_url2" >/dev/null 2>&1
    # Request it again and make sure the response came from the cache
    curl_output=$(curl -k -v "$cookbook_file_url2" 2>&1 >/dev/null)
    if echo "$curl_output" | grep -q 'X-Proxy-Cache: HIT'; then
      log_line "Success: cookbook cache hit"
    else
      log_line "Error: cookbook cache miss"
      echo "$curl_output"
      return 1
    fi
}


document "test_chef_server_ctl" <<DOC
  Executes chef-server-ctl commands against the embedded Chef server
DOC
function test_chef_server_ctl() {
  before_test_chef_server_ctl
  do_test_chef_server_ctl
}

function before_test_chef_server_ctl() {
  check_if_deployinate_started || return 1
  # try HAB_ORIGIN first in case we are running in a context where we have a
  # dev-built package, but fallback to chef origin in case we're running in a
  # dev context but not using a dev-built package
  hab pkg binlink -f "${HAB_ORIGIN}/automate-cs-nginx" chef-server-ctl ||
    hab pkg binlink -f "chef/automate-cs-nginx" chef-server-ctl
}

document "do_test_chef_server_ctl" <<DOC
  same as test_chef_server_ctl but doesn't binlink so you can test a local copy
DOC
function do_test_chef_server_ctl() {
  local user="test-user"
  local org="test-org"
  local email="$user@$org.com"
  local password='S3Cur3!'

  function run_chef_server_ctl_cmd() {
    local cmd="PATH=/hab/bin:/bin chef-server-ctl $1 > /dev/null 2>&1"
    log_line "Running '${cmd}'..."
    eval "$cmd"
    local res=$?

    if [ $res -ne 0 ]; then
      log_line "Command '${cmd}' failed with exit code ${res}"

      PATH=/hab/bin:/bin chef-server-ctl org-delete ${org} -y > /dev/null 2>&1
      PATH=/hab/bin:/bin chef-server-ctl user-delete ${user} -y > /dev/null 2>&1
      rm data_bag_items.json environments.json nodes.json orgs.json roles.json clients.json > /dev/null 2>&1
    fi

    return $res
  }

  declare -a cmds=(
    "org-create $org $org"
    "org-list | grep $org"
    "org-show $org"
    "user-create $user $user $user $email '$password'"
    "user-list | grep $user"
    "user-show $user"
    "org-user-add $org $user"
    "version"
    "org-user-remove $org $user -y"
    "add-user-key $user --key-name newkey"
    "list-user-keys $user | grep newkey"
    "delete-user-key $user newkey"
    "grant-server-admin-permissions $user"
    "list-server-admins | grep $user"
    "remove-server-admin-permissions $user"
    "cleanup-bifrost -w 1"
    "filtered-dump"
    "reindex -a"
    # FIXME: User-edit is currently broken:
    # ERROR: ArgumentError: Please pass in the object class to hydrate or use #edit_hash
    # "user-edit -d $user --config-option middle_name=middle"
    # TODO: Add a client to the test org to test client commands
    # "add-client-key $org $client --key-name newkey"
    # "list-client-keys $org client | grep newkey"
    # "delete-client-key $org $client newkey"
  )

  for c in "${cmds[@]}"; do
    run_chef_server_ctl_cmd "${c}" || return 1
  done

  local cmd="PATH=/hab/bin:/bin chef-server-ctl password ${user} > /dev/null 2>&1"
  log_line "Running '${cmd}'..."
  eval "printf 'newpass\nnewpass\n' | $cmd"
  local res=$?
  if [ $res -ne 0 ]; then
    log_line "Command 'chef-server-ctl password' failed with exit code ${res}"
    return $res
  fi

  # Delete the user and org after we've changed the password
  cmds=(
    "user-delete $user -y"
    "org-delete $org -y"
  )
  for c in "${cmds[@]}"; do
    run_chef_server_ctl_cmd "${c}" || return 1
  done

  # cleanup from filtered dump command
  rm data_bag_items.json environments.json nodes.json orgs.json roles.json clients.json > /dev/null 2>&1
}

document "test_knife" <<DOC
  Executes knife commands against the embedded Chef server
DOC
function test_knife() {
  check_if_deployinate_started || return 1
  bootstrap_chef_user_data || return 1

  local knife_cmd_fmt
  knife_cmd_fmt="CHEF_LICENSE=accept-no-persist $(hab pkg path chef/chef-dk)/bin/knife %s -c ${chef_server_pivotal_rb_path} > /dev/null 2>&1"

  declare -a cmds=(
    "user create ${chef_server_test_user_name} ${chef_server_test_user_name} ${chef_server_test_user_name} ${chef_server_test_user_name} ${chef_server_test_user_email} '${chef_server_test_user_password}' -d"
    "user delete ${chef_server_test_user_name} -y"
  )

  for c in "${cmds[@]}"; do
    local cmd
    # shellcheck disable=SC2059
    cmd=$(printf "${knife_cmd_fmt}" "${c}")

    log_line "Running '${cmd}'..."
    eval "$cmd"
    local res=$?

    if [ $res -ne 0 ]; then
      log_line "Command '${cmd}' failed with exit code ${res}"

      # shellcheck disable=SC2059
      eval "$(printf "${knife_cmd_fmt}" "user delete ${chef_server_test_user_name} -y")"
      return $res
    fi
  done
}

hab_curl() {
  hab pkg exec core/curl curl "$@";
}

document "test_if_login_working_with_correct_credentials" <<DOC
  login call returns 200 if creds are correct
DOC
test_if_login_working_with_correct_credentials() {
  bootstrap_chef_user_data || return 1
  local url="https://${chef_server_hostname}/id/auth/chef/callback"

  res_code=$(hab_curl --insecure -H -s -o /dev/null -w "%{http_code}" $url \
              --header 'x-requested-with: XMLHttpRequest' \
              --header 'Content-Type: application/x-www-form-urlencoded' \
              --data-urlencode 'utf8=✓' \
              --data-urlencode "username=$chef_server_test_admin_user_email" \
              --data-urlencode "password=$chef_server_test_user_password" \
              --data-urlencode 'commit=Sign+In')

  if [ $res_code == 200 ]; then
    echo "User Logged In"
  else
    echo "Error Logging in with test admin user"
    return 1
  fi
}

document "test_if_login_failing_with_incorrect_credentials" <<DOC
  login call returns 302 if creds are incorrect
DOC
test_if_login_failing_with_incorrect_credentials() {
  bootstrap_chef_user_data || return 1
  local url="https://${chef_server_hostname}/id/auth/chef/callback"
  local incorrect_password='incorrect-password'

  res_code=$(hab_curl --insecure -H -s -o /dev/null -w "%{http_code}" $url \
            --header 'x-requested-with: XMLHttpRequest' \
            --header 'Content-Type: application/x-www-form-urlencoded' \
            --data-urlencode 'utf8=✓' \
            --data-urlencode "username=$chef_server_test_admin_user_email" \
            --data-urlencode "password=$incorrect_password" \
            --data-urlencode 'commit=Sign+In')

  if [ $res_code == 302 ]; then
    echo "Login Failed, User redirected"
  else
    echo "Admin user with wrong password didn't redirect"
    return 1
  fi
}

document "test_if_env_vars_are_configured" <<DOC
  test if ENVs are configured for OCID
DOC
test_if_env_vars_are_configured() {
  ocid_config_file_path="$(hab pkg path chef/oc_id)/oc_id/config/settings/production.yml"

  # Get values from in settings/production.yml
  endpoint=$(awk '/endpoint:/ {print $2}' $ocid_config_file_path)
  superuser=$(awk '/superuser:/ {print $2}' $ocid_config_file_path)
  ssl_verify_mode=$(awk '/ssl_verify_mode:/ {print $2}' $ocid_config_file_path)

  errors=()

  if [ $endpoint != "https://127.0.0.1:443" ]; then
<<<<<<< HEAD
    errors+=("Endpoint not configured properly.")
  fi

  if [ $superuser != "pivotal" ]; then
    errors+=("Superuser not configured properly.")
  fi

  if [ $ssl_verify_mode != "verify_none" ]; then
    errors+=("Verify mode not configured properly.")
=======
    errors+=("Chef-Server endpoint is not configured properly.")
  fi

  if [ $superuser != "pivotal" ]; then
    errors+=("Chef-Server superuser is not configured properly.")
  fi

  if [ $ssl_verify_mode != "verify_none" ]; then
    errors+=("Chef-Server SSL certificate verification mode is not configured properly.")
>>>>>>> e34da77c
  fi

  if [ ${#errors} -gt 0 ]; then
    for (( i=0; i<${#errors[@]}; i++ )); do echo "${errors[$i]}" ; done
    return 1
  else
    echo "ENV Vars configured correctly"
  fi
}

<<<<<<< HEAD
install_if_missing() {
  if [ "$#" -ne 2 ]; then
    error "Wrong number of arguments to ${FUNCNAME[0]}"
    describe "${FUNCNAME[0]}"
    return 1
  fi

  # Install the package if it is not installed
  if [[ ! -d "/hab/pkgs/$1" ]]; then
    hab pkg install "$1" > /dev/null
  fi

  # Ensure we are binlinking to the same version `hab pkg exec` would run
  hab pkg binlink --force "$1" "$2" > /dev/null
}
=======
# install_if_missing() {
#   if [ "$#" -ne 2 ]; then
#     error "Wrong number of arguments to ${FUNCNAME[0]}"
#     describe "${FUNCNAME[0]}"
#     return 1
#   fi

#   # Install the package if it is not installed
#   if [[ ! -d "/hab/pkgs/$1" ]]; then
#     hab pkg install "$1" > /dev/null
#   fi

#   # Ensure we are binlinking to the same version `hab pkg exec` would run
#   hab pkg binlink --force "$1" "$2" > /dev/null
# }
>>>>>>> e34da77c

document "test_if_webui_key_is_patched" <<DOC
  test if WEB UI key is patched for OCID
DOC
test_if_webui_key_is_patched() {
  install_if_missing core/jq-static jq

  # Extract webui_key from private-chef-secrets.json
  ocid_secrets_file_path="$(hab pkg path chef/oc_id)/oc_id/config/private-chef-secrets.json"

  # elem variable hold the value 'chef-server', we opted for this syntax becz chef-server needs to be
  # to be treated as string as it contains `-`, which is not a valid JSON character
  ocid_webui_key="$(jq --arg elem "chef-server" -r '.[$elem]."webui_key"' < $ocid_secrets_file_path)"

  # Create a temporary file with the ocid_webui_key content
  echo "$ocid_webui_key" > temp_ocid_webui_key.pem

  # Path for erchef webui_priv.pem file
  erchef_webui_key_path="/hab/svc/automate-cs-oc-erchef/data/webui_priv.pem"

  # Compare the temporary file with the erchef PEM file
  output=$(diff "$erchef_webui_key_path" temp_ocid_webui_key.pem)

  # Remove the temporary file
  rm temp_ocid_webui_key.pem

  # Check if the output is empty, indicating a match
  if [ -z "$output" ]; then
    echo "The content of the PEM file matches."
  else
    echo "The content of the PEM file does not match."
    return 1
  fi
}

document "ohai_time" <<DOC
  Gets ohai_time for a converged node. Assumes converge_chef_client has already run.
DOC
function ohai_time() {
  set_up_chef_server_test_environment

  CHEF_LICENSE=accept-no-persist hab pkg exec chef/chef-dk knife node show test-admin \
    --server-url "${chef_server_url}" \
    --key        "${chef_server_test_admin_key_path_path}" \
    -c           "${chef_server_pivotal_rb_path}" \
    --user       test-admin \
    -a           ohai_time \
      | grep ohai_time | cut -f2 -d":" | xargs
}<|MERGE_RESOLUTION|>--- conflicted
+++ resolved
@@ -457,17 +457,6 @@
   errors=()
 
   if [ $endpoint != "https://127.0.0.1:443" ]; then
-<<<<<<< HEAD
-    errors+=("Endpoint not configured properly.")
-  fi
-
-  if [ $superuser != "pivotal" ]; then
-    errors+=("Superuser not configured properly.")
-  fi
-
-  if [ $ssl_verify_mode != "verify_none" ]; then
-    errors+=("Verify mode not configured properly.")
-=======
     errors+=("Chef-Server endpoint is not configured properly.")
   fi
 
@@ -477,7 +466,6 @@
 
   if [ $ssl_verify_mode != "verify_none" ]; then
     errors+=("Chef-Server SSL certificate verification mode is not configured properly.")
->>>>>>> e34da77c
   fi
 
   if [ ${#errors} -gt 0 ]; then
@@ -488,23 +476,6 @@
   fi
 }
 
-<<<<<<< HEAD
-install_if_missing() {
-  if [ "$#" -ne 2 ]; then
-    error "Wrong number of arguments to ${FUNCNAME[0]}"
-    describe "${FUNCNAME[0]}"
-    return 1
-  fi
-
-  # Install the package if it is not installed
-  if [[ ! -d "/hab/pkgs/$1" ]]; then
-    hab pkg install "$1" > /dev/null
-  fi
-
-  # Ensure we are binlinking to the same version `hab pkg exec` would run
-  hab pkg binlink --force "$1" "$2" > /dev/null
-}
-=======
 # install_if_missing() {
 #   if [ "$#" -ne 2 ]; then
 #     error "Wrong number of arguments to ${FUNCNAME[0]}"
@@ -520,7 +491,6 @@
 #   # Ensure we are binlinking to the same version `hab pkg exec` would run
 #   hab pkg binlink --force "$1" "$2" > /dev/null
 # }
->>>>>>> e34da77c
 
 document "test_if_webui_key_is_patched" <<DOC
   test if WEB UI key is patched for OCID
