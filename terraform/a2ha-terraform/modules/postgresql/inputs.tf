variable "airgap_info" {
}

variable "backend_aib_dest_file" {
}

variable "backend_aib_local_file" {
}

<<<<<<< HEAD
variable "habitat_info" {
}

variable "journalbeat_pkg_ident" {
=======
variable "opensearch_listen_port" {
  default = 9200
}

variable "opensearch_private_ips" {
  default = []
>>>>>>> 214c229c
}

variable "metricbeat_pkg_ident" {
}

variable "opensearch_listen_port" {
  default = 9200
}

variable "opensearch_private_ips" {
  default = []
}

variable "pgleaderchk_listen_port" {
  default = 6432
}

variable "pgleaderchk_pkg_ident" {
}

variable "pgleaderchk_svc_load_args" {
}

variable "postgresql_archive_disk_fs_path" {
}

variable "postgresql_instance_count" {
  default = 3
}

variable "postgresql_listen_port" {
  default = 5432
}

variable "postgresql_pg_dump_enabled" {
}

variable "postgresql_pkg_ident" {
}

variable "postgresql_ssl_enable" {
}

variable "postgresql_svc_load_args" {
}

variable "postgresql_wal_archive_enabled" {
}

variable "private_ips" {
  default = []
}

variable "proxy_listen_port" {
  default = 7432
}

variable "proxy_pkg_ident" {
}

variable "proxy_svc_load_args" {
}

variable "public_ips" {
  default = []
}

variable "ssh_key_file" {
}

variable "ssh_user" {
  default = "centos"
}

variable "ssh_user_sudo_password" {
}

variable "sudo_cmd" {
  default = "sudo"
}

variable "tmp_path" {
  default = "/var/tmp"
}<|MERGE_RESOLUTION|>--- conflicted
+++ resolved
@@ -7,19 +7,12 @@
 variable "backend_aib_local_file" {
 }
 
-<<<<<<< HEAD
-variable "habitat_info" {
-}
-
-variable "journalbeat_pkg_ident" {
-=======
 variable "opensearch_listen_port" {
   default = 9200
 }
 
 variable "opensearch_private_ips" {
   default = []
->>>>>>> 214c229c
 }
 
 variable "metricbeat_pkg_ident" {
