locals {
  automate_custom_config = "${var.tmp_path}/automate_custom_config.toml"

  connector_toml = templatefile("${path.module}/templates/connector.toml.tpl", {
<<<<<<< HEAD
    automate_fqdn             = var.automate_fqdn,
    automate_admin_email      = var.automate_admin_email,
    automate_admin_username   = var.automate_admin_username,
    automate_admin_password   = var.automate_admin_password,
    automate_custom_config    = local.automate_custom_config,
    automate_dc_token         = var.automate_dc_token,
    automate_role             = var.automate_role,
    opensearch_ips            = jsonencode(formatlist("%s", var.opensearch_private_ips)),
    opensearch_listen_port    = var.opensearch_listen_port,
    postgresql_ips            = jsonencode(formatlist("%s", var.postgresql_private_ips)),
    postgresql_ssl_enable     = var.postgresql_ssl_enable ? "true" : "false",
    proxy_listen_port         = var.proxy_listen_port,
    teams_port                = var.teams_port,
    tmp_path                  = var.tmp_path,
  })
=======
    automate_fqdn                       = var.automate_fqdn,
    automate_admin_email                = var.automate_admin_email,
    automate_admin_username             = var.automate_admin_username,
    automate_admin_password             = var.automate_admin_password,
    automate_custom_config              = local.automate_custom_config,
    automate_dc_token                   = var.automate_dc_token,
    automate_role                       = var.automate_role,
    elasticsearch_ips                   = jsonencode(formatlist("%s", var.elasticsearch_private_ips)),
    elasticsearch_listen_port           = var.elasticsearch_listen_port,
    managed_elasticsearch_certificate   = var.managed_elasticsearch_certificate,
    managed_elasticsearch_domain_url    = var.managed_elasticsearch_domain_url,
    managed_elasticsearch_user_password = var.managed_elasticsearch_user_password,
    managed_elasticsearch_username      = var.managed_elasticsearch_username,
    managed_rds_certificate             = var.managed_rds_certificate,
    managed_rds_dbuser_password         = var.managed_rds_dbuser_password,
    managed_rds_dbuser_username         = var.managed_rds_dbuser_username,
    managed_rds_instance_url            = var.managed_rds_instance_url,
    managed_rds_superuser_password      = var.managed_rds_superuser_password,
    managed_rds_superuser_username      = var.managed_rds_superuser_username,
    postgresql_ips                      = jsonencode(formatlist("%s", var.postgresql_private_ips)),
    postgresql_ssl_enable               = var.postgresql_ssl_enable ? "true" : "false",
    proxy_listen_port                   = var.proxy_listen_port,
    setup_managed_services              = var.setup_managed_services,
    teams_port                          = var.teams_port,
    tmp_path                            = var.tmp_path,
    backup_config_s3                    = var.backup_config_s3,
    backup_config_efs                   = var.backup_config_efs,
    s3_endpoint                         = var.s3_endpoint,
    bucket_name                         = var.bucket_name,
  })          
>>>>>>> 2152d7f3

  provision = templatefile("${path.module}/templates/provision.sh.tpl", {
    admin_password                  = var.automate_admin_password,
    automate_custom_config          = local.automate_custom_config,
    automate_role                   = var.automate_role,
    backend_aib_file                = var.backend_aib_dest_file,
    frontend_aib_file               = var.frontend_aib_dest_file,
    hab_sup_http_gateway_auth_token = var.hab_sup_http_gateway_auth_token,
    ssh_user                        = var.ssh_user,
    tmp_path                        = var.tmp_path
  })
}

# special conditional resource if the server is a non-bootstrap
# the file resource is nice and will wait until the file appears
resource "null_resource" "automate_pre" {


  count = var.automate_role != "bootstrap_automate" ? var.automate_instance_count : 0

  connection {
    user        = var.ssh_user
    private_key = file(var.ssh_key_file)
    host        = element(var.private_ips, count.index)
    script_path = "${var.tmp_path}/tf_inline_script_system_automate.sh"
  }

  provisioner "local-exec" {
    # https://github.com/hashicorp/terraform/issues/17101
    # Until Terraform supports explicit module inter-dependencies, we create an implicit
    # dependency by using outputs from the Habitat and Airgap modules.
    command = "echo \"Airgap Info: ${var.airgap_info}\nHabitat Info: ${var.habitat_info}\""
  }

  provisioner "local-exec" {
    command = "while true; do sleep 5; test -f ${path.module}/../../bootstrap${var.cluster_id}.abb && break; done"
  }

  provisioner "file" {
    source      = "${path.module}/../../bootstrap${var.cluster_id}.abb"
    destination = "${var.tmp_path}/bootstrap.abb"
  }
}

resource "null_resource" "automate" {
  count = var.automate_instance_count

  connection {
    user        = var.ssh_user
    private_key = file(var.ssh_key_file)
    host        = element(var.private_ips, count.index)
    script_path = "${var.tmp_path}/tf_inline_script_system_automate.sh"
  }

  triggers = {
    connector_toml_sha         = sha1(local.connector_toml)
    template                   = local.provision
    automate_custom_config_sha = sha1(var.automate_config)
  }

  provisioner "file" {
    content     = var.automate_config
    destination = local.automate_custom_config
  }

  provisioner "file" {
    content     = local.connector_toml
    destination = "${var.tmp_path}/connector.toml"
  }

  provisioner "file" {
    source      = "${path.module}/files/config.toml.erb"
    destination = "${var.tmp_path}/config.toml.erb"
  }

  provisioner "file" {
    content     = local.provision
    destination = "${var.tmp_path}/automate_provision.sh"
  }

  provisioner "remote-exec" {
    inline = [
      # https://github.com/hashicorp/terraform/issues/17101
      # Until Terraform supports explicit module inter-dependencies, we create an implicit
      # dependency by using outputs from the Habitat and Airgap modules.
      "echo \"Airgap Info: ${var.airgap_info}\nHabitat Info: ${var.habitat_info}\"",
      "chmod 0700 ${var.tmp_path}/automate_provision.sh",
      "echo '${var.ssh_user_sudo_password}' | ${var.sudo_cmd} -S ${var.tmp_path}/automate_provision.sh",
    ]
  }

  depends_on = [null_resource.automate_pre]
}

# special conditional resource if the server is a bootstrap, run after the rest
resource "null_resource" "automate_post" {
  count = var.automate_role == "bootstrap_automate" ? 1 : 0

  connection {
    user        = var.ssh_user
    private_key = file(var.ssh_key_file)
    host        = element(var.private_ips, count.index)
    script_path = "${var.tmp_path}/tf_inline_script_system_automate.sh"
  }

  provisioner "local-exec" {
    # https://github.com/hashicorp/terraform/issues/17101
    # Until Terraform supports explicit module inter-dependencies, we create an implicit
    # dependency by using outputs from the Habitat and Airgap modules.
    command = "echo \"Airgap Info: ${var.airgap_info}\nHabitat Info: ${var.habitat_info}\""
  }

  provisioner "local-exec" {
    command = "scp -o StrictHostKeyChecking=no -i ${var.ssh_key_file} ${var.ssh_user}@${var.private_ips[0]}:${var.tmp_path}/bootstrap.abb bootstrap${var.cluster_id}.abb"
  }

  depends_on = [null_resource.automate]
}<|MERGE_RESOLUTION|>--- conflicted
+++ resolved
@@ -2,23 +2,6 @@
   automate_custom_config = "${var.tmp_path}/automate_custom_config.toml"
 
   connector_toml = templatefile("${path.module}/templates/connector.toml.tpl", {
-<<<<<<< HEAD
-    automate_fqdn             = var.automate_fqdn,
-    automate_admin_email      = var.automate_admin_email,
-    automate_admin_username   = var.automate_admin_username,
-    automate_admin_password   = var.automate_admin_password,
-    automate_custom_config    = local.automate_custom_config,
-    automate_dc_token         = var.automate_dc_token,
-    automate_role             = var.automate_role,
-    opensearch_ips            = jsonencode(formatlist("%s", var.opensearch_private_ips)),
-    opensearch_listen_port    = var.opensearch_listen_port,
-    postgresql_ips            = jsonencode(formatlist("%s", var.postgresql_private_ips)),
-    postgresql_ssl_enable     = var.postgresql_ssl_enable ? "true" : "false",
-    proxy_listen_port         = var.proxy_listen_port,
-    teams_port                = var.teams_port,
-    tmp_path                  = var.tmp_path,
-  })
-=======
     automate_fqdn                       = var.automate_fqdn,
     automate_admin_email                = var.automate_admin_email,
     automate_admin_username             = var.automate_admin_username,
@@ -26,8 +9,8 @@
     automate_custom_config              = local.automate_custom_config,
     automate_dc_token                   = var.automate_dc_token,
     automate_role                       = var.automate_role,
-    elasticsearch_ips                   = jsonencode(formatlist("%s", var.elasticsearch_private_ips)),
-    elasticsearch_listen_port           = var.elasticsearch_listen_port,
+    opensearch_ips                      = jsonencode(formatlist("%s", var.opensearch_private_ips)),
+    opensearch_listen_port              = var.opensearch_listen_port,
     managed_elasticsearch_certificate   = var.managed_elasticsearch_certificate,
     managed_elasticsearch_domain_url    = var.managed_elasticsearch_domain_url,
     managed_elasticsearch_user_password = var.managed_elasticsearch_user_password,
@@ -49,7 +32,6 @@
     s3_endpoint                         = var.s3_endpoint,
     bucket_name                         = var.bucket_name,
   })          
->>>>>>> 2152d7f3
 
   provision = templatefile("${path.module}/templates/provision.sh.tpl", {
     admin_password                  = var.automate_admin_password,
