--- conflicted
+++ resolved
@@ -9,13 +9,8 @@
     automate_custom_config              = local.automate_custom_config,
     automate_dc_token                   = var.automate_dc_token,
     automate_role                       = var.automate_role,
-<<<<<<< HEAD
-    elasticsearch_ips                   = jsonencode(formatlist("%s", var.elasticsearch_private_ips)),
-    opensearch_listen_port              = var.elasticsearch_listen_port,
-=======
     opensearch_ips                      = jsonencode(formatlist("%s", var.opensearch_private_ips)),
     opensearch_listen_port              = var.opensearch_listen_port,
->>>>>>> a8a5a2da
     managed_elasticsearch_certificate   = var.managed_elasticsearch_certificate,
     managed_elasticsearch_domain_url    = var.managed_elasticsearch_domain_url,
     managed_elasticsearch_user_password = var.managed_elasticsearch_user_password,
