--- conflicted
+++ resolved
@@ -21,15 +21,11 @@
   sup_port = 9631
   svc_group = "default"
   svc_name = "automate-ha-opensearch"
-<<<<<<< HEAD
-  svc_port = ${opensearch_listen_port}
-=======
   svc _port = ${opensearch_listen_port}
   managed_elasticsearch_certificate = "${managed_elasticsearch_certificate}"
   managed_elasticsearch_domain_url = "${managed_elasticsearch_domain_url}"
   managed_elasticsearch_user_password = "${managed_elasticsearch_user_password}"
   managed_elasticsearch_username = "${managed_elasticsearch_username}"
->>>>>>> 31e510a0
 
   [services.postgresql]
   ips = ${postgresql_ips}
