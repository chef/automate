--- conflicted
+++ resolved
@@ -42,8 +42,6 @@
   default = ""
 }
 
-<<<<<<< HEAD
-=======
 variable "opensearch_listen_port" {
   default = 9200
 }
@@ -52,7 +50,6 @@
   default = []
 }
 
->>>>>>> 214c229c
 variable "frontend_aib_dest_file" {
 }
 
