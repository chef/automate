--- conflicted
+++ resolved
@@ -178,13 +178,9 @@
 }
 
 variable "tmp_path" {
-<<<<<<< HEAD
   default = "/var/automate-ha"
-=======
-  default = "/var/tmp"
 }
 
 variable "disable_api_termination" {
   default = true
->>>>>>> f25c21d2
 }