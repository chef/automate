output "automate_frontend_urls" {
  value = "https://${aws_alb.automate_lb.dns_name}"
}

output "automate_fqdn" {
  value = var.automate_fqdn != "" ? var.automate_fqdn : aws_alb.automate_lb.dns_name
}

output "automate_ssh" {
  value = formatlist(
    "ssh -i %s %s@%s",
    var.aws_ssh_key_file,
    var.aws_ssh_user,
    aws_instance.chef_automate.*.private_ip,
  )
}

output "postgresql_ssh" {
  value = formatlist(
    "ssh -i %s %s@%s",
    var.aws_ssh_key_file,
    var.aws_ssh_user,
    aws_instance.chef_automate_postgresql.*.private_ip,
  )
}

output "elasticsearch_ssh" {
  value = formatlist(
    "ssh -i %s %s@%s",
    var.aws_ssh_key_file,
    var.aws_ssh_user,
    aws_instance.chef_automate_elasticsearch.*.private_ip,
  )
}

output "automate_private_ips" {
  value = aws_instance.chef_automate.*.private_ip
}

output "chef_server_private_ips" {
  value = aws_instance.chef_server.*.private_ip
}

output "postgresql_private_ips" {
  value = aws_instance.chef_automate_postgresql.*.private_ip
}

output "elasticsearch_public_ips" {
  value = aws_instance.chef_automate_elasticsearch.*.public_ip
}

output "elasticsearch_private_ips" {
  value = aws_instance.chef_automate_elasticsearch.*.private_ip
}

output "random_id" {
  value = random_id.random.hex
}

output "subnet_id" {
<<<<<<< HEAD
  value = length(var.private_custom_subnets) > 0 ? var.private_custom_subnets : aws_subnet.default.*.id
=======
  value = aws_subnet.default.*.id
>>>>>>> ed537319
}

output "mount_id" {
  value = aws_security_group.efs_mount.id
}

output "tag_name" {
  value = var.tag_name
}

output "tags" {
  value = var.tags
<<<<<<< HEAD
}

output "private_subnets" {
  value = length(var.private_custom_subnets) > 0 ? var.private_custom_subnets : aws_subnet.default.*.id
}

output "base_linux_aws_security_group_id" {
  value = aws_security_group.base_linux.id
}

output "aws_cluster_id" {
  value = random_id.random.hex
=======
>>>>>>> ed537319
}<|MERGE_RESOLUTION|>--- conflicted
+++ resolved
@@ -58,11 +58,9 @@
 }
 
 output "subnet_id" {
-<<<<<<< HEAD
+
   value = length(var.private_custom_subnets) > 0 ? var.private_custom_subnets : aws_subnet.default.*.id
-=======
-  value = aws_subnet.default.*.id
->>>>>>> ed537319
+
 }
 
 output "mount_id" {
@@ -75,8 +73,8 @@
 
 output "tags" {
   value = var.tags
-<<<<<<< HEAD
 }
+
 
 output "private_subnets" {
   value = length(var.private_custom_subnets) > 0 ? var.private_custom_subnets : aws_subnet.default.*.id
@@ -88,6 +86,4 @@
 
 output "aws_cluster_id" {
   value = random_id.random.hex
-=======
->>>>>>> ed537319
-}+}
