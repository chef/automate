--- conflicted
+++ resolved
@@ -162,7 +162,7 @@
 
 }
 
-<<<<<<< HEAD
+
 resource "aws_route_table_association" "nat1" {
   count          = length(var.public_custom_subnets) > 0 ? 0 : 1
   subnet_id      = length(var.private_custom_subnets) > 0 ? data.aws_subnet.default[0].id : aws_subnet.default[0].id
@@ -181,8 +181,6 @@
   route_table_id = aws_route_table.route3[0].id
 }
 
-=======
->>>>>>> ed537319
 locals {
   ami = length(var.aws_ami_id) > 0 ? var.aws_ami_id : data.aws_ami.image.id
 }
@@ -222,12 +220,8 @@
     )
   )
 
-
-<<<<<<< HEAD
   depends_on = [aws_route_table.route1,aws_route_table.route2,aws_route_table.route3]
-=======
-  depends_on = [aws_route_table.default]
->>>>>>> ed537319
+
 }
 
 resource "aws_instance" "chef_automate_elasticsearch" {
@@ -256,13 +250,8 @@
     )
   )
 
-
-
-<<<<<<< HEAD
   depends_on = [aws_route_table.route1,aws_route_table.route2,aws_route_table.route3]
-=======
-  depends_on = [aws_route_table.default]
->>>>>>> ed537319
+
 }
 
 resource "aws_instance" "chef_automate" {
@@ -291,12 +280,8 @@
     )
   )
 
-
-<<<<<<< HEAD
   depends_on = [aws_route_table.route1,aws_route_table.route2,aws_route_table.route3]
-=======
-  depends_on = [aws_route_table.default]
->>>>>>> ed537319
+  
 }
 
 resource "aws_instance" "chef_server" {
@@ -325,10 +310,7 @@
       format("${var.tag_name}_${random_id.random.hex}_chef_server_%02d", count.index + 1)
     )
   )
-
-<<<<<<< HEAD
+  
   depends_on = [aws_route_table.route1,aws_route_table.route2,aws_route_table.route3]
-=======
-  depends_on = [aws_route_table.default]
->>>>>>> ed537319
+
 }