--- conflicted
+++ resolved
@@ -32,13 +32,6 @@
   description = "RAM value in MB"
 }
 
-<<<<<<< HEAD
-variable "opensearch_instance_count" {
-  default = 3
-}
-
-=======
->>>>>>> 31e510a0
 variable "elasticsearch_instance_cpus" {
   default = 2
 }
