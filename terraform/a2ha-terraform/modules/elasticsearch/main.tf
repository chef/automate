--- conflicted
+++ resolved
@@ -1,11 +1,7 @@
 locals {
   elasticsearch_user_toml = [
     for n in range(var.opensearch_instance_count) : templatefile("${path.module}/templates/elasticsearch_user.toml.tpl", {
-<<<<<<< HEAD
-      listen_port     = var.elasticsearch_listen_port,
-=======
       listen_port     = var.opensearch_listen_port,
->>>>>>> 31e510a0
       minimum_masters = floor(var.opensearch_instance_count / 2 + 1),
       private_ip      = var.private_ips[n],
       private_ips     = join(", ", formatlist("\"%s\"", var.private_ips)),
