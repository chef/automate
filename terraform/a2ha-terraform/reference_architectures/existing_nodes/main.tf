--- conflicted
+++ resolved
@@ -126,11 +126,7 @@
   backend_aib_local_file       = var.backend_aib_local_file
   curator_pkg_ident            = var.curator_pkg_ident
   elasticsearch_instance_count = var.elasticsearch_instance_count
-<<<<<<< HEAD
-  opensearch_listen_port       = var.elasticsearch_listen_port
-=======
   opensearch_listen_port       = var.opensearch_listen_port
->>>>>>> 31e510a0
   elasticsearch_pkg_ident      = var.elasticsearch_pkg_ident
   elasticsearch_svc_load_args  = var.elasticsearch_svc_load_args
   elasticsidecar_pkg_ident     = var.elasticsidecar_pkg_ident
@@ -151,13 +147,8 @@
   airgap_info                     = module.airgap_bundle-backend.airgap_info
   backend_aib_dest_file           = var.backend_aib_dest_file
   backend_aib_local_file          = var.backend_aib_local_file
-<<<<<<< HEAD
-  opensearch_listen_port          = var.elasticsearch_listen_port
-  elasticsearch_private_ips       = var.existing_elasticsearch_private_ips
-=======
-  opensearch_listen_port          = var.opensearch_listen_port
-  opensearch_private_ips       = var.existing_elasticsearch_private_ips
->>>>>>> 31e510a0
+  opensearch_listen_port          = var.opensearch_listen_port
+  opensearch_private_ips       = var.existing_elasticsearch_private_ips
   habitat_info                    = module.habitat-backend.habitat_info
   journalbeat_pkg_ident           = var.journalbeat_pkg_ident
   metricbeat_pkg_ident            = var.metricbeat_pkg_ident
@@ -200,13 +191,8 @@
   frontend_aib_local_file         = var.frontend_aib_local_file
   habitat_info                    = module.habitat-frontend.habitat_info
   hab_sup_http_gateway_auth_token = var.hab_sup_http_gateway_auth_token
-<<<<<<< HEAD
-  opensearch_listen_port          = var.elasticsearch_listen_port
-  elasticsearch_private_ips       = var.existing_elasticsearch_private_ips
-=======
-  opensearch_listen_port          = var.opensearch_listen_port
-  opensearch_private_ips       = var.existing_elasticsearch_private_ips
->>>>>>> 31e510a0
+  opensearch_listen_port          = var.opensearch_listen_port
+  opensearch_private_ips       = var.existing_elasticsearch_private_ips
   proxy_listen_port               = var.proxy_listen_port
   postgresql_private_ips          = var.existing_postgresql_private_ips
   postgresql_ssl_enable           = var.postgresql_ssl_enable
@@ -236,13 +222,8 @@
   frontend_aib_local_file         = var.frontend_aib_local_file
   habitat_info                    = module.habitat-frontend.habitat_info
   hab_sup_http_gateway_auth_token = var.hab_sup_http_gateway_auth_token
-<<<<<<< HEAD
-  opensearch_listen_port          = var.elasticsearch_listen_port
-  elasticsearch_private_ips       = var.existing_elasticsearch_private_ips
-=======
-  opensearch_listen_port          = var.opensearch_listen_port
-  opensearch_private_ips       = var.existing_elasticsearch_private_ips
->>>>>>> 31e510a0
+  opensearch_listen_port          = var.opensearch_listen_port
+  opensearch_private_ips       = var.existing_elasticsearch_private_ips
   proxy_listen_port               = var.proxy_listen_port
   postgresql_private_ips          = var.existing_postgresql_private_ips
   postgresql_ssl_enable           = var.postgresql_ssl_enable
@@ -276,13 +257,8 @@
   frontend_aib_local_file         = var.frontend_aib_local_file
   habitat_info                    = module.habitat-frontend.habitat_info
   hab_sup_http_gateway_auth_token = var.hab_sup_http_gateway_auth_token
-<<<<<<< HEAD
-  opensearch_listen_port          = var.elasticsearch_listen_port
-  elasticsearch_private_ips       = var.existing_elasticsearch_private_ips
-=======
-  opensearch_listen_port          = var.opensearch_listen_port
-  opensearch_private_ips       = var.existing_elasticsearch_private_ips
->>>>>>> 31e510a0
+  opensearch_listen_port          = var.opensearch_listen_port
+  opensearch_private_ips       = var.existing_elasticsearch_private_ips
   proxy_listen_port               = var.proxy_listen_port
   postgresql_private_ips          = var.existing_postgresql_private_ips
   postgresql_ssl_enable           = var.postgresql_ssl_enable
