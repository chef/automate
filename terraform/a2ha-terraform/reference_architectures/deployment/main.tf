--- conflicted
+++ resolved
@@ -3,12 +3,11 @@
 }
 
 module "system-tuning-automate" {
-<<<<<<< HEAD
   source                          = "./modules/system"
   automate_archive_disk_fs_path   = var.automate_archive_disk_fs_path
-  opensearch_archive_disk_fs_path = var.elasticsearch_archive_disk_fs_path
+  opensearch_archive_disk_fs_path = var.setup_managed_services ? "" : var.elasticsearch_archive_disk_fs_path
   instance_count                  = var.automate_instance_count
-  postgresql_archive_disk_fs_path = var.postgresql_archive_disk_fs_path
+  postgresql_archive_disk_fs_path = var.setup_managed_services ? "" : var.postgresql_archive_disk_fs_path
   private_ips                     = var.automate_private_ips
   ssh_key_file                    = var.ssh_key_file
   ssh_user                        = var.ssh_user
@@ -19,9 +18,9 @@
 module "system-tuning-chef_server" {
   source                          = "./modules/system"
   automate_archive_disk_fs_path   = var.automate_archive_disk_fs_path
-  opensearch_archive_disk_fs_path = var.elasticsearch_archive_disk_fs_path
+  opensearch_archive_disk_fs_path = var.setup_managed_services ? "" : var.elasticsearch_archive_disk_fs_path
   instance_count                  = var.chef_server_instance_count
-  postgresql_archive_disk_fs_path = var.postgresql_archive_disk_fs_path
+  postgresql_archive_disk_fs_path = var.setup_managed_services ? "" : var.postgresql_archive_disk_fs_path
   private_ips                     = var.chef_server_private_ips
   ssh_key_file                    = var.ssh_key_file
   ssh_user                        = var.ssh_user
@@ -31,10 +30,11 @@
 
 module "system-tuning-opensearch" {
   source                          = "./modules/system"
+  count                           = var.setup_managed_services ? 0 : 1
   automate_archive_disk_fs_path   = var.automate_archive_disk_fs_path
-  opensearch_archive_disk_fs_path = var.elasticsearch_archive_disk_fs_path
+  opensearch_archive_disk_fs_path = var.setup_managed_services ? "" : var.elasticsearch_archive_disk_fs_path
   instance_count                  = var.elasticsearch_instance_count
-  postgresql_archive_disk_fs_path = var.postgresql_archive_disk_fs_path
+  postgresql_archive_disk_fs_path = var.setup_managed_services ? "" : var.postgresql_archive_disk_fs_path
   private_ips                     = var.elasticsearch_private_ips
   ssh_key_file                    = var.ssh_key_file
   ssh_user                        = var.ssh_user
@@ -44,78 +44,22 @@
 
 module "system-tuning-postgresql" {
   source                          = "./modules/system"
+  count                           = var.setup_managed_services ? 0 : 1
   automate_archive_disk_fs_path   = var.automate_archive_disk_fs_path
-  opensearch_archive_disk_fs_path = var.elasticsearch_archive_disk_fs_path
+  opensearch_archive_disk_fs_path = var.setup_managed_services ? "" : var.elasticsearch_archive_disk_fs_path
   instance_count                  = var.postgresql_instance_count
-  postgresql_archive_disk_fs_path = var.postgresql_archive_disk_fs_path
+  postgresql_archive_disk_fs_path = var.setup_managed_services ? "" : var.postgresql_archive_disk_fs_path
   private_ips                     = var.postgresql_private_ips
   ssh_key_file                    = var.ssh_key_file
   ssh_user                        = var.ssh_user
   ssh_user_sudo_password          = local.be_sudo_password
   sudo_cmd                        = var.sudo_cmd
-=======
-  source                             = "./modules/system"
-  automate_archive_disk_fs_path      = var.automate_archive_disk_fs_path
-  elasticsearch_archive_disk_fs_path = var.setup_managed_services ? "" : var.elasticsearch_archive_disk_fs_path
-  instance_count                     = var.automate_instance_count
-  postgresql_archive_disk_fs_path    = var.setup_managed_services ? "" : var.postgresql_archive_disk_fs_path
-  private_ips                        = var.automate_private_ips
-  ssh_key_file                       = var.ssh_key_file
-  ssh_user                           = var.ssh_user
-  ssh_user_sudo_password             = local.fe_sudo_password
-  sudo_cmd                           = var.sudo_cmd
-}
-
-module "system-tuning-chef_server" {
-  source                             = "./modules/system"
-  automate_archive_disk_fs_path      = var.automate_archive_disk_fs_path
-  elasticsearch_archive_disk_fs_path = var.setup_managed_services ? "" : var.elasticsearch_archive_disk_fs_path
-  instance_count                     = var.chef_server_instance_count
-  postgresql_archive_disk_fs_path    = var.setup_managed_services ? "" : var.postgresql_archive_disk_fs_path
-  private_ips                        = var.chef_server_private_ips
-  ssh_key_file                       = var.ssh_key_file
-  ssh_user                           = var.ssh_user
-  ssh_user_sudo_password             = local.fe_sudo_password
-  sudo_cmd                           = var.sudo_cmd
-}
-
-module "system-tuning-elasticsearch" {
-  source                             = "./modules/system"
-  count                              = var.setup_managed_services ? 0 : 1
-  automate_archive_disk_fs_path      = var.automate_archive_disk_fs_path
-  elasticsearch_archive_disk_fs_path = var.setup_managed_services ? "" : var.elasticsearch_archive_disk_fs_path
-  instance_count                     = var.elasticsearch_instance_count
-  postgresql_archive_disk_fs_path    = var.setup_managed_services ? "" : var.postgresql_archive_disk_fs_path
-  private_ips                        = var.elasticsearch_private_ips
-  ssh_key_file                       = var.ssh_key_file
-  ssh_user                           = var.ssh_user
-  ssh_user_sudo_password             = local.be_sudo_password
-  sudo_cmd                           = var.sudo_cmd
-}
-
-module "system-tuning-postgresql" {
-  count                              = var.setup_managed_services ? 0 : 1
-  source                             = "./modules/system"
-  automate_archive_disk_fs_path      = var.automate_archive_disk_fs_path
-  elasticsearch_archive_disk_fs_path = var.setup_managed_services ? "" : var.elasticsearch_archive_disk_fs_path
-  instance_count                     = var.postgresql_instance_count
-  postgresql_archive_disk_fs_path    = var.setup_managed_services ? "" : var.postgresql_archive_disk_fs_path
-  private_ips                        = var.postgresql_private_ips
-  ssh_key_file                       = var.ssh_key_file
-  ssh_user                           = var.ssh_user
-  ssh_user_sudo_password             = local.be_sudo_password
-  sudo_cmd                           = var.sudo_cmd
->>>>>>> 2152d7f3
 }
 
 module "airgap_bundle-opensearch" {
   source            = "./modules/airgap_bundle"
-<<<<<<< HEAD
-  archive_disk_info = module.system-tuning-opensearch.archive_disk_info
-=======
   count             = var.setup_managed_services ? 0 : 1
-  archive_disk_info = var.setup_managed_services ? "" : module.system-tuning-elasticsearch[0].archive_disk_info
->>>>>>> 2152d7f3
+  archive_disk_info = var.setup_managed_services ? "" : module.system-tuning-opensearch[0].archive_disk_info
   instance_count    = var.elasticsearch_instance_count
   private_ips       = var.elasticsearch_private_ips
   bundle_files = [{
@@ -178,12 +122,8 @@
 
 module "habitat-opensearch" {
   source                          = "./modules/habitat"
-<<<<<<< HEAD
-  airgap_info                     = module.airgap_bundle-opensearch.airgap_info
-=======
-  count                           = var.setup_managed_services ? 0 : 1
-  airgap_info                     = var.setup_managed_services ? "" : module.airgap_bundle-elasticsearch[0].airgap_info
->>>>>>> 2152d7f3
+  count                           = var.setup_managed_services ? 0 : 1
+  airgap_info                     = var.setup_managed_services ? "" : module.airgap_bundle-opensearch[0].airgap_info
   hab_sup_http_gateway_auth_token = var.hab_sup_http_gateway_auth_token
   hab_sup_http_gateway_ca_cert    = var.hab_sup_http_gateway_ca_cert
   hab_sup_http_gateway_priv_key   = var.hab_sup_http_gateway_priv_key
@@ -276,11 +216,10 @@
   habitat_uid_gid                 = var.habitat_uid_gid
 }
 
-<<<<<<< HEAD
 module "opensearch" {
   source                          = "./modules/opensearch"
   count                           = var.setup_managed_services ? 0 : 1
-  airgap_info                     = var.setup_managed_services ? "" : module.airgap_bundle-opensearch.airgap_info
+  airgap_info                     = var.setup_managed_services ? "" : module.airgap_bundle-opensearch[0].airgap_info
   backend_aib_dest_file           = var.backend_aib_dest_file
   backend_aib_local_file          = var.backend_aib_local_file
   curator_pkg_ident               = var.curator_pkg_ident
@@ -290,7 +229,7 @@
   opensearch_svc_load_args        = var.elasticsearch_svc_load_args
   opensearchsidecar_pkg_ident     = var.elasticsidecar_pkg_ident
   opensearchsidecar_svc_load_args = var.elasticsidecar_svc_load_args
-  habitat_info                    = var.setup_managed_services ? "" : module.habitat-opensearch.habitat_info
+  habitat_info                    = var.setup_managed_services ? "" : module.habitat-opensearch[0].habitat_info
   journalbeat_pkg_ident           = var.journalbeat_pkg_ident
   kibana_pkg_ident                = var.kibana_pkg_ident
   metricbeat_pkg_ident            = var.metricbeat_pkg_ident
@@ -299,31 +238,7 @@
   ssh_user                        = var.ssh_user
   ssh_user_sudo_password          = local.be_sudo_password
   sudo_cmd                        = var.sudo_cmd
-=======
-module "elasticsearch" {
-  source                       = "./modules/elasticsearch"
-  count                        = var.setup_managed_services ? 0 : 1
-  airgap_info                  = var.setup_managed_services ? "" : module.airgap_bundle-elasticsearch[0].airgap_info
-  backend_aib_dest_file        = var.backend_aib_dest_file
-  backend_aib_local_file       = var.backend_aib_local_file
-  curator_pkg_ident            = var.curator_pkg_ident
-  elasticsearch_instance_count = var.elasticsearch_instance_count
-  elasticsearch_listen_port    = var.elasticsearch_listen_port
-  elasticsearch_pkg_ident      = var.elasticsearch_pkg_ident
-  elasticsearch_svc_load_args  = var.elasticsearch_svc_load_args
-  elasticsidecar_pkg_ident     = var.elasticsidecar_pkg_ident
-  elasticsidecar_svc_load_args = var.elasticsidecar_svc_load_args
-  habitat_info                 = var.setup_managed_services ? "" : module.habitat-elasticsearch[0].habitat_info
-  journalbeat_pkg_ident        = var.journalbeat_pkg_ident
-  kibana_pkg_ident             = var.kibana_pkg_ident
-  metricbeat_pkg_ident         = var.metricbeat_pkg_ident
-  private_ips                  = var.elasticsearch_private_ips
-  ssh_key_file                 = var.ssh_key_file
-  ssh_user                     = var.ssh_user
-  ssh_user_sudo_password       = local.be_sudo_password
-  sudo_cmd                     = var.sudo_cmd
-  backup_config_efs            = var.backup_config_efs
->>>>>>> 2152d7f3
+  backup_config_efs               = var.backup_config_efs
 }
 
 module "postgresql" {
@@ -332,15 +247,9 @@
   airgap_info                     = var.setup_managed_services ? "" : module.airgap_bundle-postgresql[0].airgap_info
   backend_aib_dest_file           = var.backend_aib_dest_file
   backend_aib_local_file          = var.backend_aib_local_file
-<<<<<<< HEAD
   opensearch_listen_port          = var.elasticsearch_listen_port
   opensearch_private_ips          = var.elasticsearch_private_ips
-  habitat_info                    = module.habitat-postgresql.habitat_info
-=======
-  elasticsearch_listen_port       = var.elasticsearch_listen_port
-  elasticsearch_private_ips       = var.elasticsearch_private_ips
   habitat_info                    = var.setup_managed_services ? "" : module.habitat-postgresql[0].habitat_info
->>>>>>> 2152d7f3
   journalbeat_pkg_ident           = var.journalbeat_pkg_ident
   metricbeat_pkg_ident            = var.metricbeat_pkg_ident
   pgleaderchk_listen_port         = var.pgleaderchk_listen_port
@@ -365,60 +274,6 @@
 }
 
 module "bootstrap_automate" {
-<<<<<<< HEAD
-  source                          = "./modules/automate"
-  airgap_info                     = module.airgap_bundle-automate.airgap_info
-  automate_admin_email            = var.automate_admin_email
-  automate_admin_username         = var.automate_admin_username
-  automate_admin_password         = var.automate_admin_password
-  automate_config                 = file(var.automate_config_file)
-  automate_dc_token               = var.automate_dc_token
-  automate_fqdn                   = var.automate_fqdn
-  automate_instance_count         = 1
-  automate_role                   = "bootstrap_automate"
-  backend_aib_dest_file           = var.backend_aib_dest_file
-  backend_aib_local_file          = var.backend_aib_local_file
-  cluster_id                      = random_id.cluster_id.hex
-  frontend_aib_dest_file          = var.frontend_aib_dest_file
-  frontend_aib_local_file         = var.frontend_aib_local_file
-  habitat_info                    = module.habitat-automate.habitat_info
-  hab_sup_http_gateway_auth_token = var.hab_sup_http_gateway_auth_token
-  opensearch_listen_port          = var.elasticsearch_listen_port
-  opensearch_private_ips          = var.elasticsearch_private_ips
-  postgresql_private_ips          = var.postgresql_private_ips
-  postgresql_ssl_enable           = var.postgresql_ssl_enable
-  private_ips                     = slice(var.automate_private_ips, 0, 1)
-  proxy_listen_port               = var.proxy_listen_port
-  ssh_key_file                    = var.ssh_key_file
-  ssh_user                        = var.ssh_user
-  ssh_user_sudo_password          = local.fe_sudo_password
-  sudo_cmd                        = var.sudo_cmd
-  teams_port                      = var.teams_port
-}
-
-module "automate" {
-  source                          = "./modules/automate"
-  airgap_info                     = module.airgap_bundle-automate.airgap_info
-  automate_admin_email            = var.automate_admin_email
-  automate_admin_username         = var.automate_admin_username
-  automate_admin_password         = var.automate_admin_password
-  automate_config                 = file(var.automate_config_file)
-  automate_dc_token               = var.automate_dc_token
-  automate_fqdn                   = var.automate_fqdn
-  automate_instance_count         = var.automate_instance_count - 1
-  automate_role                   = "automate"
-  backend_aib_dest_file           = var.backend_aib_dest_file
-  backend_aib_local_file          = var.backend_aib_local_file
-  cluster_id                      = random_id.cluster_id.hex
-  frontend_aib_dest_file          = var.frontend_aib_dest_file
-  frontend_aib_local_file         = var.frontend_aib_local_file
-  habitat_info                    = module.habitat-automate.habitat_info
-  hab_sup_http_gateway_auth_token = var.hab_sup_http_gateway_auth_token
-  opensearch_listen_port          = var.elasticsearch_listen_port
-  opensearch_private_ips          = var.elasticsearch_private_ips
-  postgresql_private_ips          = var.postgresql_private_ips
-  postgresql_ssl_enable           = var.postgresql_ssl_enable
-=======
   source                              = "./modules/automate"
   airgap_info                         = module.airgap_bundle-automate.airgap_info
   automate_admin_email                = var.automate_admin_email
@@ -436,8 +291,8 @@
   frontend_aib_local_file             = var.frontend_aib_local_file
   habitat_info                        = module.habitat-automate.habitat_info
   hab_sup_http_gateway_auth_token     = var.hab_sup_http_gateway_auth_token
-  elasticsearch_listen_port           = var.elasticsearch_listen_port
-  elasticsearch_private_ips           = var.elasticsearch_private_ips
+  opensearch_listen_port              = var.elasticsearch_listen_port
+  opensearch_private_ips              = var.elasticsearch_private_ips
   managed_elasticsearch_certificate   = var.managed_elasticsearch_certificate
   managed_elasticsearch_domain_url    = var.managed_elasticsearch_domain_url
   managed_elasticsearch_user_password = var.managed_elasticsearch_user_password
@@ -496,7 +351,6 @@
   managed_rds_certificate             = var.managed_rds_certificate
   postgresql_private_ips              = var.postgresql_private_ips
   postgresql_ssl_enable               = var.postgresql_ssl_enable
->>>>>>> 2152d7f3
   private_ips = slice(
     var.automate_private_ips,
     1,
@@ -516,36 +370,6 @@
 }
 
 module "chef_server" {
-<<<<<<< HEAD
-  source                          = "./modules/automate"
-  airgap_info                     = module.airgap_bundle-chef_server.airgap_info
-  automate_admin_email            = var.automate_admin_email
-  automate_admin_username         = var.automate_admin_username
-  automate_admin_password         = var.automate_admin_password
-  automate_config                 = file(var.automate_config_file)
-  automate_dc_token               = var.automate_dc_token
-  automate_fqdn                   = var.automate_fqdn
-  automate_instance_count         = var.chef_server_instance_count
-  automate_role                   = "chef_api"
-  backend_aib_dest_file           = var.backend_aib_dest_file
-  backend_aib_local_file          = var.backend_aib_local_file
-  cluster_id                      = random_id.cluster_id.hex
-  frontend_aib_dest_file          = var.frontend_aib_dest_file
-  frontend_aib_local_file         = var.frontend_aib_local_file
-  habitat_info                    = module.habitat-chef_server.habitat_info
-  hab_sup_http_gateway_auth_token = var.hab_sup_http_gateway_auth_token
-  opensearch_listen_port          = var.elasticsearch_listen_port
-  opensearch_private_ips          = var.elasticsearch_private_ips
-  postgresql_private_ips          = var.postgresql_private_ips
-  postgresql_ssl_enable           = var.postgresql_ssl_enable
-  private_ips                     = var.chef_server_private_ips
-  proxy_listen_port               = var.proxy_listen_port
-  ssh_key_file                    = var.ssh_key_file
-  ssh_user                        = var.ssh_user
-  ssh_user_sudo_password          = local.fe_sudo_password
-  sudo_cmd                        = var.sudo_cmd
-  teams_port                      = var.teams_port
-=======
   source                              = "./modules/automate"
   airgap_info                         = module.airgap_bundle-chef_server.airgap_info
   automate_admin_email                = var.automate_admin_email
@@ -563,8 +387,8 @@
   frontend_aib_local_file             = var.frontend_aib_local_file
   habitat_info                        = module.habitat-chef_server.habitat_info
   hab_sup_http_gateway_auth_token     = var.hab_sup_http_gateway_auth_token
-  elasticsearch_listen_port           = var.elasticsearch_listen_port
-  elasticsearch_private_ips           = var.elasticsearch_private_ips
+  opensearch_listen_port              = var.elasticsearch_listen_port
+  opensearch_private_ips              = var.elasticsearch_private_ips
   managed_elasticsearch_certificate   = var.managed_elasticsearch_certificate
   managed_elasticsearch_domain_url    = var.managed_elasticsearch_domain_url
   managed_elasticsearch_user_password = var.managed_elasticsearch_user_password
@@ -589,5 +413,4 @@
   backup_config_efs                   = var.backup_config_efs
   s3_endpoint                         = var.s3_endpoint
   bucket_name                         = var.bucket_name
->>>>>>> 2152d7f3
 }