--- conflicted
+++ resolved
@@ -59,15 +59,9 @@
 module "airgap_bundle-elasticsearch" {
   source            = "./modules/airgap_bundle"
   count             = var.setup_managed_services ? 0 : 1
-<<<<<<< HEAD
-  archive_disk_info = var.setup_managed_services ? "" : module.system-tuning-opensearch.archive_disk_info
+  archive_disk_info = var.setup_managed_services ? "" : module.system-tuning-opensearch[0].archive_disk_info
   instance_count    = var.opensearch_instance_count
   private_ips       = var.opensearch_private_ips
-=======
-  archive_disk_info = var.setup_managed_services ? "" : module.system-tuning-elasticsearch[0].archive_disk_info
-  instance_count    = var.elasticsearch_instance_count
-  private_ips       = var.elasticsearch_private_ips
->>>>>>> 2152d7f3
   bundle_files = [{
     source      = var.backend_aib_local_file
     destination = var.backend_aib_dest_file
@@ -222,11 +216,10 @@
   habitat_uid_gid                 = var.habitat_uid_gid
 }
 
-<<<<<<< HEAD
 module "opensearch" {
   source                          = "./modules/opensearch"
   count                           = var.setup_managed_services ? 0 : 1
-  airgap_info                     = var.setup_managed_services ? "" : module.airgap_bundle-opensearch.airgap_info
+  airgap_info                     = var.setup_managed_services ? "" : module.airgap_bundle-opensearch[0].airgap_info
   backend_aib_dest_file           = var.backend_aib_dest_file
   backend_aib_local_file          = var.backend_aib_local_file
   curator_pkg_ident               = var.curator_pkg_ident
@@ -236,7 +229,7 @@
   opensearch_svc_load_args        = var.elasticsearch_svc_load_args
   opensearchsidecar_pkg_ident     = var.elasticsidecar_pkg_ident
   opensearchsidecar_svc_load_args = var.elasticsidecar_svc_load_args
-  habitat_info                    = var.setup_managed_services ? "" : module.habitat-opensearch.habitat_info
+  habitat_info                    = var.setup_managed_services ? "" : module.habitat-opensearch[0].habitat_info
   journalbeat_pkg_ident           = var.journalbeat_pkg_ident
   kibana_pkg_ident                = var.kibana_pkg_ident
   metricbeat_pkg_ident            = var.metricbeat_pkg_ident
@@ -246,31 +239,6 @@
   ssh_user_sudo_password          = local.be_sudo_password
   sudo_cmd                        = var.sudo_cmd
   backup_config_efs               = var.backup_config_efs
-=======
-module "elasticsearch" {
-  source                       = "./modules/elasticsearch"
-  count                        = var.setup_managed_services ? 0 : 1
-  airgap_info                  = var.setup_managed_services ? "" : module.airgap_bundle-elasticsearch[0].airgap_info
-  backend_aib_dest_file        = var.backend_aib_dest_file
-  backend_aib_local_file       = var.backend_aib_local_file
-  curator_pkg_ident            = var.curator_pkg_ident
-  elasticsearch_instance_count = var.elasticsearch_instance_count
-  elasticsearch_listen_port    = var.elasticsearch_listen_port
-  elasticsearch_pkg_ident      = var.elasticsearch_pkg_ident
-  elasticsearch_svc_load_args  = var.elasticsearch_svc_load_args
-  elasticsidecar_pkg_ident     = var.elasticsidecar_pkg_ident
-  elasticsidecar_svc_load_args = var.elasticsidecar_svc_load_args
-  habitat_info                 = var.setup_managed_services ? "" : module.habitat-elasticsearch[0].habitat_info
-  journalbeat_pkg_ident        = var.journalbeat_pkg_ident
-  kibana_pkg_ident             = var.kibana_pkg_ident
-  metricbeat_pkg_ident         = var.metricbeat_pkg_ident
-  private_ips                  = var.elasticsearch_private_ips
-  ssh_key_file                 = var.ssh_key_file
-  ssh_user                     = var.ssh_user
-  ssh_user_sudo_password       = local.be_sudo_password
-  sudo_cmd                     = var.sudo_cmd
-  backup_config_efs            = var.backup_config_efs
->>>>>>> 2152d7f3
 }
 
 module "postgresql" {
@@ -279,15 +247,9 @@
   airgap_info                     = var.setup_managed_services ? "" : module.airgap_bundle-postgresql[0].airgap_info
   backend_aib_dest_file           = var.backend_aib_dest_file
   backend_aib_local_file          = var.backend_aib_local_file
-<<<<<<< HEAD
   opensearch_listen_port          = var.elasticsearch_listen_port
   opensearch_private_ips          = var.opensearch_private_ips
-  habitat_info                    = var.setup_managed_services ? "" : module.habitat-postgresql.habitat_info
-=======
-  elasticsearch_listen_port       = var.elasticsearch_listen_port
-  elasticsearch_private_ips       = var.elasticsearch_private_ips
   habitat_info                    = var.setup_managed_services ? "" : module.habitat-postgresql[0].habitat_info
->>>>>>> 2152d7f3
   journalbeat_pkg_ident           = var.journalbeat_pkg_ident
   metricbeat_pkg_ident            = var.metricbeat_pkg_ident
   pgleaderchk_listen_port         = var.pgleaderchk_listen_port
