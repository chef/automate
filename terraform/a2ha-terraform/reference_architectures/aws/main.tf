provider "aws" {
  region  = var.aws_region
  profile = var.aws_profile
}

module "aws" {
<<<<<<< HEAD
  ami_filter_name                    = var.ami_filter_name
  ami_filter_owner                   = var.ami_filter_owner
  ami_filter_virt_type               = var.ami_filter_virt_type
  aws_vpc_id                         = var.aws_vpc_id
  aws_cidr_block_addr                = var.aws_cidr_block_addr
  automate_ebs_volume_iops           = var.automate_ebs_volume_iops
  automate_ebs_volume_size           = var.automate_ebs_volume_size
  automate_ebs_volume_type           = var.automate_ebs_volume_type
  automate_fqdn                      = var.automate_fqdn
  automate_instance_count            = var.automate_instance_count
  automate_lb_certificate_arn        = var.automate_lb_certificate_arn
  automate_server_instance_type      = var.automate_server_instance_type
  aws_ami_id                         = var.aws_ami_id
  aws_ssh_key_file                   = var.ssh_key_file
  aws_ssh_key_pair_name              = var.aws_ssh_key_pair_name
  aws_ssh_user                       = var.ssh_user
  chef_ebs_volume_iops               = var.automate_ebs_volume_iops
  chef_ebs_volume_size               = var.automate_ebs_volume_size
  chef_ebs_volume_type               = var.automate_ebs_volume_type
  chef_server_instance_count         = var.chef_server_instance_count
  chef_server_instance_type          = var.chef_server_instance_type
  chef_server_lb_certificate_arn     = var.chef_server_lb_certificate_arn
  public_custom_subnets              = var.public_custom_subnets
  private_custom_subnets             = var.private_custom_subnets
  opensearch_ebs_volume_iops         = var.opensearch_ebs_volume_iops
  opensearch_ebs_volume_size         = var.opensearch_ebs_volume_size
  opensearch_ebs_volume_type         = var.opensearch_ebs_volume_type
  opensearch_instance_count          = var.opensearch_instance_count
  opensearch_listen_port             = var.elasticsearch_listen_port
  opensearch_server_instance_type    = var.opensearch_server_instance_type
  pgleaderchk_listen_port            = var.pgleaderchk_listen_port
  postgresql_ebs_volume_iops         = var.postgresql_ebs_volume_iops
  postgresql_ebs_volume_size         = var.postgresql_ebs_volume_size
  postgresql_ebs_volume_type         = var.postgresql_ebs_volume_type
  postgresql_instance_count          = var.postgresql_instance_count
  postgresql_listen_port             = var.postgresql_listen_port
  postgresql_server_instance_type    = var.postgresql_server_instance_type
  proxy_listen_port                  = var.proxy_listen_port
  setup_managed_services             = var.setup_managed_services
  source                             = "./modules/aws"
  lb_access_logs                     = var.lb_access_logs
  tags                               = var.aws_tags
  aws_instance_profile_name          = var.backup_config_s3 == "true" ? module.s3[0].instance_profile_name : null
=======
  ami_filter_name                 = var.ami_filter_name
  ami_filter_owner                = var.ami_filter_owner
  ami_filter_virt_type            = var.ami_filter_virt_type
  aws_vpc_id                      = var.aws_vpc_id
  aws_cidr_block_addr             = var.aws_cidr_block_addr
  automate_ebs_volume_iops        = var.automate_ebs_volume_iops
  automate_ebs_volume_size        = var.automate_ebs_volume_size
  automate_ebs_volume_type        = var.automate_ebs_volume_type
  automate_fqdn                   = var.automate_fqdn
  automate_instance_count         = var.automate_instance_count
  automate_lb_certificate_arn     = var.automate_lb_certificate_arn
  automate_server_instance_type   = var.automate_server_instance_type
  aws_ami_id                      = var.aws_ami_id
  aws_ssh_key_file                = var.ssh_key_file
  aws_ssh_key_pair_name           = var.aws_ssh_key_pair_name
  aws_ssh_user                    = var.ssh_user
  chef_ebs_volume_iops            = var.automate_ebs_volume_iops
  chef_ebs_volume_size            = var.automate_ebs_volume_size
  chef_ebs_volume_type            = var.automate_ebs_volume_type
  chef_server_instance_count      = var.chef_server_instance_count
  chef_server_instance_type       = var.chef_server_instance_type
  chef_server_lb_certificate_arn  = var.chef_server_lb_certificate_arn
  public_custom_subnets           = var.public_custom_subnets
  private_custom_subnets          = var.private_custom_subnets
  opensearch_ebs_volume_iops      = var.opensearch_ebs_volume_iops
  opensearch_ebs_volume_size      = var.opensearch_ebs_volume_size
  opensearch_ebs_volume_type      = var.opensearch_ebs_volume_type
  opensearch_instance_count       = var.opensearch_instance_count
  opensearch_listen_port          = var.opensearch_listen_port
  opensearch_server_instance_type = var.opensearch_server_instance_type
  pgleaderchk_listen_port         = var.pgleaderchk_listen_port
  postgresql_ebs_volume_iops      = var.postgresql_ebs_volume_iops
  postgresql_ebs_volume_size      = var.postgresql_ebs_volume_size
  postgresql_ebs_volume_type      = var.postgresql_ebs_volume_type
  postgresql_instance_count       = var.postgresql_instance_count
  postgresql_listen_port          = var.postgresql_listen_port
  postgresql_server_instance_type = var.postgresql_server_instance_type
  proxy_listen_port               = var.proxy_listen_port
  setup_managed_services          = var.setup_managed_services
  source                          = "./modules/aws"
  lb_access_logs                  = var.lb_access_logs
  tags                            = var.aws_tags
  aws_instance_profile_name       = var.backup_config_s3 == "true" ? module.s3[0].instance_profile_name : null
>>>>>>> 31e510a0
}

module "efs" {
  source                  = "./modules/efs"
  count                   = var.backup_config_efs == "true" ? 1 : 0
  automate_private_ips    = module.aws.automate_private_ips
  chef_server_private_ips = module.aws.chef_server_private_ips
  postgresql_private_ips  = module.aws.postgresql_private_ips
  opensearch_private_ips  = module.aws.opensearch_private_ips
  random_id               = module.aws.random_id
  aws_region              = var.aws_region
  aws_ssh_key_file        = var.ssh_key_file
  aws_ssh_key_pair_name   = var.aws_ssh_key_pair_name
  aws_ssh_user            = var.ssh_user
  tag_name                = var.tag_name
  subnet_id               = module.aws.subnet_id
  mount_id                = module.aws.mount_id

  depends_on = [module.aws]
}

module "s3" {
  source            = "./modules/s3"
  count             = var.backup_config_s3 == "true" ? 1 : 0
  aws_s3_bucketName = var.aws_s3_bucketName
  random_id         = module.aws.random_id
  tags              = var.tag_name
}

module "aws-output" {
<<<<<<< HEAD
  source                    = "./modules/aws_output"
  automate_private_ips      = module.aws.automate_private_ips
  chef_server_private_ips   = module.aws.chef_server_private_ips
  postgresql_private_ips    = module.aws.postgresql_private_ips
  opensearch_public_ips     = module.aws.opensearch_public_ips
  opensearch_private_ips    = module.aws.opensearch_private_ips
  automate_fqdn             = module.aws.automate_fqdn
  automate_frontend_urls    = module.aws.automate_frontend_urls
  bucket_name               = var.backup_config_s3 == "true" ? module.s3[0].bucket_name : ""
=======
  source                  = "./modules/aws_output"
  automate_private_ips    = module.aws.automate_private_ips
  chef_server_private_ips = module.aws.chef_server_private_ips
  postgresql_private_ips  = module.aws.postgresql_private_ips
  opensearch_public_ips   = module.aws.opensearch_public_ips
  opensearch_private_ips  = module.aws.opensearch_private_ips
  automate_fqdn           = module.aws.automate_fqdn
  automate_frontend_urls  = module.aws.automate_frontend_urls
  bucket_name             = var.backup_config_s3 == "true" ? module.s3[0].bucket_name : ""
>>>>>>> 31e510a0
}<|MERGE_RESOLUTION|>--- conflicted
+++ resolved
@@ -4,51 +4,6 @@
 }
 
 module "aws" {
-<<<<<<< HEAD
-  ami_filter_name                    = var.ami_filter_name
-  ami_filter_owner                   = var.ami_filter_owner
-  ami_filter_virt_type               = var.ami_filter_virt_type
-  aws_vpc_id                         = var.aws_vpc_id
-  aws_cidr_block_addr                = var.aws_cidr_block_addr
-  automate_ebs_volume_iops           = var.automate_ebs_volume_iops
-  automate_ebs_volume_size           = var.automate_ebs_volume_size
-  automate_ebs_volume_type           = var.automate_ebs_volume_type
-  automate_fqdn                      = var.automate_fqdn
-  automate_instance_count            = var.automate_instance_count
-  automate_lb_certificate_arn        = var.automate_lb_certificate_arn
-  automate_server_instance_type      = var.automate_server_instance_type
-  aws_ami_id                         = var.aws_ami_id
-  aws_ssh_key_file                   = var.ssh_key_file
-  aws_ssh_key_pair_name              = var.aws_ssh_key_pair_name
-  aws_ssh_user                       = var.ssh_user
-  chef_ebs_volume_iops               = var.automate_ebs_volume_iops
-  chef_ebs_volume_size               = var.automate_ebs_volume_size
-  chef_ebs_volume_type               = var.automate_ebs_volume_type
-  chef_server_instance_count         = var.chef_server_instance_count
-  chef_server_instance_type          = var.chef_server_instance_type
-  chef_server_lb_certificate_arn     = var.chef_server_lb_certificate_arn
-  public_custom_subnets              = var.public_custom_subnets
-  private_custom_subnets             = var.private_custom_subnets
-  opensearch_ebs_volume_iops         = var.opensearch_ebs_volume_iops
-  opensearch_ebs_volume_size         = var.opensearch_ebs_volume_size
-  opensearch_ebs_volume_type         = var.opensearch_ebs_volume_type
-  opensearch_instance_count          = var.opensearch_instance_count
-  opensearch_listen_port             = var.elasticsearch_listen_port
-  opensearch_server_instance_type    = var.opensearch_server_instance_type
-  pgleaderchk_listen_port            = var.pgleaderchk_listen_port
-  postgresql_ebs_volume_iops         = var.postgresql_ebs_volume_iops
-  postgresql_ebs_volume_size         = var.postgresql_ebs_volume_size
-  postgresql_ebs_volume_type         = var.postgresql_ebs_volume_type
-  postgresql_instance_count          = var.postgresql_instance_count
-  postgresql_listen_port             = var.postgresql_listen_port
-  postgresql_server_instance_type    = var.postgresql_server_instance_type
-  proxy_listen_port                  = var.proxy_listen_port
-  setup_managed_services             = var.setup_managed_services
-  source                             = "./modules/aws"
-  lb_access_logs                     = var.lb_access_logs
-  tags                               = var.aws_tags
-  aws_instance_profile_name          = var.backup_config_s3 == "true" ? module.s3[0].instance_profile_name : null
-=======
   ami_filter_name                 = var.ami_filter_name
   ami_filter_owner                = var.ami_filter_owner
   ami_filter_virt_type            = var.ami_filter_virt_type
@@ -92,7 +47,6 @@
   lb_access_logs                  = var.lb_access_logs
   tags                            = var.aws_tags
   aws_instance_profile_name       = var.backup_config_s3 == "true" ? module.s3[0].instance_profile_name : null
->>>>>>> 31e510a0
 }
 
 module "efs" {
@@ -123,17 +77,6 @@
 }
 
 module "aws-output" {
-<<<<<<< HEAD
-  source                    = "./modules/aws_output"
-  automate_private_ips      = module.aws.automate_private_ips
-  chef_server_private_ips   = module.aws.chef_server_private_ips
-  postgresql_private_ips    = module.aws.postgresql_private_ips
-  opensearch_public_ips     = module.aws.opensearch_public_ips
-  opensearch_private_ips    = module.aws.opensearch_private_ips
-  automate_fqdn             = module.aws.automate_fqdn
-  automate_frontend_urls    = module.aws.automate_frontend_urls
-  bucket_name               = var.backup_config_s3 == "true" ? module.s3[0].bucket_name : ""
-=======
   source                  = "./modules/aws_output"
   automate_private_ips    = module.aws.automate_private_ips
   chef_server_private_ips = module.aws.chef_server_private_ips
@@ -143,5 +86,4 @@
   automate_fqdn           = module.aws.automate_fqdn
   automate_frontend_urls  = module.aws.automate_frontend_urls
   bucket_name             = var.backup_config_s3 == "true" ? module.s3[0].bucket_name : ""
->>>>>>> 31e510a0
 }